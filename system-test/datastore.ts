// Copyright 2014 Google LLC
//
// Licensed under the Apache License, Version 2.0 (the "License");
// you may not use this file except in compliance with the License.
// You may obtain a copy of the License at
//
//      http://www.apache.org/licenses/LICENSE-2.0
//
// Unless required by applicable law or agreed to in writing, software
// distributed under the License is distributed on an "AS IS" BASIS,
// WITHOUT WARRANTIES OR CONDITIONS OF ANY KIND, either express or implied.
// See the License for the specific language governing permissions and
// limitations under the License.

import * as assert from 'assert';
import {readFileSync} from 'fs';
import * as path from 'path';
import {after, before, describe, it} from 'mocha';
import * as yaml from 'js-yaml';
import {Datastore, Index} from '../src';
import {google} from '../protos/protos';
import {Storage} from '@google-cloud/storage';
import {AggregateField} from '../src/aggregate';
<<<<<<< HEAD
import {PropertyFilter, and, or} from '../src/filter';

const SECOND_DATABASE_ID = 'foo2';
=======
import {PropertyFilter, EntityFilter, and, or} from '../src/filter';
import {entity} from '../src/entity';
import KEY_SYMBOL = entity.KEY_SYMBOL;
>>>>>>> dd2d5f4d

describe('Datastore', () => {
  const testKinds: string[] = [];
  const datastore = new Datastore({
    namespace: `${Date.now()}`,
  });
  // Override the Key method so we can track what keys are created during the
  // tests. They are then deleted in the `after` hook.
  const key = datastore.key;
  // eslint-disable-next-line @typescript-eslint/no-explicit-any
  datastore.key = function (options: any) {
    const keyObject = key.call(this, options);
    testKinds.push(keyObject.kind);
    return keyObject;
  };

  const {indexes: DECLARED_INDEXES} = yaml.load(
    readFileSync(path.join(__dirname, 'data', 'index.yaml'), 'utf8')
  ) as {indexes: google.datastore.admin.v1.IIndex[]};

  // TODO/DX ensure indexes before testing, and maybe? cleanup indexes after
  //  possible implications with kokoro project

  after(async () => {
    async function deleteEntities(kind: string) {
      const query = datastore.createQuery(kind).select('__key__');
      const [entities] = await datastore.runQuery(query);
      const keys = entities.map(entity => {
        return entity[datastore.KEY];
      });
      await datastore.delete(keys);
    }
    await Promise.all(testKinds.map(kind => deleteEntities(kind)));
  });

  it('should allocate IDs', async () => {
    const keys = await datastore.allocateIds(datastore.key('Kind'), 10);
    assert.ok(keys);
  });

  it('should get the project id', async () => {
    const projectId = await datastore.getProjectId();
    assert.notEqual(projectId, null);
  });

  describe('create, retrieve and delete', () => {
    const post = {
      title: 'How to make the perfect pizza in your grill',
      tags: ['pizza', 'grill'],
      publishedAt: new Date(),
      author: 'Silvano',
      isDraft: false,
      wordCount: 400,
      rating: 5.0,
      likes: null,
      metadata: {
        views: 100,
      },
    };

    it('should excludeFromIndexes correctly', async () => {
      const longString = Buffer.alloc(1501, '.').toString();
      const postKey = datastore.key(['Post', 'post1']);
      const data = {
        longString,
        notMetadata: true,
        longStringArray: [longString],
        metadata: {
          longString,
          otherProperty: 'value',
          obj: {
            longStringArray: [
              {
                longString,
                nestedLongStringArray: [
                  {
                    longString,
                    nestedProperty: true,
                  },
                  {
                    longString,
                  },
                ],
              },
            ],
          },
          longStringArray: [
            {
              longString,
              nestedLongStringArray: [
                {
                  longString,
                  nestedProperty: true,
                },
                {
                  longString,
                },
              ],
            },
          ],
        },
      };

      await datastore.save({
        key: postKey,
        data,
        excludeFromIndexes: [
          'longString',
          'longStringArray[]',
          'metadata.obj.longString',
          'metadata.obj.longStringArray[].longString',
          'metadata.obj.longStringArray[].nestedLongStringArray[].longString',
          'metadata.longString',
          'metadata.longStringArray[].longString',
          'metadata.longStringArray[].nestedLongStringArray[].longString',
        ],
      });
      const [entity] = await datastore.get(postKey);
      assert.deepStrictEqual(entity[datastore.KEY], postKey);
      delete entity[datastore.KEY];
      assert.deepStrictEqual(entity, data);
      await datastore.delete(postKey);
    });

    it('should remove index with using wildcard in excludeFromIndexes', async () => {
      const longString = Buffer.alloc(1501, '.').toString();
      const postKey = datastore.key(['Post', 'post3']);
      const data = {
        longString,
        notMetadata: true,
        longStringArray: [longString],
        metadata: {
          longString,
          otherProperty: 'value',
          obj: {
            longStringArray: [
              {
                longString,
                nestedLongStringArray: [
                  {
                    longString,
                    nestedProperty: true,
                  },
                  {
                    longString,
                  },
                ],
              },
            ],
          },
          longStringArray: [
            {
              longString,
              nestedLongStringArray: [
                {
                  longString,
                  nestedProperty: true,
                },
                {
                  longString,
                },
              ],
            },
          ],
        },
      };

      const excludeFromIndexes = [
        'longString',
        'longStringArray[]',
        'metadata.longString',
        'metadata.obj.*',
        'metadata.longStringArray[].*',
      ];

      await datastore.save({
        key: postKey,
        data,
        excludeFromIndexes,
      });
      const [entity] = await datastore.get(postKey);
      assert.deepStrictEqual(entity[datastore.KEY], postKey);
      delete entity[datastore.KEY];
      assert.deepStrictEqual(entity, data);
      await datastore.delete(postKey);
    });

    it('should auto remove index with excludeLargeProperties enabled', async () => {
      const longString = Buffer.alloc(1501, '.').toString();
      const postKey = datastore.key(['Post', 'post2']);
      const data = {
        longString,
        notMetadata: true,
        longStringArray: [longString],
        metadata: {
          longString,
          otherProperty: 'value',
          obj: {
            longStringArray: [
              {
                longString,
                nestedLongStringArray: [
                  {
                    longString,
                    nestedProperty: true,
                  },
                  {
                    longString,
                  },
                ],
              },
            ],
          },
          longStringArray: [
            {
              longString,
              nestedLongStringArray: [
                {
                  longString,
                  nestedProperty: true,
                },
                {
                  longString,
                },
              ],
            },
          ],
        },
      };

      await datastore.save({
        key: postKey,
        data,
        excludeLargeProperties: true,
      });
      const [entity] = await datastore.get(postKey);
      assert.deepStrictEqual(entity[datastore.KEY], postKey);
      delete entity[datastore.KEY];
      assert.deepStrictEqual(entity, data);
      await datastore.delete(postKey);
    });

    it('should accurately save/get a large int value via Datastore.int()', async () => {
      const postKey = datastore.key('Team');
      const largeIntValueAsString = '9223372036854775807';
      const points = Datastore.int(largeIntValueAsString);
      await datastore.save({key: postKey, data: {points}});
      const [entity] = await datastore.get(postKey, {wrapNumbers: true});
      assert.strictEqual(entity.points.value, largeIntValueAsString);
      assert.throws(() => entity.points.valueOf());
      await datastore.delete(postKey);
    });

    it('should wrap specified properties via IntegerTypeCastOptions.properties', async () => {
      const postKey = datastore.key('Scores');
      const largeIntValueAsString = '9223372036854775807';
      const panthers = Datastore.int(largeIntValueAsString);
      const broncos = 922337203;
      let integerTypeCastFunctionCalled = 0;
      await datastore.save({key: postKey, data: {panthers, broncos}});
      const [entity] = await datastore.get(postKey, {
        wrapNumbers: {
          // eslint-disable-next-line @typescript-eslint/no-explicit-any
          integerTypeCastFunction: (value: any) => {
            integerTypeCastFunctionCalled++;
            return value.toString();
          },
          properties: 'panthers',
        },
      });
      // verify that value of property 'panthers' was converted via 'integerTypeCastFunction'.
      assert.strictEqual(entity.panthers, largeIntValueAsString);
      assert.strictEqual(integerTypeCastFunctionCalled, 1);
      // verify that value of the property broncos was converted to int by default logic.
      assert.strictEqual(entity.broncos, broncos);
      await datastore.delete(postKey);
    });

    it('should save/get/delete with a key name', async () => {
      const postKey = datastore.key(['Post', 'post1']);
      await datastore.save({key: postKey, data: post});
      const [entity] = await datastore.get(postKey);
      assert.deepStrictEqual(entity[datastore.KEY], postKey);
      delete entity[datastore.KEY];
      assert.deepStrictEqual(entity, post);
      await datastore.delete(postKey);
    });

    describe('multi-db support for read and write operations', () => {
      it('should run a query with another database', async () => {
        // First verify that a record gets written to datastore
        const postKey = datastore.key(['Post', 'post1']);
        await datastore.save({key: postKey, data: post});
        const query = datastore.createQuery('Post').hasAncestor(postKey);
        const [defaultDatastoreResults] = await datastore.runQuery(query);
        assert.strictEqual(defaultDatastoreResults.length, 1);
        const [entity] = await datastore.get(postKey);
        assert.strictEqual(entity.author, 'Silvano');
        // With another database, verify that a query returns no results
        const otherDatastore = new Datastore({
          namespace: `${Date.now()}`,
          databaseId: SECOND_DATABASE_ID,
        });
        const [secondDatastoreResults] = await otherDatastore.runQuery(query);
        assert.strictEqual(secondDatastoreResults.length, 0);
        const [otherEntity] = await otherDatastore.get(postKey);
        assert(typeof otherEntity === 'undefined');
        // Cleanup
        await datastore.delete(postKey);
      });
      it('should ensure save works with another database', async () => {
        // First verify that the default database is empty
        const postKey = datastore.key(['Post', 'post1']);
        const query = datastore.createQuery('Post').hasAncestor(postKey);
        const [defaultDatastoreResults] = await datastore.runQuery(query);
        assert.strictEqual(defaultDatastoreResults.length, 0);
        const [originalSecondaryResults] = await datastore.runQuery(query);
        assert.strictEqual(originalSecondaryResults.length, 0);
        const [entity] = await datastore.get(postKey);
        assert(typeof entity === 'undefined');
        // With another database, verify that saving to the database works
        const otherDatastore = new Datastore({
          namespace: `${Date.now()}`,
          databaseId: SECOND_DATABASE_ID,
        });
        await otherDatastore.save({key: postKey, data: post});
        const [secondDatastoreResults] = await otherDatastore.runQuery(query);
        assert.strictEqual(secondDatastoreResults.length, 1);
        const [originalResults] = await datastore.runQuery(query);
        assert.strictEqual(originalResults.length, 0);
        const [otherEntity] = await otherDatastore.get(postKey);
        assert.strictEqual(otherEntity.author, 'Silvano');
        // Cleanup
        await otherDatastore.delete(postKey);
      });
      it('should ensure save respects the databaseId parameter per key', async () => {
        // First write entities to the database by specifying the database in the key
        const otherDatastore = new Datastore({
          namespace: `${Date.now()}`,
          databaseId: SECOND_DATABASE_ID,
        });
        const dataD1 = Object.assign({}, post);
        dataD1.author = 'D1';
        const dataS1 = Object.assign({}, post);
        dataS1.author = 'S1';
        const dataS2 = Object.assign({}, post);
        dataS2.author = 'S2';
        const dataS3 = Object.assign({}, post);
        dataS3.author = 'S3';
        const postKeyDefault1 = datastore.key(['Post', 'postD1']);
        const postKeySecondary1 = otherDatastore.key(['Post', 'postS1']);
        const postKeySecondary2 = otherDatastore.key(['Post', 'postS2']);
        const postKeySecondary3 = otherDatastore.key(['Post', 'postS3']);
        await datastore.save({key: postKeyDefault1, data: dataD1});
        await otherDatastore.save({key: postKeySecondary1, data: dataS1});
        await otherDatastore.save({key: postKeySecondary2, data: dataS2});
        await otherDatastore.save({key: postKeySecondary3, data: dataS3});
        // Next, ensure that the default database has the right records
        const query = datastore
          .createQuery('Post')
          .hasAncestor(postKeyDefault1);
        const [defaultDatastoreResults] = await datastore.runQuery(query);
        assert.strictEqual(defaultDatastoreResults.length, 1);
        assert.strictEqual(defaultDatastoreResults[0].author, 'D1');
        // Next, ensure that the other database has the right records
        const queryS1 = otherDatastore
          .createQuery('Post')
          .hasAncestor(postKeySecondary1);
        const [secondDatastoreResults1] = await otherDatastore.runQuery(
          queryS1
        );
        assert.strictEqual(secondDatastoreResults1.length, 1);
        assert.strictEqual(secondDatastoreResults1[0].author, 'S1');
        const queryS2 = otherDatastore
          .createQuery('Post')
          .hasAncestor(postKeySecondary2);
        const [secondDatastoreResults2] = await otherDatastore.runQuery(
          queryS2
        );
        assert.strictEqual(secondDatastoreResults2.length, 1);
        assert.strictEqual(secondDatastoreResults2[0].author, 'S2');
        const queryS3 = otherDatastore
          .createQuery('Post')
          .hasAncestor(postKeySecondary3);
        const [secondDatastoreResults3] = await otherDatastore.runQuery(
          queryS3
        );
        assert.strictEqual(secondDatastoreResults3.length, 1);
        assert.strictEqual(secondDatastoreResults3[0].author, 'S3');
        // Cleanup
        await datastore.delete(postKeyDefault1);
        await otherDatastore.delete(postKeySecondary1);
        await otherDatastore.delete(postKeySecondary2);
        await otherDatastore.delete(postKeySecondary3);
      });
    });

    it('should save/get/delete from a snapshot', async () => {
      function sleep(ms: number) {
        return new Promise(resolve => setTimeout(resolve, ms));
      }
      const post2 = {
        title: 'Another way to make pizza',
        tags: ['pizza', 'grill'],
        publishedAt: new Date(),
        author: 'Silvano',
        isDraft: false,
        wordCount: 400,
        rating: 5.0,
        likes: null,
        metadata: {
          views: 100,
        },
      };
      const path = ['Post', 'post1'];
      const postKey = datastore.key(path);
      await datastore.save({key: postKey, data: post});
      await sleep(1000);
      const savedTime = Date.now();
      await sleep(1000);
      // Save new post2 data, but then verify the timestamp read has post1 data
      await datastore.save({key: postKey, data: post2});
      const [entity] = await datastore.get(postKey, {readTime: savedTime});
      assert.deepStrictEqual(entity[datastore.KEY], postKey);
      const [entityNoOptions] = await datastore.get(postKey);
      assert.deepStrictEqual(entityNoOptions[datastore.KEY], postKey);
      delete entity[datastore.KEY];
      assert.deepStrictEqual(entity, post);
      delete entityNoOptions[datastore.KEY];
      assert.deepStrictEqual(entityNoOptions, post2);
      await datastore.delete(postKey);
    });

    it('should save/get/delete with a numeric key id', async () => {
      const postKey = datastore.key(['Post', 123456789]);
      await datastore.save({key: postKey, data: post});
      const [entity] = await datastore.get(postKey);
      delete entity[datastore.KEY];
      assert.deepStrictEqual(entity, post);
      await datastore.delete(postKey);
    });

    it('should save/get/delete a buffer', async () => {
      const postKey = datastore.key(['Post']);
      const data = {
        buf: Buffer.from('010100000000000000000059400000000000006940', 'hex'),
      };
      await datastore.save({key: postKey, data});
      const assignedId = postKey.id;
      assert(assignedId);
      const [entity] = await datastore.get(postKey);
      delete entity[datastore.KEY];
      assert.deepStrictEqual(entity, data);
      await datastore.delete(datastore.key(['Post', assignedId as string]));
    });

    it('should save/get/delete an empty buffer', async () => {
      const postKey = datastore.key(['Post']);
      const data = {
        buf: Buffer.from([]),
      };
      await datastore.save({key: postKey, data});
      const assignedId = postKey.id;
      assert(assignedId);
      const [entity] = await datastore.get(postKey);
      delete entity[datastore.KEY];
      assert.deepStrictEqual(entity, data);
      await datastore.delete(datastore.key(['Post', assignedId as string]));
    });

    it('should save/get/delete with a generated key id', async () => {
      const postKey = datastore.key('Post');
      await datastore.save({key: postKey, data: post});

      // The key's path should now be complete.
      assert(postKey.id);

      const [entity] = await datastore.get(postKey);
      delete entity[datastore.KEY];
      assert.deepStrictEqual(entity, post);
      await datastore.delete(postKey);
    });

    it('should save/get/update', async () => {
      const postKey = datastore.key('Post');
      await datastore.save({key: postKey, data: post});
      const [entity] = await datastore.get(postKey);
      assert.strictEqual(entity.title, post.title);
      entity.title = 'Updated';
      await datastore.save(entity);
      const [entity2] = await datastore.get(postKey);
      assert.strictEqual(entity2.title, 'Updated');
      await datastore.delete(postKey);
    });

    it('should save/get/merge', async () => {
      const postKey = datastore.key(['Post', 1]);
      const originalData = {
        key: postKey,
        data: {
          title: 'Original',
          status: 'neat',
        },
      };
      await datastore.save(originalData);
      const updatedData = {
        key: postKey,
        data: {
          title: 'Updated',
        },
      };
      await datastore.merge(updatedData);
      const [entity] = await datastore.get(postKey);
      assert.strictEqual(entity.title, updatedData.data.title);
      assert.strictEqual(entity.status, originalData.data.status);
      await datastore.delete(postKey);
    });

    it('should save and get with a string ID', async () => {
      const longIdKey = datastore.key([
        'Post',
        datastore.int('100000000000001234'),
      ]);
      await datastore.save({
        key: longIdKey,
        data: {
          test: true,
        },
      });
      const [entity] = await datastore.get(longIdKey);
      assert.strictEqual(entity.test, true);
    });

    it('should fail explicitly set second insert on save', async () => {
      const postKey = datastore.key('Post');
      await datastore.save({key: postKey, data: post});

      // The key's path should now be complete.
      assert(postKey.id);
      await assert.rejects(
        datastore.save({
          key: postKey,
          method: 'insert',
          data: post,
        })
      );
      const [entity] = await datastore.get(postKey);
      delete entity[datastore.KEY];
      assert.deepStrictEqual(entity, post);
      await datastore.delete(postKey);
    });

    it('should fail explicitly set first update on save', async () => {
      const postKey = datastore.key('Post');
      await assert.rejects(
        datastore.save({
          key: postKey,
          method: 'update',
          data: post,
        })
      );
    });

    it('should save/get/delete multiple entities at once', async () => {
      const post2 = {
        title: 'How to make the perfect homemade pasta',
        tags: ['pasta', 'homemade'],
        publishedAt: new Date('2001-01-01T00:00:00.000Z'),
        author: 'Silvano',
        isDraft: false,
        wordCount: 450,
        rating: 4.5,
      };
      const key1 = datastore.key('Post');
      const key2 = datastore.key('Post');
      await datastore.save([
        {key: key1, data: post},
        {key: key2, data: post2},
      ]);
      const [entities] = await datastore.get([key1, key2]);
      assert.strictEqual(entities.length, 2);
      await datastore.delete([key1, key2]);
    });

    it('should get multiple entities in a stream', done => {
      const key1 = datastore.key('Post');
      const key2 = datastore.key('Post');

      datastore.save(
        [
          {key: key1, data: post},
          {key: key2, data: post},
        ],
        err => {
          assert.ifError(err);

          let numEntitiesEmitted = 0;

          datastore
            .createReadStream([key1, key2])
            .on('error', done)
            .on('data', () => {
              numEntitiesEmitted++;
            })
            .on('end', () => {
              assert.strictEqual(numEntitiesEmitted, 2);
              datastore.delete([key1, key2], done);
            });
        }
      );
    });

    it('should save keys as a part of entity and query by key', async () => {
      const personKey = datastore.key(['People', 'US', 'Person', 'name']);
      await datastore.save({
        key: personKey,
        data: {
          fullName: 'Full name',
          linkedTo: personKey, // himself
        },
      });
      const query = datastore
        .createQuery('Person')
        .hasAncestor(datastore.key(['People', 'US']))
        .filter('linkedTo', personKey);
      const [results] = await datastore.runQuery(query);
      assert.strictEqual(results![0].fullName, 'Full name');
      assert.deepStrictEqual(results![0].linkedTo, personKey);
      await datastore.delete(personKey);
    });

    it('should save with an empty buffer', async () => {
      const key = datastore.key(['TEST']);
      const result = await datastore.save({
        key: key,
        data: {
          name: 'test',
          blob: Buffer.from([]),
        },
      });
      const mutationResult = result.pop()?.mutationResults?.pop();
      assert.strictEqual(mutationResult?.key?.path?.pop()?.kind, 'TEST');
    });

    describe('entity types', () => {
      it('should save and decode an int', async () => {
        const integerValue = 2015;
        const integerType = Datastore.int(integerValue);
        const key = datastore.key('Person');
        await datastore.save({
          key,
          data: {
            year: integerType,
          },
        });
        const [entity] = await datastore.get(key);
        assert.strictEqual(entity.year, integerValue);
      });

      it('should save and decode a double', async () => {
        const doubleValue = 99.99;
        const doubleType = Datastore.double(doubleValue);
        const key = datastore.key('Person');
        await datastore.save({
          key,
          data: {
            nines: doubleType,
          },
        });
        const [entity] = await datastore.get(key);
        assert.strictEqual(entity.nines, doubleValue);
      });

      it('should save and decode a geo point', async () => {
        const geoPointValue = {
          latitude: 40.6894,
          longitude: -74.0447,
        };
        const geoPointType = Datastore.geoPoint(geoPointValue);
        const key = datastore.key('Person');
        await datastore.save({
          key,
          data: {
            location: geoPointType,
          },
        });
        const [entity] = await datastore.get(key);
        assert.deepStrictEqual(entity.location, geoPointValue);
      });
    });
  });

  describe('querying the datastore', () => {
    const ancestor = datastore.key(['Book', 'GoT']);

    const keys = [
      // Paths:
      ['Rickard'],
      ['Rickard', 'Character', 'Eddard'],
      ['Catelyn'],
      ['Rickard', 'Character', 'Eddard', 'Character', 'Arya'],
      ['Rickard', 'Character', 'Eddard', 'Character', 'Sansa'],
      ['Rickard', 'Character', 'Eddard', 'Character', 'Robb'],
      ['Rickard', 'Character', 'Eddard', 'Character', 'Bran'],
      ['Rickard', 'Character', 'Eddard', 'Character', 'Jon Snow'],
    ].map(path => {
      return datastore.key(['Book', 'GoT', 'Character'].concat(path));
    });

    const characters = [
      {
        name: 'Rickard',
        family: 'Stark',
        appearances: 9,
        alive: false,
      },
      {
        name: 'Eddard',
        family: 'Stark',
        appearances: 9,
        alive: false,
      },
      {
        name: 'Catelyn',
        family: ['Stark', 'Tully'],
        appearances: 26,
        alive: false,
      },
      {
        name: 'Arya',
        family: 'Stark',
        appearances: 33,
        alive: true,
      },
      {
        name: 'Sansa',
        family: 'Stark',
        appearances: 31,
        alive: true,
      },
      {
        name: 'Robb',
        family: 'Stark',
        appearances: 22,
        alive: false,
      },
      {
        name: 'Bran',
        family: 'Stark',
        appearances: 25,
        alive: true,
      },
      {
        name: 'Jon Snow',
        family: 'Stark',
        appearances: 32,
        alive: true,
      },
    ];

    before(async () => {
      const keysToSave = keys.map((key, index) => {
        return {
          key,
          data: characters[index],
        };
      });
      await datastore.save(keysToSave);
    });

    after(async () => {
      await datastore.delete(keys);
    });

    it('should limit queries', async () => {
      const q = datastore
        .createQuery('Character')
        .hasAncestor(ancestor)
        .limit(5);
      const [firstEntities, info] = await datastore.runQuery(q);
      assert.strictEqual(firstEntities!.length, 5);
      const secondQ = datastore
        .createQuery('Character')
        .hasAncestor(ancestor)
        .start(info!.endCursor!);
      const [secondEntities] = await datastore.runQuery(secondQ);
      assert.strictEqual(secondEntities!.length, 3);
    });

    it('should not go over a limit', async () => {
      const limit = 3;
      const q = datastore
        .createQuery('Character')
        .hasAncestor(ancestor)
        .limit(limit);
      const [results] = await datastore.runQuery(q);
      assert.strictEqual(results!.length, limit);
    });

    it('should run a query as a stream', done => {
      const q = datastore.createQuery('Character').hasAncestor(ancestor);
      let resultsReturned = 0;
      datastore
        .runQueryStream(q)
        .on('error', done)
        .on('data', () => resultsReturned++)
        .on('end', () => {
          assert.strictEqual(resultsReturned, characters.length);
          done();
        });
    });

    it('should run a datastore query as a stream via query#runStream', done => {
      const q = datastore.createQuery('Character').hasAncestor(ancestor);
      let resultsReturned = 0;
      q.runStream()
        .on('error', done)
        .on('data', () => resultsReturned++)
        .on('end', () => {
          assert.strictEqual(resultsReturned, characters.length);
          done();
        });
    });

    it('should run a transaction query as a stream via query#runStream', done => {
      const transaction = datastore.transaction();
      const q = transaction.createQuery('Character').hasAncestor(ancestor);
      let resultsReturned = 0;
      q.runStream()
        .on('error', done)
        .on('data', () => resultsReturned++)
        .on('end', () => {
          assert.strictEqual(resultsReturned, characters.length);
          done();
        });
    });

    it('should not go over a limit with a stream', done => {
      const limit = 3;
      const q = datastore
        .createQuery('Character')
        .hasAncestor(ancestor)
        .limit(limit);
      let resultsReturned = 0;
      datastore
        .runQueryStream(q)
        .on('error', done)
        .on('data', () => resultsReturned++)
        .on('end', () => {
          assert.strictEqual(resultsReturned, limit);
          done();
        });
    });

    it('should filter queries with simple indexes', async () => {
      const q = datastore
        .createQuery('Character')
        .hasAncestor(ancestor)
        .filter('appearances', '>=', 20);
      const [entities] = await datastore.runQuery(q);
      assert.strictEqual(entities!.length, 6);
    });

    it('should filter queries with NOT_EQUAL', async () => {
      const q = datastore
        .createQuery('Character')
        .hasAncestor(ancestor)
        .filter('appearances', '!=', 9);
      const [entities] = await datastore.runQuery(q);
      assert.strictEqual(entities!.length, 6);
    });

    it('should filter queries with IN', async () => {
      const q = datastore
        .createQuery('Character')
        .hasAncestor(ancestor)
        .filter('appearances', 'IN', [9, 25]);
      const [entities] = await datastore.runQuery(q);
      assert.strictEqual(entities!.length, 3);
    });

    it('should filter queries with __key__ and IN', async () => {
      const key1 = datastore.key(['Book', 'GoT', 'Character', 'Rickard']);
      const key2 = datastore.key([
        'Book',
        'GoT',
        'Character',
        'Rickard',
        'Character',
        'Eddard',
        'Character',
        'Sansa',
      ]);
      const key3 = datastore.key([
        'Book',
        'GoT',
        'Character',
        'Rickard',
        'Character',
        'Eddard',
      ]);
      const value = [key1, key2, key3];
      const q = datastore
        .createQuery('Character')
        .hasAncestor(ancestor)
        .filter('__key__', 'IN', value);
      const [entities] = await datastore.runQuery(q);
      assert.strictEqual(entities!.length, 3);
      assert.deepStrictEqual(entities[0][KEY_SYMBOL], key1);
      assert.deepStrictEqual(entities[1][KEY_SYMBOL], key3);
      assert.deepStrictEqual(entities[2][KEY_SYMBOL], key2);
    });

    it('should filter queries with NOT_IN', async () => {
      const q = datastore
        .createQuery('Character')
        .hasAncestor(ancestor)
        .filter('appearances', 'NOT_IN', [9, 25]);
      const [entities] = await datastore.runQuery(q);
      assert.strictEqual(entities!.length, 5);
    });

    it('should filter queries with defined indexes', async () => {
      const q = datastore
        .createQuery('Character')
        .hasAncestor(ancestor)
        .filter('family', 'Stark')
        .filter('appearances', '>=', 20);
      const [entities] = await datastore.runQuery(q);
      assert.strictEqual(entities!.length, 6);
    });
    describe('with the filter function using the Filter class', () => {
      it('should run a query with one property filter', async () => {
        const filter = new PropertyFilter('family', '=', 'Stark');
        const q = datastore
          .createQuery('Character')
          .filter(filter)
          .hasAncestor(ancestor);
        const [entities] = await datastore.runQuery(q);
        assert.strictEqual(entities!.length, 8);
      });
      it('should run a query with two property filters', async () => {
        const q = datastore
          .createQuery('Character')
          .filter(new PropertyFilter('family', '=', 'Stark'))
          .filter(new PropertyFilter('appearances', '>=', 20));
        const [entities] = await datastore.runQuery(q);
        assert.strictEqual(entities!.length, 6);
      });
      it('should run a query using new Filter class with filter', async () => {
        const q = datastore
          .createQuery('Character')
          .filter('family', 'Stark')
          .filter(new PropertyFilter('appearances', '>=', 20));
        const [entities] = await datastore.runQuery(q);
        assert.strictEqual(entities!.length, 6);
        for (const entity of entities) {
          if (Array.isArray(entity.family)) {
            assert.strictEqual(entity.family[0], 'Stark');
          } else {
            assert.strictEqual(entity.family, 'Stark');
          }
          assert(entity.appearances >= 20);
        }
      });
      it('should run a query using an AND composite filter', async () => {
        const q = datastore
          .createQuery('Character')
          .filter(
            and([
              new PropertyFilter('family', '=', 'Stark'),
              new PropertyFilter('appearances', '>=', 20),
            ])
          );
        const [entities] = await datastore.runQuery(q);
        assert.strictEqual(entities!.length, 6);
        for (const entity of entities) {
          if (Array.isArray(entity.family)) {
            assert.strictEqual(entity.family[0], 'Stark');
          } else {
            assert.strictEqual(entity.family, 'Stark');
          }
          assert(entity.appearances >= 20);
        }
      });
      it('should run a query using an OR composite filter', async () => {
        const q = datastore
          .createQuery('Character')
          .filter(
            or([
              new PropertyFilter('family', '=', 'Stark'),
              new PropertyFilter('appearances', '>=', 20),
            ])
          );
        const [entities] = await datastore.runQuery(q);
        assert.strictEqual(entities!.length, 8);
        let atLeastOne = false;
        for (const entity of entities) {
          const familyHasStark = Array.isArray(entity.family)
            ? entity.family[0] === 'Stark'
            : entity.family === 'Stark';
          const hasEnoughAppearances = entity.appearances >= 20;
          if (familyHasStark && !hasEnoughAppearances) {
            atLeastOne = true;
          }
        }
        assert(atLeastOne);
      });
      describe('using hasAncestor and Filter class', () => {
        const secondAncestor = datastore.key([
          'Book',
          'GoT',
          'Character',
          'Rickard',
          'Character',
          'Eddard',
        ]);
        it('should run a query using hasAncestor last', async () => {
          const q = datastore
            .createQuery('Character')
            .filter(new PropertyFilter('appearances', '<', 30))
            .hasAncestor(secondAncestor);
          const [entities] = await datastore.runQuery(q);
          assert.strictEqual(entities!.length, 3);
        });
        it('should run a query using hasAncestor first', async () => {
          const q = datastore
            .createQuery('Character')
            .hasAncestor(secondAncestor)
            .filter(new PropertyFilter('appearances', '<', 30));
          const [entities] = await datastore.runQuery(q);
          assert.strictEqual(entities!.length, 3);
        });
      });
    });
    describe('with a count filter', () => {
      it('should run a count aggregation', async () => {
        const q = datastore.createQuery('Character');
        const aggregate = datastore
          .createAggregationQuery(q)
          .addAggregation(AggregateField.count());
        const [results] = await datastore.runAggregationQuery(aggregate);
        assert.deepStrictEqual(results, [{property_1: 8}]);
      });
      it('should run a count aggregation with a list of aggregates', async () => {
        const q = datastore.createQuery('Character');
        const aggregate = datastore
          .createAggregationQuery(q)
          .addAggregations([AggregateField.count(), AggregateField.count()]);
        const [results] = await datastore.runAggregationQuery(aggregate);
        assert.deepStrictEqual(results, [{property_1: 8, property_2: 8}]);
      });
      it('should run a count aggregation having other filters', async () => {
        const q = datastore
          .createQuery('Character')
          .filter('family', 'Stark')
          .filter('appearances', '>=', 20);
        const aggregate = datastore
          .createAggregationQuery(q)
          .addAggregation(AggregateField.count().alias('total'));
        const [results] = await datastore.runAggregationQuery(aggregate);
        assert.deepStrictEqual(results, [{total: 6}]);
      });
      it('should run a count aggregate filter with an alias', async () => {
        const q = datastore.createQuery('Character');
        const aggregate = datastore
          .createAggregationQuery(q)
          .addAggregation(AggregateField.count().alias('total'));
        const [results] = await datastore.runAggregationQuery(aggregate);
        assert.deepStrictEqual(results, [{total: 8}]);
      });
      it('should do multiple count aggregations with aliases', async () => {
        const q = datastore.createQuery('Character');
        const aggregate = datastore
          .createAggregationQuery(q)
          .addAggregations([
            AggregateField.count().alias('total'),
            AggregateField.count().alias('total2'),
          ]);
        const [results] = await datastore.runAggregationQuery(aggregate);
        assert.deepStrictEqual(results, [{total: 8, total2: 8}]);
      });
      it('should run a count aggregation filter with a limit', async () => {
        const q = datastore.createQuery('Character').limit(5);
        const aggregate = datastore
          .createAggregationQuery(q)
          .addAggregation(AggregateField.count());
        const [results] = await datastore.runAggregationQuery(aggregate);
        assert.deepStrictEqual(results, [{property_1: 5}]);
      });
      it('should run a count aggregate filter with a limit and an alias', async () => {
        const q = datastore.createQuery('Character').limit(7);
        const aggregate = datastore
          .createAggregationQuery(q)
          .addAggregations([AggregateField.count().alias('total')]);
        const [results] = await datastore.runAggregationQuery(aggregate);
        assert.deepStrictEqual(results, [{total: 7}]);
      });
    });
    it('should filter by ancestor', async () => {
      const q = datastore.createQuery('Character').hasAncestor(ancestor);
      const [entities] = await datastore.runQuery(q);
      assert.strictEqual(entities.length, characters.length);
    });

    it('should construct filters by null status', async () => {
      assert.strictEqual(
        datastore.createQuery('Character').filter('status', null).filters.pop()
          ?.val,
        null
      );
      assert.strictEqual(
        datastore
          .createQuery('Character')
          .filter('status', '=', null)
          .filters.pop()?.val,
        null
      );
    });
    it('should filter by key', async () => {
      const key = datastore.key(['Book', 'GoT', 'Character', 'Rickard']);
      const q = datastore
        .createQuery('Character')
        .hasAncestor(ancestor)
        .filter('__key__', key);
      const [entities] = await datastore.runQuery(q);
      assert.strictEqual(entities!.length, 1);
    });

    it('should order queries', async () => {
      const q = datastore
        .createQuery('Character')
        .hasAncestor(ancestor)
        .order('appearances');

      const [entities] = await datastore.runQuery(q);
      assert.strictEqual(entities![0].name, characters[0].name);
      assert.strictEqual(entities![7].name, characters[3].name);
    });

    it('should select projections', async () => {
      const q = datastore
        .createQuery('Character')
        .hasAncestor(ancestor)
        .select(['name', 'family']);

      const [entities] = await datastore.runQuery(q);
      delete entities[0][datastore.KEY];
      assert.deepStrictEqual(entities![0], {
        name: 'Arya',
        family: 'Stark',
      });
      delete entities[8][datastore.KEY];
      assert.deepStrictEqual(entities![8], {
        name: 'Sansa',
        family: 'Stark',
      });
    });

    it('should paginate with offset and limit', async () => {
      const q = datastore
        .createQuery('Character')
        .hasAncestor(ancestor)
        .offset(2)
        .limit(3)
        .order('appearances');

      const [entities, info] = await datastore.runQuery(q);
      assert.strictEqual(entities!.length, 3);
      assert.strictEqual(entities![0].name, 'Robb');
      assert.strictEqual(entities![2].name, 'Catelyn');
      const secondQ = datastore
        .createQuery('Character')
        .hasAncestor(ancestor)
        .order('appearances')
        .start(info!.endCursor!);
      const [secondEntities] = await datastore.runQuery(secondQ);
      assert.strictEqual(secondEntities!.length, 3);
      assert.strictEqual(secondEntities![0].name, 'Sansa');
      assert.strictEqual(secondEntities![2].name, 'Arya');
    });

    it('should resume from a start cursor', async () => {
      const q = datastore
        .createQuery('Character')
        .hasAncestor(ancestor)
        .offset(2)
        .limit(2)
        .order('appearances');
      const [, info] = await datastore.runQuery(q);
      const secondQ = datastore
        .createQuery('Character')
        .hasAncestor(ancestor)
        .order('appearances')
        .start(info!.endCursor!);
      const [secondEntities] = await datastore.runQuery(secondQ);
      assert.strictEqual(secondEntities!.length, 4);
      assert.strictEqual(secondEntities![0].name, 'Catelyn');
      assert.strictEqual(secondEntities![3].name, 'Arya');
    });

    it('should group queries', async () => {
      const q = datastore
        .createQuery('Character')
        .hasAncestor(ancestor)
        .groupBy('appearances');
      const [entities] = await datastore.runQuery(q);
      assert.strictEqual(entities!.length, characters.length - 1);
    });

    it('should query from the Query object', async () => {
      await datastore.createQuery('Character').run();
    });
  });

  describe('transactions', () => {
    it('should run in a transaction', async () => {
      const key = datastore.key(['Company', 'Google']);
      const obj = {
        url: 'www.google.com',
      };
      const transaction = datastore.transaction();
      await transaction.run();
      await transaction.get(key);
      transaction.save({key, data: obj});
      await transaction.commit();
      const [entity] = await datastore.get(key);
      delete entity[datastore.KEY];
      assert.deepStrictEqual(entity, obj);
    });

    it('should commit all saves and deletes at the end', async () => {
      const deleteKey = datastore.key(['Company', 'Subway']);
      const key = datastore.key(['Company', 'Google']);
      const incompleteKey = datastore.key('Company');

      await datastore.save({
        key: deleteKey,
        data: {},
      });
      const transaction = datastore.transaction();

      await transaction.run();
      transaction.delete(deleteKey);

      transaction.save([
        {
          key,
          data: {rating: 10},
        },
        {
          key: incompleteKey,
          data: {rating: 100},
        },
      ]);

      await transaction.commit();

      // Incomplete key should have been given an ID.
      assert.strictEqual(incompleteKey.path.length, 2);

      const [[deletedEntity], [fetchedEntity]] = await Promise.all([
        // Deletes the key that is in the deletion queue.
        datastore.get(deleteKey),
        // Updates data on the key.
        datastore.get(key),
      ]);
      assert.strictEqual(typeof deletedEntity, 'undefined');
      assert.strictEqual(fetchedEntity.rating, 10);
    });

    it('should use the last modification to a key', async () => {
      const incompleteKey = datastore.key('Company');
      const key = datastore.key(['Company', 'Google']);
      const transaction = datastore.transaction();
      await transaction.run();
      transaction.save([
        {
          key,
          data: {
            rating: 10,
          },
        },
        {
          key: incompleteKey,
          data: {
            rating: 100,
          },
        },
      ]);
      transaction.delete(key);
      await transaction.commit();

      // Should not return a result.
      const [entity] = await datastore.get(key);
      assert.strictEqual(entity, undefined);

      // Incomplete key should have been given an id.
      assert.strictEqual(incompleteKey.path.length, 2);
    });

    it('should query within a transaction', async () => {
      const transaction = datastore.transaction();
      await transaction.run();
      const query = transaction.createQuery('Company');
      let entities;
      try {
        [entities] = await query.run();
      } catch (e) {
        await transaction.rollback();
        return;
      }
      assert(entities!.length > 0);
      await transaction.commit();
    });

    it('should aggregate query within a transaction', async () => {
      const transaction = datastore.transaction();
      await transaction.run();
      const query = transaction.createQuery('Company');
      const aggregateQuery = transaction
        .createAggregationQuery(query)
        .count('total');
      let result;
      try {
        [result] = await aggregateQuery.run();
      } catch (e) {
        await transaction.rollback();
        return;
      }
      assert.deepStrictEqual(result, [{total: 2}]);
      await transaction.commit();
    });

    it('should read in a readOnly transaction', async () => {
      const transaction = datastore.transaction({readOnly: true});
      const key = datastore.key(['Company', 'Google']);
      await transaction.run();
      await transaction.get(key);
    });

    it('should not write in a readOnly transaction', async () => {
      const transaction = datastore.transaction({readOnly: true});
      const key = datastore.key(['Company', 'Google']);
      await transaction.run();
      await transaction.get(key);
      transaction.save({key, data: {}});
      await assert.rejects(transaction.commit());
    });
  });

  describe('indexes', () => {
    // @TODO: Until the protos support creating indexes, these tests depend on
    // the remote state of declared indexes. Could be flaky!
    it('should get all indexes', async () => {
      const [indexes] = await datastore.getIndexes();
      assert.ok(
        indexes.length >= DECLARED_INDEXES.length,
        'has at least the number of indexes per system-test/data/index.yaml'
      );

      // Comparing index.yaml and the actual defined index in Datastore requires
      // assumptions to complete a shape transformation, so let's just see if
      // a returned index has the right shape and not inspect the values.
      const [firstIndex] = indexes;

      assert.ok(firstIndex, 'first index is readable');
      assert.ok(firstIndex.metadata!.properties, 'has properties collection');
      assert.ok(
        firstIndex.metadata!.properties.length,
        'with properties inside'
      );
      assert.ok(firstIndex.metadata!.ancestor, 'has the ancestor property');
    });

    it('should get all indexes as a stream', done => {
      const indexes: Index[] = [];

      datastore
        .getIndexesStream()
        .on('error', done)
        .on('data', index => {
          indexes.push(index);
        })
        .on('end', () => {
          assert(indexes.length >= DECLARED_INDEXES.length);
          done();
        });
    });

    it('should get a specific index', async () => {
      const [indexes] = await datastore.getIndexes();
      const [firstIndex] = indexes;

      const index = datastore.index(firstIndex.id);
      const [metadata] = await index.getMetadata();
      assert.deepStrictEqual(
        metadata,
        firstIndex.metadata,
        'asked index is the same as received index'
      );
    });
  });

  describe('importing and exporting entities', () => {
    const gcs = new Storage();
    const bucket = gcs.bucket('nodejs-datastore-system-tests');

    const delay = async (test: Mocha.Context) => {
      const retries = test.currentRetry();
      if (retries === 0) return; // no retry on the first failure.
      // see: https://cloud.google.com/storage/docs/exponential-backoff:
      const ms = Math.pow(2, retries) * 500 + Math.random() * 1000;
      return new Promise(done => {
        console.info(`retrying "${test.title}" in ${ms}ms`);
        setTimeout(done, ms);
      });
    };

    it('should export, then import entities', async function () {
      this.retries(3);
      delay(this);
      const [exportOperation] = await datastore.export({bucket});
      await exportOperation.promise();

      const [files] = await bucket.getFiles({maxResults: 1});
      const [exportedFile] = files;
      assert.ok(exportedFile.name.includes('overall_export_metadata'));

      const [importOperation] = await datastore.import({
        file: exportedFile,
      });

      // This is a >20 minute operation, so we're just going to make sure the
      // right type of operation was started.
      assert.strictEqual(
        (
          importOperation.metadata as google.datastore.admin.v1.IImportEntitiesMetadata
        ).inputUrl,
        `gs://${exportedFile.bucket.name}/${exportedFile.name}`
      );

      await importOperation.cancel();
    });
  });
});<|MERGE_RESOLUTION|>--- conflicted
+++ resolved
@@ -21,15 +21,11 @@
 import {google} from '../protos/protos';
 import {Storage} from '@google-cloud/storage';
 import {AggregateField} from '../src/aggregate';
-<<<<<<< HEAD
-import {PropertyFilter, and, or} from '../src/filter';
-
-const SECOND_DATABASE_ID = 'foo2';
-=======
-import {PropertyFilter, EntityFilter, and, or} from '../src/filter';
 import {entity} from '../src/entity';
 import KEY_SYMBOL = entity.KEY_SYMBOL;
->>>>>>> dd2d5f4d
+import {PropertyFilter, and, or} from '../src/filter';
+
+const SECOND_DATABASE_ID = 'foo2';
 
 describe('Datastore', () => {
   const testKinds: string[] = [];
