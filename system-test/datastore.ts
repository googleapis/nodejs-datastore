--- conflicted
+++ resolved
@@ -336,43 +336,6 @@
           await datastore.delete(postKey);
         });
 
-<<<<<<< HEAD
-    it('should save/get/delete from a snapshot', async () => {
-      function sleep(ms: number) {
-        return new Promise(resolve => setTimeout(resolve, ms));
-      }
-      const post2 = {
-        title: 'Another way to make pizza',
-        tags: ['pizza', 'grill'],
-        publishedAt: new Date(),
-        author: 'Silvano',
-        isDraft: false,
-        wordCount: 400,
-        rating: 5.0,
-        likes: null,
-        metadata: {
-          views: 100,
-        },
-      };
-      const path = ['Post', 'post1'];
-      const postKey = datastore.key(path);
-      await datastore.save({key: postKey, data: post});
-      await sleep(10000);
-      const savedTime = Date.now();
-      await sleep(1000);
-      // Save new post2 data, but then verify the timestamp read has post1 data
-      await datastore.save({key: postKey, data: post2});
-      const [entity] = await datastore.get(postKey, {readTime: savedTime});
-      assert.deepStrictEqual(entity[datastore.KEY], postKey);
-      const [entityNoOptions] = await datastore.get(postKey);
-      assert.deepStrictEqual(entityNoOptions[datastore.KEY], postKey);
-      delete entity[datastore.KEY];
-      assert.deepStrictEqual(entity, post);
-      delete entityNoOptions[datastore.KEY];
-      assert.deepStrictEqual(entityNoOptions, post2);
-      await datastore.delete(postKey);
-    });
-=======
         it('should save/get/delete with a key name', async () => {
           const postKey = datastore.key(['Post', 'post1']);
           await datastore.save({key: postKey, data: post});
@@ -382,7 +345,6 @@
           assert.deepStrictEqual(entity, post);
           await datastore.delete(postKey);
         });
->>>>>>> 10ce563d
 
         describe('multi-db support for read and write operations', () => {
           const namespace = `${Date.now()}`;
@@ -552,6 +514,41 @@
           assert.deepStrictEqual(entityNoOptions, post2);
           await datastore.delete(postKey);
         });
+    it('should save/get/delete from a snapshot', async () => {
+      function sleep(ms: number) {
+        return new Promise(resolve => setTimeout(resolve, ms));
+      }
+      const post2 = {
+        title: 'Another way to make pizza',
+        tags: ['pizza', 'grill'],
+        publishedAt: new Date(),
+        author: 'Silvano',
+        isDraft: false,
+        wordCount: 400,
+        rating: 5.0,
+        likes: null,
+        metadata: {
+          views: 100,
+        },
+      };
+      const path = ['Post', 'post1'];
+      const postKey = datastore.key(path);
+      await datastore.save({key: postKey, data: post});
+      await sleep(10000);
+      const savedTime = Date.now();
+      await sleep(1000);
+      // Save new post2 data, but then verify the timestamp read has post1 data
+      await datastore.save({key: postKey, data: post2});
+      const [entity] = await datastore.get(postKey, {readTime: savedTime});
+      assert.deepStrictEqual(entity[datastore.KEY], postKey);
+      const [entityNoOptions] = await datastore.get(postKey);
+      assert.deepStrictEqual(entityNoOptions[datastore.KEY], postKey);
+      delete entity[datastore.KEY];
+      assert.deepStrictEqual(entity, post);
+      delete entityNoOptions[datastore.KEY];
+      assert.deepStrictEqual(entityNoOptions, post2);
+      await datastore.delete(postKey);
+    });
 
         it('should save/get/delete with a numeric key id', async () => {
           const postKey = datastore.key(['Post', 123456789]);
