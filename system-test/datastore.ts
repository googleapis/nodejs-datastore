// Copyright 2014 Google LLC
//
// Licensed under the Apache License, Version 2.0 (the "License");
// you may not use this file except in compliance with the License.
// You may obtain a copy of the License at
//
//      http://www.apache.org/licenses/LICENSE-2.0
//
// Unless required by applicable law or agreed to in writing, software
// distributed under the License is distributed on an "AS IS" BASIS,
// WITHOUT WARRANTIES OR CONDITIONS OF ANY KIND, either express or implied.
// See the License for the specific language governing permissions and
// limitations under the License.

import * as assert from 'assert';
import {readFileSync} from 'fs';
import * as path from 'path';
import {after, before, describe, it} from 'mocha';
import * as yaml from 'js-yaml';
import {Datastore, Index} from '../src';
import {google} from '../protos/protos';
import {Storage} from '@google-cloud/storage';
import {AggregateField} from '../src/aggregate';
<<<<<<< HEAD
import {PropertyFilter, Filter, AND, OR} from '../src/filter';
=======
import {PropertyFilter, EntityFilter, and, or} from '../src/filter';
>>>>>>> 8fc58c0f

describe('Datastore', () => {
  const testKinds: string[] = [];
  const datastore = new Datastore({
    namespace: `${Date.now()}`,
  });
  // Override the Key method so we can track what keys are created during the
  // tests. They are then deleted in the `after` hook.
  const key = datastore.key;
  // eslint-disable-next-line @typescript-eslint/no-explicit-any
  datastore.key = function (options: any) {
    const keyObject = key.call(this, options);
    testKinds.push(keyObject.kind);
    return keyObject;
  };

  const {indexes: DECLARED_INDEXES} = yaml.load(
    readFileSync(path.join(__dirname, 'data', 'index.yaml'), 'utf8')
  ) as {indexes: google.datastore.admin.v1.IIndex[]};

  // TODO/DX ensure indexes before testing, and maybe? cleanup indexes after
  //  possible implications with kokoro project

  after(async () => {
    async function deleteEntities(kind: string) {
      const query = datastore.createQuery(kind).select('__key__');
      const [entities] = await datastore.runQuery(query);
      const keys = entities.map(entity => {
        return entity[datastore.KEY];
      });
      await datastore.delete(keys);
    }
    await Promise.all(testKinds.map(kind => deleteEntities(kind)));
  });

  it('should allocate IDs', async () => {
    const keys = await datastore.allocateIds(datastore.key('Kind'), 10);
    assert.ok(keys);
  });

  it('should get the project id', async () => {
    const projectId = await datastore.getProjectId();
    assert.notEqual(projectId, null);
  });

  describe('create, retrieve and delete', () => {
    const post = {
      title: 'How to make the perfect pizza in your grill',
      tags: ['pizza', 'grill'],
      publishedAt: new Date(),
      author: 'Silvano',
      isDraft: false,
      wordCount: 400,
      rating: 5.0,
      likes: null,
      metadata: {
        views: 100,
      },
    };

    it('should excludeFromIndexes correctly', async () => {
      const longString = Buffer.alloc(1501, '.').toString();
      const postKey = datastore.key(['Post', 'post1']);
      const data = {
        longString,
        notMetadata: true,
        longStringArray: [longString],
        metadata: {
          longString,
          otherProperty: 'value',
          obj: {
            longStringArray: [
              {
                longString,
                nestedLongStringArray: [
                  {
                    longString,
                    nestedProperty: true,
                  },
                  {
                    longString,
                  },
                ],
              },
            ],
          },
          longStringArray: [
            {
              longString,
              nestedLongStringArray: [
                {
                  longString,
                  nestedProperty: true,
                },
                {
                  longString,
                },
              ],
            },
          ],
        },
      };

      await datastore.save({
        key: postKey,
        data,
        excludeFromIndexes: [
          'longString',
          'longStringArray[]',
          'metadata.obj.longString',
          'metadata.obj.longStringArray[].longString',
          'metadata.obj.longStringArray[].nestedLongStringArray[].longString',
          'metadata.longString',
          'metadata.longStringArray[].longString',
          'metadata.longStringArray[].nestedLongStringArray[].longString',
        ],
      });
      const [entity] = await datastore.get(postKey);
      assert.deepStrictEqual(entity[datastore.KEY], postKey);
      delete entity[datastore.KEY];
      assert.deepStrictEqual(entity, data);
      await datastore.delete(postKey);
    });

    it('should remove index with using wildcard in excludeFromIndexes', async () => {
      const longString = Buffer.alloc(1501, '.').toString();
      const postKey = datastore.key(['Post', 'post3']);
      const data = {
        longString,
        notMetadata: true,
        longStringArray: [longString],
        metadata: {
          longString,
          otherProperty: 'value',
          obj: {
            longStringArray: [
              {
                longString,
                nestedLongStringArray: [
                  {
                    longString,
                    nestedProperty: true,
                  },
                  {
                    longString,
                  },
                ],
              },
            ],
          },
          longStringArray: [
            {
              longString,
              nestedLongStringArray: [
                {
                  longString,
                  nestedProperty: true,
                },
                {
                  longString,
                },
              ],
            },
          ],
        },
      };

      const excludeFromIndexes = [
        'longString',
        'longStringArray[]',
        'metadata.longString',
        'metadata.obj.*',
        'metadata.longStringArray[].*',
      ];

      await datastore.save({
        key: postKey,
        data,
        excludeFromIndexes,
      });
      const [entity] = await datastore.get(postKey);
      assert.deepStrictEqual(entity[datastore.KEY], postKey);
      delete entity[datastore.KEY];
      assert.deepStrictEqual(entity, data);
      await datastore.delete(postKey);
    });

    it('should auto remove index with excludeLargeProperties enabled', async () => {
      const longString = Buffer.alloc(1501, '.').toString();
      const postKey = datastore.key(['Post', 'post2']);
      const data = {
        longString,
        notMetadata: true,
        longStringArray: [longString],
        metadata: {
          longString,
          otherProperty: 'value',
          obj: {
            longStringArray: [
              {
                longString,
                nestedLongStringArray: [
                  {
                    longString,
                    nestedProperty: true,
                  },
                  {
                    longString,
                  },
                ],
              },
            ],
          },
          longStringArray: [
            {
              longString,
              nestedLongStringArray: [
                {
                  longString,
                  nestedProperty: true,
                },
                {
                  longString,
                },
              ],
            },
          ],
        },
      };

      await datastore.save({
        key: postKey,
        data,
        excludeLargeProperties: true,
      });
      const [entity] = await datastore.get(postKey);
      assert.deepStrictEqual(entity[datastore.KEY], postKey);
      delete entity[datastore.KEY];
      assert.deepStrictEqual(entity, data);
      await datastore.delete(postKey);
    });

    it('should accurately save/get a large int value via Datastore.int()', async () => {
      const postKey = datastore.key('Team');
      const largeIntValueAsString = '9223372036854775807';
      const points = Datastore.int(largeIntValueAsString);
      await datastore.save({key: postKey, data: {points}});
      const [entity] = await datastore.get(postKey, {wrapNumbers: true});
      assert.strictEqual(entity.points.value, largeIntValueAsString);
      assert.throws(() => entity.points.valueOf());
      await datastore.delete(postKey);
    });

    it('should wrap specified properties via IntegerTypeCastOptions.properties', async () => {
      const postKey = datastore.key('Scores');
      const largeIntValueAsString = '9223372036854775807';
      const panthers = Datastore.int(largeIntValueAsString);
      const broncos = 922337203;
      let integerTypeCastFunctionCalled = 0;
      await datastore.save({key: postKey, data: {panthers, broncos}});
      const [entity] = await datastore.get(postKey, {
        wrapNumbers: {
          // eslint-disable-next-line @typescript-eslint/no-explicit-any
          integerTypeCastFunction: (value: any) => {
            integerTypeCastFunctionCalled++;
            return value.toString();
          },
          properties: 'panthers',
        },
      });
      // verify that value of property 'panthers' was converted via 'integerTypeCastFunction'.
      assert.strictEqual(entity.panthers, largeIntValueAsString);
      assert.strictEqual(integerTypeCastFunctionCalled, 1);
      // verify that value of the property broncos was converted to int by default logic.
      assert.strictEqual(entity.broncos, broncos);
      await datastore.delete(postKey);
    });

    it('should save/get/delete with a key name', async () => {
      const postKey = datastore.key(['Post', 'post1']);
      await datastore.save({key: postKey, data: post});
      const [entity] = await datastore.get(postKey);
      assert.deepStrictEqual(entity[datastore.KEY], postKey);
      delete entity[datastore.KEY];
      assert.deepStrictEqual(entity, post);
      await datastore.delete(postKey);
    });

    it('should save/get/delete from a snapshot', async () => {
      function sleep(ms: number) {
        return new Promise(resolve => setTimeout(resolve, ms));
      }
      const post2 = {
        title: 'Another way to make pizza',
        tags: ['pizza', 'grill'],
        publishedAt: new Date(),
        author: 'Silvano',
        isDraft: false,
        wordCount: 400,
        rating: 5.0,
        likes: null,
        metadata: {
          views: 100,
        },
      };
      const path = ['Post', 'post1'];
      const postKey = datastore.key(path);
      await datastore.save({key: postKey, data: post});
      await sleep(1000);
      const savedTime = Date.now();
      await sleep(1000);
      // Save new post2 data, but then verify the timestamp read has post1 data
      await datastore.save({key: postKey, data: post2});
      const [entity] = await datastore.get(postKey, {readTime: savedTime});
      assert.deepStrictEqual(entity[datastore.KEY], postKey);
      const [entityNoOptions] = await datastore.get(postKey);
      assert.deepStrictEqual(entityNoOptions[datastore.KEY], postKey);
      delete entity[datastore.KEY];
      assert.deepStrictEqual(entity, post);
      delete entityNoOptions[datastore.KEY];
      assert.deepStrictEqual(entityNoOptions, post2);
      await datastore.delete(postKey);
    });

    it('should save/get/delete with a numeric key id', async () => {
      const postKey = datastore.key(['Post', 123456789]);
      await datastore.save({key: postKey, data: post});
      const [entity] = await datastore.get(postKey);
      delete entity[datastore.KEY];
      assert.deepStrictEqual(entity, post);
      await datastore.delete(postKey);
    });

    it('should save/get/delete a buffer', async () => {
      const postKey = datastore.key(['Post']);
      const data = {
        buf: Buffer.from('010100000000000000000059400000000000006940', 'hex'),
      };
      await datastore.save({key: postKey, data});
      const assignedId = postKey.id;
      assert(assignedId);
      const [entity] = await datastore.get(postKey);
      delete entity[datastore.KEY];
      assert.deepStrictEqual(entity, data);
      await datastore.delete(datastore.key(['Post', assignedId as string]));
    });

    it('should save/get/delete an empty buffer', async () => {
      const postKey = datastore.key(['Post']);
      const data = {
        buf: Buffer.from([]),
      };
      await datastore.save({key: postKey, data});
      const assignedId = postKey.id;
      assert(assignedId);
      const [entity] = await datastore.get(postKey);
      delete entity[datastore.KEY];
      assert.deepStrictEqual(entity, data);
      await datastore.delete(datastore.key(['Post', assignedId as string]));
    });

    it('should save/get/delete with a generated key id', async () => {
      const postKey = datastore.key('Post');
      await datastore.save({key: postKey, data: post});

      // The key's path should now be complete.
      assert(postKey.id);

      const [entity] = await datastore.get(postKey);
      delete entity[datastore.KEY];
      assert.deepStrictEqual(entity, post);
      await datastore.delete(postKey);
    });

    it('should save/get/update', async () => {
      const postKey = datastore.key('Post');
      await datastore.save({key: postKey, data: post});
      const [entity] = await datastore.get(postKey);
      assert.strictEqual(entity.title, post.title);
      entity.title = 'Updated';
      await datastore.save(entity);
      const [entity2] = await datastore.get(postKey);
      assert.strictEqual(entity2.title, 'Updated');
      await datastore.delete(postKey);
    });

    it('should save/get/merge', async () => {
      const postKey = datastore.key(['Post', 1]);
      const originalData = {
        key: postKey,
        data: {
          title: 'Original',
          status: 'neat',
        },
      };
      await datastore.save(originalData);
      const updatedData = {
        key: postKey,
        data: {
          title: 'Updated',
        },
      };
      await datastore.merge(updatedData);
      const [entity] = await datastore.get(postKey);
      assert.strictEqual(entity.title, updatedData.data.title);
      assert.strictEqual(entity.status, originalData.data.status);
      await datastore.delete(postKey);
    });

    it('should save and get with a string ID', async () => {
      const longIdKey = datastore.key([
        'Post',
        datastore.int('100000000000001234'),
      ]);
      await datastore.save({
        key: longIdKey,
        data: {
          test: true,
        },
      });
      const [entity] = await datastore.get(longIdKey);
      assert.strictEqual(entity.test, true);
    });

    it('should fail explicitly set second insert on save', async () => {
      const postKey = datastore.key('Post');
      await datastore.save({key: postKey, data: post});

      // The key's path should now be complete.
      assert(postKey.id);
      await assert.rejects(
        datastore.save({
          key: postKey,
          method: 'insert',
          data: post,
        })
      );
      const [entity] = await datastore.get(postKey);
      delete entity[datastore.KEY];
      assert.deepStrictEqual(entity, post);
      await datastore.delete(postKey);
    });

    it('should fail explicitly set first update on save', async () => {
      const postKey = datastore.key('Post');
      await assert.rejects(
        datastore.save({
          key: postKey,
          method: 'update',
          data: post,
        })
      );
    });

    it('should save/get/delete multiple entities at once', async () => {
      const post2 = {
        title: 'How to make the perfect homemade pasta',
        tags: ['pasta', 'homemade'],
        publishedAt: new Date('2001-01-01T00:00:00.000Z'),
        author: 'Silvano',
        isDraft: false,
        wordCount: 450,
        rating: 4.5,
      };
      const key1 = datastore.key('Post');
      const key2 = datastore.key('Post');
      await datastore.save([
        {key: key1, data: post},
        {key: key2, data: post2},
      ]);
      const [entities] = await datastore.get([key1, key2]);
      assert.strictEqual(entities.length, 2);
      await datastore.delete([key1, key2]);
    });

    it('should get multiple entities in a stream', done => {
      const key1 = datastore.key('Post');
      const key2 = datastore.key('Post');

      datastore.save(
        [
          {key: key1, data: post},
          {key: key2, data: post},
        ],
        err => {
          assert.ifError(err);

          let numEntitiesEmitted = 0;

          datastore
            .createReadStream([key1, key2])
            .on('error', done)
            .on('data', () => {
              numEntitiesEmitted++;
            })
            .on('end', () => {
              assert.strictEqual(numEntitiesEmitted, 2);
              datastore.delete([key1, key2], done);
            });
        }
      );
    });

    it('should save keys as a part of entity and query by key', async () => {
      const personKey = datastore.key(['People', 'US', 'Person', 'name']);
      await datastore.save({
        key: personKey,
        data: {
          fullName: 'Full name',
          linkedTo: personKey, // himself
        },
      });
      const query = datastore
        .createQuery('Person')
        .hasAncestor(datastore.key(['People', 'US']))
        .filter('linkedTo', personKey);
      const [results] = await datastore.runQuery(query);
      assert.strictEqual(results![0].fullName, 'Full name');
      assert.deepStrictEqual(results![0].linkedTo, personKey);
      await datastore.delete(personKey);
    });

    it('should save with an empty buffer', async () => {
      const key = datastore.key(['TEST']);
      const result = await datastore.save({
        key: key,
        data: {
          name: 'test',
          blob: Buffer.from([]),
        },
      });
      const mutationResult = result.pop()?.mutationResults?.pop();
      assert.strictEqual(mutationResult?.key?.path?.pop()?.kind, 'TEST');
    });

    describe('entity types', () => {
      it('should save and decode an int', async () => {
        const integerValue = 2015;
        const integerType = Datastore.int(integerValue);
        const key = datastore.key('Person');
        await datastore.save({
          key,
          data: {
            year: integerType,
          },
        });
        const [entity] = await datastore.get(key);
        assert.strictEqual(entity.year, integerValue);
      });

      it('should save and decode a double', async () => {
        const doubleValue = 99.99;
        const doubleType = Datastore.double(doubleValue);
        const key = datastore.key('Person');
        await datastore.save({
          key,
          data: {
            nines: doubleType,
          },
        });
        const [entity] = await datastore.get(key);
        assert.strictEqual(entity.nines, doubleValue);
      });

      it('should save and decode a geo point', async () => {
        const geoPointValue = {
          latitude: 40.6894,
          longitude: -74.0447,
        };
        const geoPointType = Datastore.geoPoint(geoPointValue);
        const key = datastore.key('Person');
        await datastore.save({
          key,
          data: {
            location: geoPointType,
          },
        });
        const [entity] = await datastore.get(key);
        assert.deepStrictEqual(entity.location, geoPointValue);
      });
    });
  });

  describe('querying the datastore', () => {
    const ancestor = datastore.key(['Book', 'GoT']);

    const keys = [
      // Paths:
      ['Rickard'],
      ['Rickard', 'Character', 'Eddard'],
      ['Catelyn'],
      ['Rickard', 'Character', 'Eddard', 'Character', 'Arya'],
      ['Rickard', 'Character', 'Eddard', 'Character', 'Sansa'],
      ['Rickard', 'Character', 'Eddard', 'Character', 'Robb'],
      ['Rickard', 'Character', 'Eddard', 'Character', 'Bran'],
      ['Rickard', 'Character', 'Eddard', 'Character', 'Jon Snow'],
    ].map(path => {
      return datastore.key(['Book', 'GoT', 'Character'].concat(path));
    });

    const characters = [
      {
        name: 'Rickard',
        family: 'Stark',
        appearances: 9,
        alive: false,
      },
      {
        name: 'Eddard',
        family: 'Stark',
        appearances: 9,
        alive: false,
      },
      {
        name: 'Catelyn',
        family: ['Stark', 'Tully'],
        appearances: 26,
        alive: false,
      },
      {
        name: 'Arya',
        family: 'Stark',
        appearances: 33,
        alive: true,
      },
      {
        name: 'Sansa',
        family: 'Stark',
        appearances: 31,
        alive: true,
      },
      {
        name: 'Robb',
        family: 'Stark',
        appearances: 22,
        alive: false,
      },
      {
        name: 'Bran',
        family: 'Stark',
        appearances: 25,
        alive: true,
      },
      {
        name: 'Jon Snow',
        family: 'Stark',
        appearances: 32,
        alive: true,
      },
    ];

    before(async () => {
      const keysToSave = keys.map((key, index) => {
        return {
          key,
          data: characters[index],
        };
      });
      await datastore.save(keysToSave);
    });

    after(async () => {
      await datastore.delete(keys);
    });

    it('should limit queries', async () => {
      const q = datastore
        .createQuery('Character')
        .hasAncestor(ancestor)
        .limit(5);
      const [firstEntities, info] = await datastore.runQuery(q);
      assert.strictEqual(firstEntities!.length, 5);
      const secondQ = datastore
        .createQuery('Character')
        .hasAncestor(ancestor)
        .start(info!.endCursor!);
      const [secondEntities] = await datastore.runQuery(secondQ);
      assert.strictEqual(secondEntities!.length, 3);
    });

    it('should not go over a limit', async () => {
      const limit = 3;
      const q = datastore
        .createQuery('Character')
        .hasAncestor(ancestor)
        .limit(limit);
      const [results] = await datastore.runQuery(q);
      assert.strictEqual(results!.length, limit);
    });

    it('should run a query as a stream', done => {
      const q = datastore.createQuery('Character').hasAncestor(ancestor);
      let resultsReturned = 0;
      datastore
        .runQueryStream(q)
        .on('error', done)
        .on('data', () => resultsReturned++)
        .on('end', () => {
          assert.strictEqual(resultsReturned, characters.length);
          done();
        });
    });

    it('should run a datastore query as a stream via query#runStream', done => {
      const q = datastore.createQuery('Character').hasAncestor(ancestor);
      let resultsReturned = 0;
      q.runStream()
        .on('error', done)
        .on('data', () => resultsReturned++)
        .on('end', () => {
          assert.strictEqual(resultsReturned, characters.length);
          done();
        });
    });

    it('should run a transaction query as a stream via query#runStream', done => {
      const transaction = datastore.transaction();
      const q = transaction.createQuery('Character').hasAncestor(ancestor);
      let resultsReturned = 0;
      q.runStream()
        .on('error', done)
        .on('data', () => resultsReturned++)
        .on('end', () => {
          assert.strictEqual(resultsReturned, characters.length);
          done();
        });
    });

    it('should not go over a limit with a stream', done => {
      const limit = 3;
      const q = datastore
        .createQuery('Character')
        .hasAncestor(ancestor)
        .limit(limit);
      let resultsReturned = 0;
      datastore
        .runQueryStream(q)
        .on('error', done)
        .on('data', () => resultsReturned++)
        .on('end', () => {
          assert.strictEqual(resultsReturned, limit);
          done();
        });
    });

    it('should filter queries with simple indexes', async () => {
      const q = datastore
        .createQuery('Character')
        .hasAncestor(ancestor)
        .filter('appearances', '>=', 20);
      const [entities] = await datastore.runQuery(q);
      assert.strictEqual(entities!.length, 6);
    });

    it('should filter queries with NOT_EQUAL', async () => {
      const q = datastore
        .createQuery('Character')
        .hasAncestor(ancestor)
        .filter('appearances', '!=', 9);
      const [entities] = await datastore.runQuery(q);
      assert.strictEqual(entities!.length, 6);
    });

    it('should filter queries with IN', async () => {
      const q = datastore
        .createQuery('Character')
        .hasAncestor(ancestor)
        .filter('appearances', 'IN', [9, 25]);
      const [entities] = await datastore.runQuery(q);
      assert.strictEqual(entities!.length, 3);
    });

    it('should filter queries with NOT_IN', async () => {
      const q = datastore
        .createQuery('Character')
        .hasAncestor(ancestor)
        .filter('appearances', 'NOT_IN', [9, 25]);
      const [entities] = await datastore.runQuery(q);
      assert.strictEqual(entities!.length, 5);
    });

    it('should filter queries with defined indexes', async () => {
      const q = datastore
        .createQuery('Character')
        .hasAncestor(ancestor)
        .filter('family', 'Stark')
        .filter('appearances', '>=', 20);
      const [entities] = await datastore.runQuery(q);
      assert.strictEqual(entities!.length, 6);
    });
    describe('with the filter function using the Filter class', () => {
      it('should run a query with one property filter', async () => {
        const filter = new PropertyFilter('family', '=', 'Stark');
        const q = datastore
          .createQuery('Character')
          .filter(filter)
          .hasAncestor(ancestor);
        const [entities] = await datastore.runQuery(q);
        assert.strictEqual(entities!.length, 8);
      });
      it('should run a query with two property filters', async () => {
        const q = datastore
          .createQuery('Character')
          .filter(new PropertyFilter('family', '=', 'Stark'))
          .filter(new PropertyFilter('appearances', '>=', 20));
        const [entities] = await datastore.runQuery(q);
        assert.strictEqual(entities!.length, 6);
      });
      it('should run a query using new Filter class with filter', async () => {
        const q = datastore
          .createQuery('Character')
          .filter('family', 'Stark')
          .filter(new PropertyFilter('appearances', '>=', 20));
        const [entities] = await datastore.runQuery(q);
        assert.strictEqual(entities!.length, 6);
<<<<<<< HEAD
=======
        for (const entity of entities) {
          if (Array.isArray(entity.family)) {
            assert.strictEqual(entity.family[0], 'Stark');
          } else {
            assert.strictEqual(entity.family, 'Stark');
          }
          assert(entity.appearances >= 20);
        }
>>>>>>> 8fc58c0f
      });
      it('should run a query using an AND composite filter', async () => {
        const q = datastore
          .createQuery('Character')
          .filter(
<<<<<<< HEAD
            AND([
=======
            and([
>>>>>>> 8fc58c0f
              new PropertyFilter('family', '=', 'Stark'),
              new PropertyFilter('appearances', '>=', 20),
            ])
          );
        const [entities] = await datastore.runQuery(q);
        assert.strictEqual(entities!.length, 6);
<<<<<<< HEAD
=======
        for (const entity of entities) {
          if (Array.isArray(entity.family)) {
            assert.strictEqual(entity.family[0], 'Stark');
          } else {
            assert.strictEqual(entity.family, 'Stark');
          }
          assert(entity.appearances >= 20);
        }
>>>>>>> 8fc58c0f
      });
      it('should run a query using an OR composite filter', async () => {
        const q = datastore
          .createQuery('Character')
          .filter(
<<<<<<< HEAD
            OR([
=======
            or([
>>>>>>> 8fc58c0f
              new PropertyFilter('family', '=', 'Stark'),
              new PropertyFilter('appearances', '>=', 20),
            ])
          );
        const [entities] = await datastore.runQuery(q);
        assert.strictEqual(entities!.length, 8);
<<<<<<< HEAD
=======
        let atLeastOne = false;
        for (const entity of entities) {
          const familyHasStark = Array.isArray(entity.family)
            ? entity.family[0] === 'Stark'
            : entity.family === 'Stark';
          const hasEnoughAppearances = entity.appearances >= 20;
          if (familyHasStark && !hasEnoughAppearances) {
            atLeastOne = true;
          }
        }
        assert(atLeastOne);
>>>>>>> 8fc58c0f
      });
      describe('using hasAncestor and Filter class', () => {
        const secondAncestor = datastore.key([
          'Book',
          'GoT',
          'Character',
          'Rickard',
          'Character',
          'Eddard',
        ]);
<<<<<<< HEAD
        it('should run a query using hasAncestor first', async () => {
=======
        it('should run a query using hasAncestor last', async () => {
>>>>>>> 8fc58c0f
          const q = datastore
            .createQuery('Character')
            .filter(new PropertyFilter('appearances', '<', 30))
            .hasAncestor(secondAncestor);
          const [entities] = await datastore.runQuery(q);
          assert.strictEqual(entities!.length, 3);
        });
<<<<<<< HEAD
        it('should run a query using hasAncestor last', async () => {
=======
        it('should run a query using hasAncestor first', async () => {
>>>>>>> 8fc58c0f
          const q = datastore
            .createQuery('Character')
            .hasAncestor(secondAncestor)
            .filter(new PropertyFilter('appearances', '<', 30));
          const [entities] = await datastore.runQuery(q);
          assert.strictEqual(entities!.length, 3);
        });
      });
    });
    describe('with a count filter', () => {
      it('should run a count aggregation', async () => {
        const q = datastore.createQuery('Character');
        const aggregate = datastore
          .createAggregationQuery(q)
          .addAggregation(AggregateField.count());
        const [results] = await datastore.runAggregationQuery(aggregate);
        assert.deepStrictEqual(results, [{property_1: 8}]);
      });
      it('should run a count aggregation with a list of aggregates', async () => {
        const q = datastore.createQuery('Character');
        const aggregate = datastore
          .createAggregationQuery(q)
          .addAggregations([AggregateField.count(), AggregateField.count()]);
        const [results] = await datastore.runAggregationQuery(aggregate);
        assert.deepStrictEqual(results, [{property_1: 8, property_2: 8}]);
      });
      it('should run a count aggregation having other filters', async () => {
        const q = datastore
          .createQuery('Character')
          .filter('family', 'Stark')
          .filter('appearances', '>=', 20);
        const aggregate = datastore
          .createAggregationQuery(q)
          .addAggregation(AggregateField.count().alias('total'));
        const [results] = await datastore.runAggregationQuery(aggregate);
        assert.deepStrictEqual(results, [{total: 6}]);
      });
      it('should run a count aggregate filter with an alias', async () => {
        const q = datastore.createQuery('Character');
        const aggregate = datastore
          .createAggregationQuery(q)
          .addAggregation(AggregateField.count().alias('total'));
        const [results] = await datastore.runAggregationQuery(aggregate);
        assert.deepStrictEqual(results, [{total: 8}]);
      });
      it('should do multiple count aggregations with aliases', async () => {
        const q = datastore.createQuery('Character');
        const aggregate = datastore
          .createAggregationQuery(q)
          .addAggregations([
            AggregateField.count().alias('total'),
            AggregateField.count().alias('total2'),
          ]);
        const [results] = await datastore.runAggregationQuery(aggregate);
        assert.deepStrictEqual(results, [{total: 8, total2: 8}]);
      });
      it('should run a count aggregation filter with a limit', async () => {
        const q = datastore.createQuery('Character').limit(5);
        const aggregate = datastore
          .createAggregationQuery(q)
          .addAggregation(AggregateField.count());
        const [results] = await datastore.runAggregationQuery(aggregate);
        assert.deepStrictEqual(results, [{property_1: 5}]);
      });
      it('should run a count aggregate filter with a limit and an alias', async () => {
        const q = datastore.createQuery('Character').limit(7);
        const aggregate = datastore
          .createAggregationQuery(q)
          .addAggregations([AggregateField.count().alias('total')]);
        const [results] = await datastore.runAggregationQuery(aggregate);
        assert.deepStrictEqual(results, [{total: 7}]);
      });
    });
    it('should filter by ancestor', async () => {
      const q = datastore.createQuery('Character').hasAncestor(ancestor);
      const [entities] = await datastore.runQuery(q);
      assert.strictEqual(entities.length, characters.length);
    });

    it('should construct filters by null status', async () => {
      assert.strictEqual(
        datastore.createQuery('Character').filter('status', null).filters.pop()
          ?.val,
        null
      );
      assert.strictEqual(
        datastore
          .createQuery('Character')
          .filter('status', '=', null)
          .filters.pop()?.val,
        null
      );
    });
    it('should filter by key', async () => {
      const key = datastore.key(['Book', 'GoT', 'Character', 'Rickard']);
      const q = datastore
        .createQuery('Character')
        .hasAncestor(ancestor)
        .filter('__key__', key);
      const [entities] = await datastore.runQuery(q);
      assert.strictEqual(entities!.length, 1);
    });

    it('should order queries', async () => {
      const q = datastore
        .createQuery('Character')
        .hasAncestor(ancestor)
        .order('appearances');

      const [entities] = await datastore.runQuery(q);
      assert.strictEqual(entities![0].name, characters[0].name);
      assert.strictEqual(entities![7].name, characters[3].name);
    });

    it('should select projections', async () => {
      const q = datastore
        .createQuery('Character')
        .hasAncestor(ancestor)
        .select(['name', 'family']);

      const [entities] = await datastore.runQuery(q);
      delete entities[0][datastore.KEY];
      assert.deepStrictEqual(entities![0], {
        name: 'Arya',
        family: 'Stark',
      });
      delete entities[8][datastore.KEY];
      assert.deepStrictEqual(entities![8], {
        name: 'Sansa',
        family: 'Stark',
      });
    });

    it('should paginate with offset and limit', async () => {
      const q = datastore
        .createQuery('Character')
        .hasAncestor(ancestor)
        .offset(2)
        .limit(3)
        .order('appearances');

      const [entities, info] = await datastore.runQuery(q);
      assert.strictEqual(entities!.length, 3);
      assert.strictEqual(entities![0].name, 'Robb');
      assert.strictEqual(entities![2].name, 'Catelyn');
      const secondQ = datastore
        .createQuery('Character')
        .hasAncestor(ancestor)
        .order('appearances')
        .start(info!.endCursor!);
      const [secondEntities] = await datastore.runQuery(secondQ);
      assert.strictEqual(secondEntities!.length, 3);
      assert.strictEqual(secondEntities![0].name, 'Sansa');
      assert.strictEqual(secondEntities![2].name, 'Arya');
    });

    it('should resume from a start cursor', async () => {
      const q = datastore
        .createQuery('Character')
        .hasAncestor(ancestor)
        .offset(2)
        .limit(2)
        .order('appearances');
      const [, info] = await datastore.runQuery(q);
      const secondQ = datastore
        .createQuery('Character')
        .hasAncestor(ancestor)
        .order('appearances')
        .start(info!.endCursor!);
      const [secondEntities] = await datastore.runQuery(secondQ);
      assert.strictEqual(secondEntities!.length, 4);
      assert.strictEqual(secondEntities![0].name, 'Catelyn');
      assert.strictEqual(secondEntities![3].name, 'Arya');
    });

    it('should group queries', async () => {
      const q = datastore
        .createQuery('Character')
        .hasAncestor(ancestor)
        .groupBy('appearances');
      const [entities] = await datastore.runQuery(q);
      assert.strictEqual(entities!.length, characters.length - 1);
    });

    it('should query from the Query object', async () => {
      await datastore.createQuery('Character').run();
    });
  });

  describe('transactions', () => {
    it('should run in a transaction', async () => {
      const key = datastore.key(['Company', 'Google']);
      const obj = {
        url: 'www.google.com',
      };
      const transaction = datastore.transaction();
      await transaction.run();
      await transaction.get(key);
      transaction.save({key, data: obj});
      await transaction.commit();
      const [entity] = await datastore.get(key);
      delete entity[datastore.KEY];
      assert.deepStrictEqual(entity, obj);
    });

    it('should commit all saves and deletes at the end', async () => {
      const deleteKey = datastore.key(['Company', 'Subway']);
      const key = datastore.key(['Company', 'Google']);
      const incompleteKey = datastore.key('Company');

      await datastore.save({
        key: deleteKey,
        data: {},
      });
      const transaction = datastore.transaction();

      await transaction.run();
      transaction.delete(deleteKey);

      transaction.save([
        {
          key,
          data: {rating: 10},
        },
        {
          key: incompleteKey,
          data: {rating: 100},
        },
      ]);

      await transaction.commit();

      // Incomplete key should have been given an ID.
      assert.strictEqual(incompleteKey.path.length, 2);

      const [[deletedEntity], [fetchedEntity]] = await Promise.all([
        // Deletes the key that is in the deletion queue.
        datastore.get(deleteKey),
        // Updates data on the key.
        datastore.get(key),
      ]);
      assert.strictEqual(typeof deletedEntity, 'undefined');
      assert.strictEqual(fetchedEntity.rating, 10);
    });

    it('should use the last modification to a key', async () => {
      const incompleteKey = datastore.key('Company');
      const key = datastore.key(['Company', 'Google']);
      const transaction = datastore.transaction();
      await transaction.run();
      transaction.save([
        {
          key,
          data: {
            rating: 10,
          },
        },
        {
          key: incompleteKey,
          data: {
            rating: 100,
          },
        },
      ]);
      transaction.delete(key);
      await transaction.commit();

      // Should not return a result.
      const [entity] = await datastore.get(key);
      assert.strictEqual(entity, undefined);

      // Incomplete key should have been given an id.
      assert.strictEqual(incompleteKey.path.length, 2);
    });

    it('should query within a transaction', async () => {
      const transaction = datastore.transaction();
      await transaction.run();
      const query = transaction.createQuery('Company');
      let entities;
      try {
        [entities] = await query.run();
      } catch (e) {
        await transaction.rollback();
        return;
      }
      assert(entities!.length > 0);
      await transaction.commit();
    });

    it('should aggregate query within a transaction', async () => {
      const transaction = datastore.transaction();
      await transaction.run();
      const query = transaction.createQuery('Company');
      const aggregateQuery = transaction
        .createAggregationQuery(query)
        .count('total');
      let result;
      try {
        [result] = await aggregateQuery.run();
      } catch (e) {
        await transaction.rollback();
        return;
      }
      assert.deepStrictEqual(result, [{total: 2}]);
      await transaction.commit();
    });

    it('should read in a readOnly transaction', async () => {
      const transaction = datastore.transaction({readOnly: true});
      const key = datastore.key(['Company', 'Google']);
      await transaction.run();
      await transaction.get(key);
    });

    it('should not write in a readOnly transaction', async () => {
      const transaction = datastore.transaction({readOnly: true});
      const key = datastore.key(['Company', 'Google']);
      await transaction.run();
      await transaction.get(key);
      transaction.save({key, data: {}});
      await assert.rejects(transaction.commit());
    });
  });

  describe('indexes', () => {
    // @TODO: Until the protos support creating indexes, these tests depend on
    // the remote state of declared indexes. Could be flaky!
    it('should get all indexes', async () => {
      const [indexes] = await datastore.getIndexes();
      assert.ok(
        indexes.length >= DECLARED_INDEXES.length,
        'has at least the number of indexes per system-test/data/index.yaml'
      );

      // Comparing index.yaml and the actual defined index in Datastore requires
      // assumptions to complete a shape transformation, so let's just see if
      // a returned index has the right shape and not inspect the values.
      const [firstIndex] = indexes;

      assert.ok(firstIndex, 'first index is readable');
      assert.ok(firstIndex.metadata!.properties, 'has properties collection');
      assert.ok(
        firstIndex.metadata!.properties.length,
        'with properties inside'
      );
      assert.ok(firstIndex.metadata!.ancestor, 'has the ancestor property');
    });

    it('should get all indexes as a stream', done => {
      const indexes: Index[] = [];

      datastore
        .getIndexesStream()
        .on('error', done)
        .on('data', index => {
          indexes.push(index);
        })
        .on('end', () => {
          assert(indexes.length >= DECLARED_INDEXES.length);
          done();
        });
    });

    it('should get a specific index', async () => {
      const [indexes] = await datastore.getIndexes();
      const [firstIndex] = indexes;

      const index = datastore.index(firstIndex.id);
      const [metadata] = await index.getMetadata();
      assert.deepStrictEqual(
        metadata,
        firstIndex.metadata,
        'asked index is the same as received index'
      );
    });
  });

  describe('importing and exporting entities', () => {
    const gcs = new Storage();
    const bucket = gcs.bucket('nodejs-datastore-system-tests');

    const delay = async (test: Mocha.Context) => {
      const retries = test.currentRetry();
      if (retries === 0) return; // no retry on the first failure.
      // see: https://cloud.google.com/storage/docs/exponential-backoff:
      const ms = Math.pow(2, retries) * 500 + Math.random() * 1000;
      return new Promise(done => {
        console.info(`retrying "${test.title}" in ${ms}ms`);
        setTimeout(done, ms);
      });
    };

    it('should export, then import entities', async function () {
      this.retries(3);
      delay(this);
      const [exportOperation] = await datastore.export({bucket});
      await exportOperation.promise();

      const [files] = await bucket.getFiles({maxResults: 1});
      const [exportedFile] = files;
      assert.ok(exportedFile.name.includes('overall_export_metadata'));

      const [importOperation] = await datastore.import({
        file: exportedFile,
      });

      // This is a >20 minute operation, so we're just going to make sure the
      // right type of operation was started.
      assert.strictEqual(
        (
          importOperation.metadata as google.datastore.admin.v1.IImportEntitiesMetadata
        ).inputUrl,
        `gs://${exportedFile.bucket.name}/${exportedFile.name}`
      );

      await importOperation.cancel();
    });
  });
});<|MERGE_RESOLUTION|>--- conflicted
+++ resolved
@@ -21,11 +21,7 @@
 import {google} from '../protos/protos';
 import {Storage} from '@google-cloud/storage';
 import {AggregateField} from '../src/aggregate';
-<<<<<<< HEAD
-import {PropertyFilter, Filter, AND, OR} from '../src/filter';
-=======
 import {PropertyFilter, EntityFilter, and, or} from '../src/filter';
->>>>>>> 8fc58c0f
 
 describe('Datastore', () => {
   const testKinds: string[] = [];
@@ -841,8 +837,6 @@
           .filter(new PropertyFilter('appearances', '>=', 20));
         const [entities] = await datastore.runQuery(q);
         assert.strictEqual(entities!.length, 6);
-<<<<<<< HEAD
-=======
         for (const entity of entities) {
           if (Array.isArray(entity.family)) {
             assert.strictEqual(entity.family[0], 'Stark');
@@ -851,25 +845,18 @@
           }
           assert(entity.appearances >= 20);
         }
->>>>>>> 8fc58c0f
       });
       it('should run a query using an AND composite filter', async () => {
         const q = datastore
           .createQuery('Character')
           .filter(
-<<<<<<< HEAD
-            AND([
-=======
             and([
->>>>>>> 8fc58c0f
               new PropertyFilter('family', '=', 'Stark'),
               new PropertyFilter('appearances', '>=', 20),
             ])
           );
         const [entities] = await datastore.runQuery(q);
         assert.strictEqual(entities!.length, 6);
-<<<<<<< HEAD
-=======
         for (const entity of entities) {
           if (Array.isArray(entity.family)) {
             assert.strictEqual(entity.family[0], 'Stark');
@@ -878,25 +865,18 @@
           }
           assert(entity.appearances >= 20);
         }
->>>>>>> 8fc58c0f
       });
       it('should run a query using an OR composite filter', async () => {
         const q = datastore
           .createQuery('Character')
           .filter(
-<<<<<<< HEAD
-            OR([
-=======
             or([
->>>>>>> 8fc58c0f
               new PropertyFilter('family', '=', 'Stark'),
               new PropertyFilter('appearances', '>=', 20),
             ])
           );
         const [entities] = await datastore.runQuery(q);
         assert.strictEqual(entities!.length, 8);
-<<<<<<< HEAD
-=======
         let atLeastOne = false;
         for (const entity of entities) {
           const familyHasStark = Array.isArray(entity.family)
@@ -908,7 +888,6 @@
           }
         }
         assert(atLeastOne);
->>>>>>> 8fc58c0f
       });
       describe('using hasAncestor and Filter class', () => {
         const secondAncestor = datastore.key([
@@ -919,11 +898,7 @@
           'Character',
           'Eddard',
         ]);
-<<<<<<< HEAD
-        it('should run a query using hasAncestor first', async () => {
-=======
         it('should run a query using hasAncestor last', async () => {
->>>>>>> 8fc58c0f
           const q = datastore
             .createQuery('Character')
             .filter(new PropertyFilter('appearances', '<', 30))
@@ -931,11 +906,7 @@
           const [entities] = await datastore.runQuery(q);
           assert.strictEqual(entities!.length, 3);
         });
-<<<<<<< HEAD
-        it('should run a query using hasAncestor last', async () => {
-=======
         it('should run a query using hasAncestor first', async () => {
->>>>>>> 8fc58c0f
           const q = datastore
             .createQuery('Character')
             .hasAncestor(secondAncestor)
