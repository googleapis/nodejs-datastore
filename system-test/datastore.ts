--- conflicted
+++ resolved
@@ -25,11 +25,8 @@
 import {Query, RunQueryInfo, ExecutionStats} from '../src/query';
 import KEY_SYMBOL = entity.KEY_SYMBOL;
 import {transactionExpiredError} from '../src/request';
-<<<<<<< HEAD
 const testRequests = require('./transaction-spy').testRequests;
 import {MockedDatastore} from './transaction-spy';
-=======
->>>>>>> 8ab62090
 const sinon = require('sinon');
 const async = require('async');
 const SECOND_DATABASE_ID = 'multidb-test';
@@ -4018,7 +4015,6 @@
           },
         );
       });
-<<<<<<< HEAD
       describe('Datastore mode data transforms in transactions', () => {
         const mockedDatastore = new MockedDatastore();
         const key = mockedDatastore.key(['Post', 'post1']);
@@ -4834,8 +4830,835 @@
           },
         );
       });
-=======
->>>>>>> 8ab62090
+      describe('Datastore mode data transforms', () => {
+        const key = datastore.key(['Post', 'post1']);
+        function getStandardTestCase() {
+          return {
+            name: 'should perform a basic data transform',
+            saveArg: {
+              key: key,
+              data: {
+                name: 'test',
+                p1: 3,
+                p2: 4,
+                p3: 5,
+                a1: [3, 4, 5],
+              },
+              transforms: [
+                {
+                  property: 'p1',
+                  setToServerValue: true,
+                },
+                {
+                  property: 'p2',
+                  increment: 4,
+                },
+                {
+                  property: 'p3',
+                  maximum: 9,
+                },
+                {
+                  property: 'p2',
+                  minimum: 6,
+                },
+                {
+                  property: 'a1',
+                  appendMissingElements: [5, 6],
+                },
+                {
+                  property: 'a1',
+                  removeAllFromArray: [3],
+                },
+              ],
+            },
+            saveResult: [
+              {
+                mutationResults: [
+                  {
+                    transformResults: [
+                      {
+                        meaning: 0,
+                        excludeFromIndexes: false,
+                        valueType: 'timestampValue',
+                      },
+                      {
+                        meaning: 0,
+                        excludeFromIndexes: false,
+                        integerValue: '8',
+                        valueType: 'integerValue',
+                      },
+                      {
+                        meaning: 0,
+                        excludeFromIndexes: false,
+                        integerValue: '9',
+                        valueType: 'integerValue',
+                      },
+                      {
+                        meaning: 0,
+                        excludeFromIndexes: false,
+                        integerValue: '6',
+                        valueType: 'integerValue',
+                      },
+                      {
+                        meaning: 0,
+                        excludeFromIndexes: false,
+                        nullValue: 'NULL_VALUE',
+                        valueType: 'nullValue',
+                      },
+                      {
+                        meaning: 0,
+                        excludeFromIndexes: false,
+                        nullValue: 'NULL_VALUE',
+                        valueType: 'nullValue',
+                      },
+                    ],
+                    key: null,
+                    conflictDetected: false,
+                  },
+                ],
+                commitTime: null,
+              },
+            ],
+            serverValue: {
+              name: 'test',
+              a1: [4, 5, 6],
+              p2: 6,
+              p3: 9,
+            },
+            gapicRequest: {
+              client: 'DatastoreClient',
+              method: 'commit',
+              reqOpts: {
+                mutations: [
+                  {
+                    upsert: {
+                      key: {
+                        path: [
+                          {
+                            kind: 'Post',
+                            name: 'post1',
+                          },
+                        ],
+                        partitionId: {},
+                      },
+                      properties: {
+                        name: {
+                          stringValue: 'test',
+                        },
+                        p1: {
+                          integerValue: '3',
+                        },
+                        p2: {
+                          integerValue: '4',
+                        },
+                        p3: {
+                          integerValue: '5',
+                        },
+                        a1: {
+                          arrayValue: {
+                            values: [
+                              {
+                                integerValue: '3',
+                              },
+                              {
+                                integerValue: '4',
+                              },
+                              {
+                                integerValue: '5',
+                              },
+                            ],
+                          },
+                        },
+                      },
+                    },
+                    propertyTransforms: [
+                      {
+                        property: 'p1',
+                        setToServerValue: 1,
+                      },
+                      {
+                        property: 'p2',
+                        increment: {
+                          integerValue: '4',
+                        },
+                      },
+                      {
+                        property: 'p3',
+                        maximum: {
+                          integerValue: '9',
+                        },
+                      },
+                      {
+                        property: 'p2',
+                        minimum: {
+                          integerValue: '6',
+                        },
+                      },
+                      {
+                        property: 'a1',
+                        appendMissingElements: {
+                          values: [
+                            {
+                              integerValue: '5',
+                            },
+                            {
+                              integerValue: '6',
+                            },
+                          ],
+                        },
+                      },
+                      {
+                        property: 'a1',
+                        removeAllFromArray: {
+                          values: [
+                            {
+                              integerValue: '3',
+                            },
+                          ],
+                        },
+                      },
+                    ],
+                  },
+                ],
+              },
+              gaxOpts: {},
+            },
+          };
+        }
+        const standardTestCase = getStandardTestCase();
+        // Add test case 2: Setting the server value to false:
+        const standardTestCaseWithSetToServerFalse = getStandardTestCase();
+        standardTestCaseWithSetToServerFalse.name =
+          'should perform a transform with setToServerValue false';
+        standardTestCaseWithSetToServerFalse.saveArg.transforms.shift();
+        standardTestCaseWithSetToServerFalse.saveResult[0].mutationResults[0].transformResults.shift();
+        standardTestCaseWithSetToServerFalse.gapicRequest.reqOpts.mutations[0].propertyTransforms.shift();
+        // Add test case 3: User inputs string values for transforms
+        const standardTestCaseWithStringValues = getStandardTestCase();
+        standardTestCaseWithStringValues.name =
+          'should perform a transform with string values';
+        standardTestCaseWithStringValues.saveArg.transforms[1].increment =
+          '4' as any;
+        standardTestCaseWithStringValues.saveArg.transforms[2].maximum =
+          '9' as any;
+        standardTestCaseWithStringValues.saveArg.transforms[3].minimum =
+          '6' as any;
+        const setToServerValueBooleanTestCase = {
+          name: 'should perform a setToServerValue transform on a boolean property',
+          saveArg: {
+            key: key,
+            data: {
+              name: 'test',
+              p1: false,
+            },
+            transforms: [
+              {
+                property: 'p1',
+                setToServerValue: true,
+              },
+            ],
+          },
+          saveResult: [
+            {
+              mutationResults: [
+                {
+                  transformResults: [
+                    {
+                      meaning: 0,
+                      excludeFromIndexes: false,
+                      valueType: 'timestampValue',
+                    },
+                  ],
+                  key: null,
+                  conflictDetected: false,
+                },
+              ],
+              commitTime: null,
+            },
+          ],
+          serverValue: {
+            name: 'test',
+          },
+          gapicRequest: {
+            client: 'DatastoreClient',
+            method: 'commit',
+            reqOpts: {
+              mutations: [
+                {
+                  upsert: {
+                    key: {
+                      path: [
+                        {
+                          kind: 'Post',
+                          name: 'post1',
+                        },
+                      ],
+                      partitionId: {},
+                    },
+                    properties: {
+                      name: {
+                        stringValue: 'test',
+                      },
+                      p1: {
+                        booleanValue: false,
+                      },
+                    },
+                  },
+                  propertyTransforms: [
+                    {
+                      property: 'p1',
+                      setToServerValue: 1,
+                    },
+                  ],
+                },
+              ],
+            },
+            gaxOpts: {},
+          },
+        };
+        const incrementFloatTestCase = {
+          name: 'should perform an increment transform on a float property',
+          assertP1: true,
+          saveArg: {
+            key: key,
+            data: {
+              name: 'test',
+              p1: 3.5,
+            },
+            transforms: [
+              {
+                property: 'p1',
+                increment: 1.2,
+              },
+            ],
+          },
+          saveResult: [
+            {
+              mutationResults: [
+                {
+                  transformResults: [
+                    {
+                      meaning: 0,
+                      excludeFromIndexes: false,
+                      doubleValue: 4.7,
+                      valueType: 'doubleValue',
+                    },
+                  ],
+                  key: null,
+                  conflictDetected: false,
+                },
+              ],
+              commitTime: null,
+            },
+          ],
+          serverValue: {
+            name: 'test',
+            p1: 4.7,
+          },
+          gapicRequest: {
+            client: 'DatastoreClient',
+            method: 'commit',
+            reqOpts: {
+              mutations: [
+                {
+                  upsert: {
+                    key: {
+                      path: [
+                        {
+                          kind: 'Post',
+                          name: 'post1',
+                        },
+                      ],
+                      partitionId: {},
+                    },
+                    properties: {
+                      name: {
+                        stringValue: 'test',
+                      },
+                      p1: {
+                        doubleValue: 3.5,
+                      },
+                    },
+                  },
+                  propertyTransforms: [
+                    {
+                      property: 'p1',
+                      increment: {
+                        doubleValue: 1.2,
+                      },
+                    },
+                  ],
+                },
+              ],
+            },
+            gaxOpts: {},
+          },
+        };
+        const appendMissingElementsComplexTestCase = {
+          name: 'should perform an appendMissingElements transform with complex objects',
+          saveArg: {
+            key: key,
+            data: {
+              name: 'test',
+              a1: [{a: 1, b: 'two'}],
+            },
+            transforms: [
+              {
+                property: 'a1',
+                appendMissingElements: [{a: 1, b: 'two'}, {c: 3}],
+              },
+            ],
+          },
+          saveResult: [
+            {
+              mutationResults: [
+                {
+                  transformResults: [
+                    {
+                      meaning: 0,
+                      excludeFromIndexes: false,
+                      nullValue: 'NULL_VALUE',
+                      valueType: 'nullValue',
+                    },
+                  ],
+                  key: null,
+                  conflictDetected: false,
+                },
+              ],
+              commitTime: null,
+            },
+          ],
+          serverValue: {
+            name: 'test',
+            a1: [{a: 1, b: 'two'}, {c: 3}],
+          },
+          gapicRequest: {
+            client: 'DatastoreClient',
+            method: 'commit',
+            reqOpts: {
+              mutations: [
+                {
+                  upsert: {
+                    key: {
+                      path: [
+                        {
+                          kind: 'Post',
+                          name: 'post1',
+                        },
+                      ],
+                      partitionId: {},
+                    },
+                    properties: {
+                      name: {
+                        stringValue: 'test',
+                      },
+                      a1: {
+                        arrayValue: {
+                          values: [
+                            {
+                              entityValue: {
+                                properties: {
+                                  a: {
+                                    integerValue: '1',
+                                  },
+                                  b: {
+                                    stringValue: 'two',
+                                  },
+                                },
+                              },
+                            },
+                          ],
+                        },
+                      },
+                    },
+                  },
+                  propertyTransforms: [
+                    {
+                      property: 'a1',
+                      appendMissingElements: {
+                        values: [
+                          {
+                            entityValue: {
+                              properties: {
+                                a: {
+                                  integerValue: '1',
+                                },
+                                b: {
+                                  stringValue: 'two',
+                                },
+                              },
+                            },
+                          },
+                          {
+                            entityValue: {
+                              properties: {
+                                c: {
+                                  integerValue: '3',
+                                },
+                              },
+                            },
+                          },
+                        ],
+                      },
+                    },
+                  ],
+                },
+              ],
+            },
+            gaxOpts: {},
+          },
+        };
+        const removeAllFromArrayComplexTestCase = {
+          name: 'should perform a removeAllFromArray transform with complex objects',
+          saveArg: {
+            key: key,
+            data: {
+              name: 'test',
+              a1: [{a: 1, b: 'two'}, {c: 3}],
+            },
+            transforms: [
+              {
+                property: 'a1',
+                removeAllFromArray: [{a: 1, b: 'two'}],
+              },
+            ],
+          },
+          saveResult: [
+            {
+              mutationResults: [
+                {
+                  transformResults: [
+                    {
+                      meaning: 0,
+                      excludeFromIndexes: false,
+                      nullValue: 'NULL_VALUE',
+                      valueType: 'nullValue',
+                    },
+                  ],
+                  key: null,
+                  conflictDetected: false,
+                },
+              ],
+              commitTime: null,
+            },
+          ],
+          serverValue: {
+            name: 'test',
+            a1: [{c: 3}],
+          },
+          gapicRequest: {
+            client: 'DatastoreClient',
+            method: 'commit',
+            reqOpts: {
+              mutations: [
+                {
+                  upsert: {
+                    key: {
+                      path: [
+                        {
+                          kind: 'Post',
+                          name: 'post1',
+                        },
+                      ],
+                      partitionId: {},
+                    },
+                    properties: {
+                      name: {
+                        stringValue: 'test',
+                      },
+                      a1: {
+                        arrayValue: {
+                          values: [
+                            {
+                              entityValue: {
+                                properties: {
+                                  a: {
+                                    integerValue: '1',
+                                  },
+                                  b: {
+                                    stringValue: 'two',
+                                  },
+                                },
+                              },
+                            },
+                            {
+                              entityValue: {
+                                properties: {
+                                  c: {
+                                    integerValue: '3',
+                                  },
+                                },
+                              },
+                            },
+                          ],
+                        },
+                      },
+                    },
+                  },
+                  propertyTransforms: [
+                    {
+                      property: 'a1',
+                      removeAllFromArray: {
+                        values: [
+                          {
+                            entityValue: {
+                              properties: {
+                                a: {
+                                  integerValue: '1',
+                                },
+                                b: {
+                                  stringValue: 'two',
+                                },
+                              },
+                            },
+                          },
+                        ],
+                      },
+                    },
+                  ],
+                },
+              ],
+            },
+            gaxOpts: {},
+          },
+        };
+        const orderOfOperationsTestCase = {
+          name: 'should respect the order of operations for transforms',
+          assertP1: true,
+          saveArg: {
+            key: key,
+            data: {
+              name: 'test',
+              p1: 5,
+            },
+            transforms: [
+              {
+                property: 'p1',
+                increment: 5, // p1 is now 10
+              },
+              {
+                property: 'p1',
+                maximum: 8, // p1 is now 8
+              },
+            ],
+          },
+          saveResult: [
+            {
+              mutationResults: [
+                {
+                  transformResults: [
+                    {
+                      meaning: 0,
+                      excludeFromIndexes: false,
+                      integerValue: '10',
+                      valueType: 'integerValue',
+                    },
+                    {
+                      meaning: 0,
+                      excludeFromIndexes: false,
+                      integerValue: '10',
+                      valueType: 'integerValue',
+                    },
+                  ],
+                  key: null,
+                  conflictDetected: false,
+                },
+              ],
+              commitTime: null,
+            },
+          ],
+          serverValue: {
+            name: 'test',
+            p1: 10,
+          },
+          gapicRequest: {
+            client: 'DatastoreClient',
+            method: 'commit',
+            reqOpts: {
+              mutations: [
+                {
+                  upsert: {
+                    key: {
+                      path: [
+                        {
+                          kind: 'Post',
+                          name: 'post1',
+                        },
+                      ],
+                      partitionId: {},
+                    },
+                    properties: {
+                      name: {
+                        stringValue: 'test',
+                      },
+                      p1: {
+                        integerValue: '5',
+                      },
+                    },
+                  },
+                  propertyTransforms: [
+                    {
+                      property: 'p1',
+                      increment: {
+                        integerValue: '5',
+                      },
+                    },
+                    {
+                      property: 'p1',
+                      maximum: {
+                        integerValue: '8',
+                      },
+                    },
+                  ],
+                },
+              ],
+            },
+            gaxOpts: {},
+          },
+        };
+        const nestedPropertyTransformTestCase = {
+          name: 'should perform a transform on a nested property',
+          assertP1: true,
+          saveArg: {
+            key: key,
+            data: {
+              name: 'test',
+              nested: {
+                p1: 10,
+              },
+            },
+            transforms: [
+              {
+                property: 'nested.p1',
+                increment: 5,
+              },
+            ],
+          },
+          saveResult: [
+            {
+              mutationResults: [
+                {
+                  transformResults: [
+                    {
+                      meaning: 0,
+                      excludeFromIndexes: false,
+                      integerValue: '15',
+                      valueType: 'integerValue',
+                    },
+                  ],
+                  key: null,
+                  conflictDetected: false,
+                },
+              ],
+              commitTime: null,
+            },
+          ],
+          serverValue: {
+            name: 'test',
+            nested: {
+              p1: 15,
+            },
+          },
+          gapicRequest: {
+            client: 'DatastoreClient',
+            method: 'commit',
+            reqOpts: {
+              mutations: [
+                {
+                  upsert: {
+                    key: {
+                      path: [
+                        {
+                          kind: 'Post',
+                          name: 'post1',
+                        },
+                      ],
+                      partitionId: {},
+                    },
+                    properties: {
+                      name: {
+                        stringValue: 'test',
+                      },
+                      nested: {
+                        entityValue: {
+                          properties: {
+                            p1: {
+                              integerValue: '10',
+                            },
+                          },
+                        },
+                      },
+                    },
+                  },
+                  propertyTransforms: [
+                    {
+                      property: 'nested.p1',
+                      increment: {
+                        integerValue: '5',
+                      },
+                    },
+                  ],
+                },
+              ],
+            },
+            gaxOpts: {},
+          },
+        };
+        // Test each of the test cases:
+        async.each(
+          [
+            standardTestCase,
+            standardTestCaseWithSetToServerFalse,
+            standardTestCaseWithStringValues,
+            setToServerValueBooleanTestCase,
+            incrementFloatTestCase,
+            appendMissingElementsComplexTestCase,
+            removeAllFromArrayComplexTestCase,
+            orderOfOperationsTestCase,
+            nestedPropertyTransformTestCase,
+          ],
+          async (testParameters: any) => {
+            it(testParameters.name, async () => {
+              const requestSpy = sinon.spy(datastore.request_);
+              datastore.request_ = requestSpy;
+              const result = await datastore.save(testParameters.saveArg);
+              // Clean the data from the server first before comparing:
+              result.forEach(serverResult => {
+                delete serverResult['indexUpdates'];
+                serverResult.mutationResults?.forEach(mutationResult => {
+                  delete mutationResult['updateTime'];
+                  delete mutationResult['createTime'];
+                  delete mutationResult['version'];
+                  mutationResult.transformResults?.forEach(transformResult => {
+                    delete transformResult['timestampValue'];
+                  });
+                });
+              });
+              // Now the data should have fixed values.
+              // Do a comparison against the expected result.
+              assert.deepStrictEqual(result, testParameters.saveResult);
+              // Now check the value that was actually saved to the server:
+              const [entity] = await datastore.get(key);
+              const parsedResult = JSON.parse(JSON.stringify(entity));
+              if (!testParameters.assertP1) {
+                delete parsedResult['p1']; // This is a timestamp so we can't consistently test this.
+              }
+              assert.deepStrictEqual(parsedResult, testParameters.serverValue);
+              if (
+                requestSpy.args[0][0].reqOpts.mutations[0].upsert.key
+                  .partitionId
+              ) {
+                delete requestSpy.args[0][0].reqOpts.mutations[0].upsert.key
+                  .partitionId['namespaceId'];
+              }
+              assert.deepStrictEqual(
+                requestSpy.args[0][0],
+                testParameters.gapicRequest,
+              );
+            });
+          },
+        );
+      });
     });
   },
 );