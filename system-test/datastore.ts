// Copyright 2014 Google LLC
//
// Licensed under the Apache License, Version 2.0 (the "License");
// you may not use this file except in compliance with the License.
// You may obtain a copy of the License at
//
//      http://www.apache.org/licenses/LICENSE-2.0
//
// Unless required by applicable law or agreed to in writing, software
// distributed under the License is distributed on an "AS IS" BASIS,
// WITHOUT WARRANTIES OR CONDITIONS OF ANY KIND, either express or implied.
// See the License for the specific language governing permissions and
// limitations under the License.

import * as assert from 'assert';
import {readFileSync} from 'fs';
import * as path from 'path';
import {after, before, describe, it} from 'mocha';
import * as yaml from 'js-yaml';
import {Datastore, Index} from '../src';
import {google} from '../protos/protos';
import {Storage} from '@google-cloud/storage';
import {AggregateField} from '../src/aggregate';
import {PropertyFilter, and, or} from '../src/filter';
import {entity} from '../src/entity';
import KEY_SYMBOL = entity.KEY_SYMBOL;

describe('Datastore', () => {
  let timeBeforeDataCreation: number;
  const testKinds: string[] = [];
  const datastore = new Datastore({
    namespace: `${Date.now()}`,
  });
  // Override the Key method so we can track what keys are created during the
  // tests. They are then deleted in the `after` hook.
  const key = datastore.key;
  // eslint-disable-next-line @typescript-eslint/no-explicit-any
  datastore.key = function (options: any) {
    const keyObject = key.call(this, options);
    testKinds.push(keyObject.kind);
    return keyObject;
  };

  const {indexes: DECLARED_INDEXES} = yaml.load(
    readFileSync(path.join(__dirname, 'data', 'index.yaml'), 'utf8')
  ) as {indexes: google.datastore.admin.v1.IIndex[]};

  // TODO/DX ensure indexes before testing, and maybe? cleanup indexes after
  //  possible implications with kokoro project

  // Gets the read time of the latest save so that the test isn't flakey due to race condition.
  async function getReadTime(path: [{kind: string; name: string}]) {
    const projectId = await datastore.getProjectId();
    const request = {
      keys: [
        {
          path,
          partitionId: {namespaceId: datastore.namespace},
        },
      ],
      projectId,
    };
    const dataClient = datastore.clients_.get('DatastoreClient');
    let results: any;
    if (dataClient) {
      results = await dataClient['lookup'](request);
    }
    return parseInt(results[0].readTime.seconds) * 1000;
  }

  after(async () => {
    async function deleteEntities(kind: string) {
      const query = datastore.createQuery(kind).select('__key__');
      const [entities] = await datastore.runQuery(query);
      const keys = entities.map(entity => {
        return entity[datastore.KEY];
      });
      await datastore.delete(keys);
    }
    await Promise.all(testKinds.map(kind => deleteEntities(kind)));
  });

  it('should allocate IDs', async () => {
    const keys = await datastore.allocateIds(datastore.key('Kind'), 10);
    assert.ok(keys);
  });

  it('should get the project id', async () => {
    const projectId = await datastore.getProjectId();
    assert.notEqual(projectId, null);
  });

  describe('create, retrieve and delete', () => {
    const post = {
      title: 'How to make the perfect pizza in your grill',
      tags: ['pizza', 'grill'],
      publishedAt: new Date(),
      author: 'Silvano',
      isDraft: false,
      wordCount: 400,
      rating: 5.0,
      likes: null,
      metadata: {
        views: 100,
      },
    };

    it('should excludeFromIndexes correctly', async () => {
      const longString = Buffer.alloc(1501, '.').toString();
      const postKey = datastore.key(['Post', 'post1']);
      const data = {
        longString,
        notMetadata: true,
        longStringArray: [longString],
        metadata: {
          longString,
          otherProperty: 'value',
          obj: {
            longStringArray: [
              {
                longString,
                nestedLongStringArray: [
                  {
                    longString,
                    nestedProperty: true,
                  },
                  {
                    longString,
                  },
                ],
              },
            ],
          },
          longStringArray: [
            {
              longString,
              nestedLongStringArray: [
                {
                  longString,
                  nestedProperty: true,
                },
                {
                  longString,
                },
              ],
            },
          ],
        },
      };

      await datastore.save({
        key: postKey,
        data,
        excludeFromIndexes: [
          'longString',
          'longStringArray[]',
          'metadata.obj.longString',
          'metadata.obj.longStringArray[].longString',
          'metadata.obj.longStringArray[].nestedLongStringArray[].longString',
          'metadata.longString',
          'metadata.longStringArray[].longString',
          'metadata.longStringArray[].nestedLongStringArray[].longString',
        ],
      });
      const [entity] = await datastore.get(postKey);
      assert.deepStrictEqual(entity[datastore.KEY], postKey);
      delete entity[datastore.KEY];
      assert.deepStrictEqual(entity, data);
      await datastore.delete(postKey);
    });

    it('should remove index with using wildcard in excludeFromIndexes', async () => {
      const longString = Buffer.alloc(1501, '.').toString();
      const postKey = datastore.key(['Post', 'post3']);
      const data = {
        longString,
        notMetadata: true,
        longStringArray: [longString],
        metadata: {
          longString,
          otherProperty: 'value',
          obj: {
            longStringArray: [
              {
                longString,
                nestedLongStringArray: [
                  {
                    longString,
                    nestedProperty: true,
                  },
                  {
                    longString,
                  },
                ],
              },
            ],
          },
          longStringArray: [
            {
              longString,
              nestedLongStringArray: [
                {
                  longString,
                  nestedProperty: true,
                },
                {
                  longString,
                },
              ],
            },
          ],
        },
      };

      const excludeFromIndexes = [
        'longString',
        'longStringArray[]',
        'metadata.longString',
        'metadata.obj.*',
        'metadata.longStringArray[].*',
      ];

      await datastore.save({
        key: postKey,
        data,
        excludeFromIndexes,
      });
      const [entity] = await datastore.get(postKey);
      assert.deepStrictEqual(entity[datastore.KEY], postKey);
      delete entity[datastore.KEY];
      assert.deepStrictEqual(entity, data);
      await datastore.delete(postKey);
    });

    it('should auto remove index with excludeLargeProperties enabled', async () => {
      const longString = Buffer.alloc(1501, '.').toString();
      const postKey = datastore.key(['Post', 'post2']);
      const data = {
        longString,
        notMetadata: true,
        longStringArray: [longString],
        metadata: {
          longString,
          otherProperty: 'value',
          obj: {
            longStringArray: [
              {
                longString,
                nestedLongStringArray: [
                  {
                    longString,
                    nestedProperty: true,
                  },
                  {
                    longString,
                  },
                ],
              },
            ],
          },
          longStringArray: [
            {
              longString,
              nestedLongStringArray: [
                {
                  longString,
                  nestedProperty: true,
                },
                {
                  longString,
                },
              ],
            },
          ],
        },
      };

      await datastore.save({
        key: postKey,
        data,
        excludeLargeProperties: true,
      });
      const [entity] = await datastore.get(postKey);
      assert.deepStrictEqual(entity[datastore.KEY], postKey);
      delete entity[datastore.KEY];
      assert.deepStrictEqual(entity, data);
      await datastore.delete(postKey);
    });

    it('should accurately save/get a large int value via Datastore.int()', async () => {
      const postKey = datastore.key('Team');
      const largeIntValueAsString = '9223372036854775807';
      const points = Datastore.int(largeIntValueAsString);
      await datastore.save({key: postKey, data: {points}});
      const [entity] = await datastore.get(postKey, {wrapNumbers: true});
      assert.strictEqual(entity.points.value, largeIntValueAsString);
      assert.throws(() => entity.points.valueOf());
      await datastore.delete(postKey);
    });

    it('should wrap specified properties via IntegerTypeCastOptions.properties', async () => {
      const postKey = datastore.key('Scores');
      const largeIntValueAsString = '9223372036854775807';
      const panthers = Datastore.int(largeIntValueAsString);
      const broncos = 922337203;
      let integerTypeCastFunctionCalled = 0;
      await datastore.save({key: postKey, data: {panthers, broncos}});
      const [entity] = await datastore.get(postKey, {
        wrapNumbers: {
          // eslint-disable-next-line @typescript-eslint/no-explicit-any
          integerTypeCastFunction: (value: any) => {
            integerTypeCastFunctionCalled++;
            return value.toString();
          },
          properties: 'panthers',
        },
      });
      // verify that value of property 'panthers' was converted via 'integerTypeCastFunction'.
      assert.strictEqual(entity.panthers, largeIntValueAsString);
      assert.strictEqual(integerTypeCastFunctionCalled, 1);
      // verify that value of the property broncos was converted to int by default logic.
      assert.strictEqual(entity.broncos, broncos);
      await datastore.delete(postKey);
    });

    it('should save/get/delete with a key name', async () => {
      const postKey = datastore.key(['Post', 'post1']);
      await datastore.save({key: postKey, data: post});
      const [entity] = await datastore.get(postKey);
      assert.deepStrictEqual(entity[datastore.KEY], postKey);
      delete entity[datastore.KEY];
      assert.deepStrictEqual(entity, post);
      await datastore.delete(postKey);
    });

    it('should save/get/delete from a snapshot', async () => {
      function sleep(ms: number) {
        return new Promise(resolve => setTimeout(resolve, ms));
      }
      const post2 = {
        title: 'Another way to make pizza',
        tags: ['pizza', 'grill'],
        publishedAt: new Date(),
        author: 'Silvano',
        isDraft: false,
        wordCount: 400,
        rating: 5.0,
        likes: null,
        metadata: {
          views: 100,
        },
      };
      const path = ['Post', 'post1'];
      const postKey = datastore.key(path);
      await datastore.save({key: postKey, data: post});
      await sleep(1000);
      const savedTime = Date.now();
      await sleep(1000);
      // Save new post2 data, but then verify the timestamp read has post1 data
      await datastore.save({key: postKey, data: post2});
      const [entity] = await datastore.get(postKey, {readTime: savedTime});
      assert.deepStrictEqual(entity[datastore.KEY], postKey);
      const [entityNoOptions] = await datastore.get(postKey);
      assert.deepStrictEqual(entityNoOptions[datastore.KEY], postKey);
      delete entity[datastore.KEY];
      assert.deepStrictEqual(entity, post);
      delete entityNoOptions[datastore.KEY];
      assert.deepStrictEqual(entityNoOptions, post2);
      await datastore.delete(postKey);
    });

    it('should save/get/delete with a numeric key id', async () => {
      const postKey = datastore.key(['Post', 123456789]);
      await datastore.save({key: postKey, data: post});
      const [entity] = await datastore.get(postKey);
      delete entity[datastore.KEY];
      assert.deepStrictEqual(entity, post);
      await datastore.delete(postKey);
    });

    it('should save/get/delete a buffer', async () => {
      const postKey = datastore.key(['Post']);
      const data = {
        buf: Buffer.from('010100000000000000000059400000000000006940', 'hex'),
      };
      await datastore.save({key: postKey, data});
      const assignedId = postKey.id;
      assert(assignedId);
      const [entity] = await datastore.get(postKey);
      delete entity[datastore.KEY];
      assert.deepStrictEqual(entity, data);
      await datastore.delete(datastore.key(['Post', assignedId as string]));
    });

    it('should save/get/delete an empty buffer', async () => {
      const postKey = datastore.key(['Post']);
      const data = {
        buf: Buffer.from([]),
      };
      await datastore.save({key: postKey, data});
      const assignedId = postKey.id;
      assert(assignedId);
      const [entity] = await datastore.get(postKey);
      delete entity[datastore.KEY];
      assert.deepStrictEqual(entity, data);
      await datastore.delete(datastore.key(['Post', assignedId as string]));
    });

    it('should save/get/delete with a generated key id', async () => {
      const postKey = datastore.key('Post');
      await datastore.save({key: postKey, data: post});

      // The key's path should now be complete.
      assert(postKey.id);

      const [entity] = await datastore.get(postKey);
      delete entity[datastore.KEY];
      assert.deepStrictEqual(entity, post);
      await datastore.delete(postKey);
    });

    it('should save/get/update', async () => {
      const postKey = datastore.key('Post');
      await datastore.save({key: postKey, data: post});
      const [entity] = await datastore.get(postKey);
      assert.strictEqual(entity.title, post.title);
      entity.title = 'Updated';
      await datastore.save(entity);
      const [entity2] = await datastore.get(postKey);
      assert.strictEqual(entity2.title, 'Updated');
      await datastore.delete(postKey);
    });

    it('should save/get/merge', async () => {
      const postKey = datastore.key(['Post', 1]);
      const originalData = {
        key: postKey,
        data: {
          title: 'Original',
          status: 'neat',
        },
      };
      await datastore.save(originalData);
      const updatedData = {
        key: postKey,
        data: {
          title: 'Updated',
        },
      };
      await datastore.merge(updatedData);
      const [entity] = await datastore.get(postKey);
      assert.strictEqual(entity.title, updatedData.data.title);
      assert.strictEqual(entity.status, originalData.data.status);
      await datastore.delete(postKey);
    });

    it('should save and get with a string ID', async () => {
      const longIdKey = datastore.key([
        'Post',
        datastore.int('100000000000001234'),
      ]);
      await datastore.save({
        key: longIdKey,
        data: {
          test: true,
        },
      });
      const [entity] = await datastore.get(longIdKey);
      assert.strictEqual(entity.test, true);
    });

    it('should fail explicitly set second insert on save', async () => {
      const postKey = datastore.key('Post');
      await datastore.save({key: postKey, data: post});

      // The key's path should now be complete.
      assert(postKey.id);
      await assert.rejects(
        datastore.save({
          key: postKey,
          method: 'insert',
          data: post,
        })
      );
      const [entity] = await datastore.get(postKey);
      delete entity[datastore.KEY];
      assert.deepStrictEqual(entity, post);
      await datastore.delete(postKey);
    });

    it('should fail explicitly set first update on save', async () => {
      const postKey = datastore.key('Post');
      await assert.rejects(
        datastore.save({
          key: postKey,
          method: 'update',
          data: post,
        })
      );
    });

    it('should save/get/delete multiple entities at once', async () => {
      const post2 = {
        title: 'How to make the perfect homemade pasta',
        tags: ['pasta', 'homemade'],
        publishedAt: new Date('2001-01-01T00:00:00.000Z'),
        author: 'Silvano',
        isDraft: false,
        wordCount: 450,
        rating: 4.5,
      };
      const key1 = datastore.key('Post');
      const key2 = datastore.key('Post');
      await datastore.save([
        {key: key1, data: post},
        {key: key2, data: post2},
      ]);
      const [entities] = await datastore.get([key1, key2]);
      assert.strictEqual(entities.length, 2);
      await datastore.delete([key1, key2]);
    });

    it('should get multiple entities in a stream', done => {
      const key1 = datastore.key('Post');
      const key2 = datastore.key('Post');

      datastore.save(
        [
          {key: key1, data: post},
          {key: key2, data: post},
        ],
        err => {
          assert.ifError(err);

          let numEntitiesEmitted = 0;

          datastore
            .createReadStream([key1, key2])
            .on('error', done)
            .on('data', () => {
              numEntitiesEmitted++;
            })
            .on('end', () => {
              assert.strictEqual(numEntitiesEmitted, 2);
              datastore.delete([key1, key2], done);
            });
        }
      );
    });

    it('should save keys as a part of entity and query by key', async () => {
      const personKey = datastore.key(['People', 'US', 'Person', 'name']);
      await datastore.save({
        key: personKey,
        data: {
          fullName: 'Full name',
          linkedTo: personKey, // himself
        },
      });
      const query = datastore
        .createQuery('Person')
        .hasAncestor(datastore.key(['People', 'US']))
        .filter('linkedTo', personKey);
      const [results] = await datastore.runQuery(query);
      assert.strictEqual(results![0].fullName, 'Full name');
      assert.deepStrictEqual(results![0].linkedTo, personKey);
      await datastore.delete(personKey);
    });

    it('should save with an empty buffer', async () => {
      const key = datastore.key(['TEST']);
      const result = await datastore.save({
        key: key,
        data: {
          name: 'test',
          blob: Buffer.from([]),
        },
      });
      const mutationResult = result.pop()?.mutationResults?.pop();
      assert.strictEqual(mutationResult?.key?.path?.pop()?.kind, 'TEST');
    });

    describe('entity types', () => {
      it('should save and decode an int', async () => {
        const integerValue = 2015;
        const integerType = Datastore.int(integerValue);
        const key = datastore.key('Person');
        await datastore.save({
          key,
          data: {
            year: integerType,
          },
        });
        const [entity] = await datastore.get(key);
        assert.strictEqual(entity.year, integerValue);
      });

      it('should save and decode a double', async () => {
        const doubleValue = 99.99;
        const doubleType = Datastore.double(doubleValue);
        const key = datastore.key('Person');
        await datastore.save({
          key,
          data: {
            nines: doubleType,
          },
        });
        const [entity] = await datastore.get(key);
        assert.strictEqual(entity.nines, doubleValue);
      });

      it('should save and decode a geo point', async () => {
        const geoPointValue = {
          latitude: 40.6894,
          longitude: -74.0447,
        };
        const geoPointType = Datastore.geoPoint(geoPointValue);
        const key = datastore.key('Person');
        await datastore.save({
          key,
          data: {
            location: geoPointType,
          },
        });
        const [entity] = await datastore.get(key);
        assert.deepStrictEqual(entity.location, geoPointValue);
      });
    });
  });

  describe('querying the datastore', () => {
    const ancestor = datastore.key(['Book', 'GoT']);

    const keys = [
      // Paths:
      ['Rickard'],
      ['Rickard', 'Character', 'Eddard'],
      ['Catelyn'],
      ['Rickard', 'Character', 'Eddard', 'Character', 'Arya'],
      ['Rickard', 'Character', 'Eddard', 'Character', 'Sansa'],
      ['Rickard', 'Character', 'Eddard', 'Character', 'Robb'],
      ['Rickard', 'Character', 'Eddard', 'Character', 'Bran'],
      ['Rickard', 'Character', 'Eddard', 'Character', 'Jon Snow'],
    ].map(path => {
      return datastore.key(['Book', 'GoT', 'Character'].concat(path));
    });

    const characters = [
      {
        name: 'Rickard',
        family: 'Stark',
        appearances: 9,
        alive: false,
      },
      {
        name: 'Eddard',
        family: 'Stark',
        appearances: 9,
        alive: false,
      },
      {
        name: 'Catelyn',
        family: ['Stark', 'Tully'],
        appearances: 26,
        alive: false,
      },
      {
        name: 'Arya',
        family: 'Stark',
        appearances: 33,
        alive: true,
      },
      {
        name: 'Sansa',
        family: 'Stark',
        appearances: 31,
        alive: true,
      },
      {
        name: 'Robb',
        family: 'Stark',
        appearances: 22,
        alive: false,
      },
      {
        name: 'Bran',
        family: 'Stark',
        appearances: 25,
        alive: true,
      },
      {
        name: 'Jon Snow',
        family: 'Stark',
        appearances: 32,
        alive: true,
      },
    ];

    before(async () => {
<<<<<<< HEAD
=======
      // This 'sleep' function is used to ensure that when data is saved to datastore,
      // the time on the server is far enough ahead to be sure to be later than timeBeforeDataCreation
      // so that when we read at timeBeforeDataCreation we get a snapshot of data before the save.
>>>>>>> b25537d1
      function sleep(ms: number) {
        return new Promise(resolve => setTimeout(resolve, ms));
      }
      const keysToSave = keys.map((key, index) => {
        return {
          key,
          data: characters[index],
        };
      });
<<<<<<< HEAD
      timeBeforeDataCreation = Date.now();
      await sleep(1000);
=======
      // Save for a key so that a read time can be accessed for snapshot reads.
      const emptyData = Object.assign(Object.assign({}, keysToSave[0]), {
        data: {},
      });
      await datastore.save(emptyData);
      timeBeforeDataCreation = await getReadTime([
        {kind: 'Character', name: 'Rickard'},
      ]);
      // Sleep for 3 seconds so that any future reads will be later than timeBeforeDataCreation.
      await sleep(3000);
>>>>>>> b25537d1
      await datastore.save(keysToSave);
    });

    after(async () => {
      await datastore.delete(keys);
    });

    it('should limit queries', async () => {
      const q = datastore
        .createQuery('Character')
        .hasAncestor(ancestor)
        .limit(5);
      const [firstEntities, info] = await datastore.runQuery(q);
      assert.strictEqual(firstEntities!.length, 5);
      const secondQ = datastore
        .createQuery('Character')
        .hasAncestor(ancestor)
        .start(info!.endCursor!);
      const [secondEntities] = await datastore.runQuery(secondQ);
      assert.strictEqual(secondEntities!.length, 3);
    });

    it('should query the datastore with snapshot read', async () => {
      const q = datastore.createQuery('Character').hasAncestor(ancestor);
      const options = {readTime: timeBeforeDataCreation};
      const [entities] = await datastore.runQuery(q, options);
      assert.strictEqual(entities!.length, 0);
    });

    it('should not go over a limit', async () => {
      const limit = 3;
      const q = datastore
        .createQuery('Character')
        .hasAncestor(ancestor)
        .limit(limit);
      const [results] = await datastore.runQuery(q);
      assert.strictEqual(results!.length, limit);
    });

    it('should run a query as a stream', done => {
      const q = datastore.createQuery('Character').hasAncestor(ancestor);
      let resultsReturned = 0;
      datastore
        .runQueryStream(q)
        .on('error', done)
        .on('data', () => resultsReturned++)
        .on('end', () => {
          assert.strictEqual(resultsReturned, characters.length);
          done();
        });
    });

    it('should run a datastore query as a stream via query#runStream', done => {
      const q = datastore.createQuery('Character').hasAncestor(ancestor);
      let resultsReturned = 0;
      q.runStream()
        .on('error', done)
        .on('data', () => resultsReturned++)
        .on('end', () => {
          assert.strictEqual(resultsReturned, characters.length);
          done();
        });
    });

    it('should run a transaction query as a stream via query#runStream', done => {
      const transaction = datastore.transaction();
      const q = transaction.createQuery('Character').hasAncestor(ancestor);
      let resultsReturned = 0;
      q.runStream()
        .on('error', done)
        .on('data', () => resultsReturned++)
        .on('end', () => {
          assert.strictEqual(resultsReturned, characters.length);
          done();
        });
    });

    it('should not go over a limit with a stream', done => {
      const limit = 3;
      const q = datastore
        .createQuery('Character')
        .hasAncestor(ancestor)
        .limit(limit);
      let resultsReturned = 0;
      datastore
        .runQueryStream(q)
        .on('error', done)
        .on('data', () => resultsReturned++)
        .on('end', () => {
          assert.strictEqual(resultsReturned, limit);
          done();
        });
    });

    it('should filter queries with simple indexes', async () => {
      const q = datastore
        .createQuery('Character')
        .hasAncestor(ancestor)
        .filter('appearances', '>=', 20);
      const [entities] = await datastore.runQuery(q);
      assert.strictEqual(entities!.length, 6);
    });

    it('should filter queries with NOT_EQUAL', async () => {
      const q = datastore
        .createQuery('Character')
        .hasAncestor(ancestor)
        .filter('appearances', '!=', 9);
      const [entities] = await datastore.runQuery(q);
      assert.strictEqual(entities!.length, 6);
    });

    it('should filter queries with IN', async () => {
      const q = datastore
        .createQuery('Character')
        .hasAncestor(ancestor)
        .filter('appearances', 'IN', [9, 25]);
      const [entities] = await datastore.runQuery(q);
      assert.strictEqual(entities!.length, 3);
    });

    it('should filter queries with __key__ and IN', async () => {
      const key1 = datastore.key(['Book', 'GoT', 'Character', 'Rickard']);
      const key2 = datastore.key([
        'Book',
        'GoT',
        'Character',
        'Rickard',
        'Character',
        'Eddard',
        'Character',
        'Sansa',
      ]);
      const key3 = datastore.key([
        'Book',
        'GoT',
        'Character',
        'Rickard',
        'Character',
        'Eddard',
      ]);
      const value = [key1, key2, key3];
      const q = datastore
        .createQuery('Character')
        .hasAncestor(ancestor)
        .filter('__key__', 'IN', value);
      const [entities] = await datastore.runQuery(q);
      assert.strictEqual(entities!.length, 3);
      assert.deepStrictEqual(entities[0][KEY_SYMBOL], key1);
      assert.deepStrictEqual(entities[1][KEY_SYMBOL], key3);
      assert.deepStrictEqual(entities[2][KEY_SYMBOL], key2);
    });

    it('should filter queries with NOT_IN', async () => {
      const q = datastore
        .createQuery('Character')
        .hasAncestor(ancestor)
        .filter('appearances', 'NOT_IN', [9, 25]);
      const [entities] = await datastore.runQuery(q);
      assert.strictEqual(entities!.length, 5);
    });

    it('should filter queries with defined indexes', async () => {
      const q = datastore
        .createQuery('Character')
        .hasAncestor(ancestor)
        .filter('family', 'Stark')
        .filter('appearances', '>=', 20);
      const [entities] = await datastore.runQuery(q);
      assert.strictEqual(entities!.length, 6);
    });
    describe('with the filter function using the Filter class', () => {
      it('should run a query with one property filter', async () => {
        const filter = new PropertyFilter('family', '=', 'Stark');
        const q = datastore
          .createQuery('Character')
          .filter(filter)
          .hasAncestor(ancestor);
        const [entities] = await datastore.runQuery(q);
        assert.strictEqual(entities!.length, 8);
      });
      it('should run a query with two property filters', async () => {
        const q = datastore
          .createQuery('Character')
          .filter(new PropertyFilter('family', '=', 'Stark'))
          .filter(new PropertyFilter('appearances', '>=', 20));
        const [entities] = await datastore.runQuery(q);
        assert.strictEqual(entities!.length, 6);
      });
      it('should run a query using new Filter class with filter', async () => {
        const q = datastore
          .createQuery('Character')
          .filter('family', 'Stark')
          .filter(new PropertyFilter('appearances', '>=', 20));
        const [entities] = await datastore.runQuery(q);
        assert.strictEqual(entities!.length, 6);
        for (const entity of entities) {
          if (Array.isArray(entity.family)) {
            assert.strictEqual(entity.family[0], 'Stark');
          } else {
            assert.strictEqual(entity.family, 'Stark');
          }
          assert(entity.appearances >= 20);
        }
      });
      it('should run a query using an AND composite filter', async () => {
        const q = datastore
          .createQuery('Character')
          .filter(
            and([
              new PropertyFilter('family', '=', 'Stark'),
              new PropertyFilter('appearances', '>=', 20),
            ])
          );
        const [entities] = await datastore.runQuery(q);
        assert.strictEqual(entities!.length, 6);
        for (const entity of entities) {
          if (Array.isArray(entity.family)) {
            assert.strictEqual(entity.family[0], 'Stark');
          } else {
            assert.strictEqual(entity.family, 'Stark');
          }
          assert(entity.appearances >= 20);
        }
      });
      it('should run a query using an OR composite filter', async () => {
        const q = datastore
          .createQuery('Character')
          .filter(
            or([
              new PropertyFilter('family', '=', 'Stark'),
              new PropertyFilter('appearances', '>=', 20),
            ])
          );
        const [entities] = await datastore.runQuery(q);
        assert.strictEqual(entities!.length, 8);
        let atLeastOne = false;
        for (const entity of entities) {
          const familyHasStark = Array.isArray(entity.family)
            ? entity.family[0] === 'Stark'
            : entity.family === 'Stark';
          const hasEnoughAppearances = entity.appearances >= 20;
          if (familyHasStark && !hasEnoughAppearances) {
            atLeastOne = true;
          }
        }
        assert(atLeastOne);
      });
      describe('using hasAncestor and Filter class', () => {
        const secondAncestor = datastore.key([
          'Book',
          'GoT',
          'Character',
          'Rickard',
          'Character',
          'Eddard',
        ]);
        it('should run a query using hasAncestor last', async () => {
          const q = datastore
            .createQuery('Character')
            .filter(new PropertyFilter('appearances', '<', 30))
            .hasAncestor(secondAncestor);
          const [entities] = await datastore.runQuery(q);
          assert.strictEqual(entities!.length, 3);
        });
        it('should run a query using hasAncestor first', async () => {
          const q = datastore
            .createQuery('Character')
            .hasAncestor(secondAncestor)
            .filter(new PropertyFilter('appearances', '<', 30));
          const [entities] = await datastore.runQuery(q);
          assert.strictEqual(entities!.length, 3);
        });
      });
    });
    describe('with a sum filter', () => {
      it('should run a sum aggregation', async () => {
        const q = datastore.createQuery('Character');
        const aggregate = datastore
          .createAggregationQuery(q)
          .addAggregation(AggregateField.sum('appearances'));
        const [results] = await datastore.runAggregationQuery(aggregate);
        assert.deepStrictEqual(results, [{property_1: 187}]);
      });
      it('should run a sum aggregation with a list of aggregates', async () => {
        const q = datastore.createQuery('Character');
        const aggregate = datastore
          .createAggregationQuery(q)
          .addAggregations([
            AggregateField.sum('appearances'),
            AggregateField.sum('appearances'),
          ]);
        const [results] = await datastore.runAggregationQuery(aggregate);
        assert.deepStrictEqual(results, [{property_1: 187, property_2: 187}]);
      });
      it('should run a sum aggregation having other filters', async () => {
        const q = datastore
          .createQuery('Character')
          .filter('family', 'Stark')
          .filter('appearances', '>=', 20);
        const aggregate = datastore
          .createAggregationQuery(q)
          .addAggregation(AggregateField.sum('appearances').alias('sum1'));
        const [results] = await datastore.runAggregationQuery(aggregate);
        assert.deepStrictEqual(results, [{sum1: 169}]);
      });
      it('should run a sum aggregate filter with an alias', async () => {
        const q = datastore.createQuery('Character');
        const aggregate = datastore
          .createAggregationQuery(q)
          .addAggregation(AggregateField.sum('appearances').alias('sum1'));
        const [results] = await datastore.runAggregationQuery(aggregate);
        assert.deepStrictEqual(results, [{sum1: 187}]);
      });
      it('should do multiple sum aggregations with aliases', async () => {
        const q = datastore.createQuery('Character');
        const aggregate = datastore
          .createAggregationQuery(q)
          .addAggregations([
            AggregateField.sum('appearances').alias('sum1'),
            AggregateField.sum('appearances').alias('sum2'),
          ]);
        const [results] = await datastore.runAggregationQuery(aggregate);
        assert.deepStrictEqual(results, [{sum1: 187, sum2: 187}]);
      });
      it('should run a sum aggregation filter with a limit', async () => {
        // When using a limit the test appears to use data points with the lowest appearance values.
        const q = datastore.createQuery('Character').limit(5);
        const aggregate = datastore
          .createAggregationQuery(q)
          .addAggregation(AggregateField.sum('appearances'));
        const [results] = await datastore.runAggregationQuery(aggregate);
        assert.deepStrictEqual(results, [{property_1: 91}]);
      });
      it('should run a sum aggregate filter with a limit and an alias', async () => {
        const q = datastore.createQuery('Character').limit(7);
        const aggregate = datastore
          .createAggregationQuery(q)
          .addAggregations([AggregateField.sum('appearances').alias('sum1')]);
        const [results] = await datastore.runAggregationQuery(aggregate);
        assert.deepStrictEqual(results, [{sum1: 154}]);
      });
      it('should run a sum aggregate filter against a non-numeric property value', async () => {
        const q = datastore.createQuery('Character');
        const aggregate = datastore
          .createAggregationQuery(q)
          .addAggregations([AggregateField.sum('family').alias('sum1')]);
        const [results] = await datastore.runAggregationQuery(aggregate);
        assert.deepStrictEqual(results, [{sum1: 0}]);
      });
      it('should run a sum aggregate filter against __key__ property value', async () => {
        const q = datastore.createQuery('Character');
        const aggregate = datastore
          .createAggregationQuery(q)
          .addAggregations([AggregateField.sum('__key__').alias('sum1')]);
        try {
          await datastore.runAggregationQuery(aggregate);
          assert.fail('The request should have failed.');
        } catch (err: any) {
          assert.strictEqual(
            err.message,
            '3 INVALID_ARGUMENT: Aggregations are not supported for the property: __key__'
          );
        }
      });
      it('should run a sum aggregate filter against a query that returns no results', async () => {
        const q = datastore
          .createQuery('Character')
          .filter('family', 'NoMatch');
        const aggregate = datastore
          .createAggregationQuery(q)
          .addAggregations([AggregateField.sum('appearances').alias('sum1')]);
        const [results] = await datastore.runAggregationQuery(aggregate);
        assert.deepStrictEqual(results, [{sum1: 0}]);
      });
      it('should run a sum aggregate filter against a query from before the data creation', async () => {
        const q = datastore.createQuery('Character');
        const aggregate = datastore
          .createAggregationQuery(q)
          .addAggregations([AggregateField.sum('appearances').alias('sum1')]);
        const [results] = await datastore.runAggregationQuery(aggregate, {
          readTime: timeBeforeDataCreation,
        });
        assert.deepStrictEqual(results, [{sum1: 0}]);
      });
      it('should run a sum aggregate filter using the alias function, but with no alias', async () => {
        const q = datastore.createQuery('Character');
        const aggregate = datastore
          .createAggregationQuery(q)
          .addAggregations([AggregateField.sum('appearances').alias()]);
        const [results] = await datastore.runAggregationQuery(aggregate);
        assert.deepStrictEqual(results, [{property_1: 187}]);
      });
    });
    describe('with an average filter', () => {
      it('should run an average aggregation', async () => {
        const q = datastore.createQuery('Character');
        const aggregate = datastore
          .createAggregationQuery(q)
          .addAggregation(AggregateField.average('appearances'));
        const [results] = await datastore.runAggregationQuery(aggregate);
        assert.deepStrictEqual(results, [{property_1: 23.375}]);
      });
      it('should run an average aggregation with a list of aggregates', async () => {
        const q = datastore.createQuery('Character');
        const aggregate = datastore
          .createAggregationQuery(q)
          .addAggregations([
            AggregateField.average('appearances'),
            AggregateField.average('appearances'),
          ]);
        const [results] = await datastore.runAggregationQuery(aggregate);
        assert.deepStrictEqual(results, [
          {property_1: 23.375, property_2: 23.375},
        ]);
      });
      it('should run an average aggregation having other filters', async () => {
        const q = datastore
          .createQuery('Character')
          .filter('family', 'Stark')
          .filter('appearances', '>=', 20);
        const aggregate = datastore
          .createAggregationQuery(q)
          .addAggregation(AggregateField.average('appearances').alias('avg1'));
        const [results] = await datastore.runAggregationQuery(aggregate);
        assert.deepStrictEqual(results, [{avg1: 28.166666666666668}]);
      });
      it('should run an average aggregate filter with an alias', async () => {
        const q = datastore.createQuery('Character');
        const aggregate = datastore
          .createAggregationQuery(q)
          .addAggregation(AggregateField.average('appearances').alias('avg1'));
        const [results] = await datastore.runAggregationQuery(aggregate);
        assert.deepStrictEqual(results, [{avg1: 23.375}]);
      });
      it('should do multiple average aggregations with aliases', async () => {
        const q = datastore.createQuery('Character');
        const aggregate = datastore
          .createAggregationQuery(q)
          .addAggregations([
            AggregateField.average('appearances').alias('avg1'),
            AggregateField.average('appearances').alias('avg2'),
          ]);
        const [results] = await datastore.runAggregationQuery(aggregate);
        assert.deepStrictEqual(results, [{avg1: 23.375, avg2: 23.375}]);
      });
      it('should run an average aggregation filter with a limit', async () => {
        const q = datastore.createQuery('Character').limit(5);
        const aggregate = datastore
          .createAggregationQuery(q)
          .addAggregation(AggregateField.average('appearances'));
        const [results] = await datastore.runAggregationQuery(aggregate);
        assert.deepStrictEqual(results, [{property_1: 18.2}]);
      });
      it('should run an average aggregate filter with a limit and an alias', async () => {
        const q = datastore.createQuery('Character').limit(7);
        const aggregate = datastore
          .createAggregationQuery(q)
          .addAggregations([
            AggregateField.average('appearances').alias('avg1'),
          ]);
        const [results] = await datastore.runAggregationQuery(aggregate);
        assert.deepStrictEqual(results, [{avg1: 22}]);
      });
      it('should run an average aggregate filter against a non-numeric property value', async () => {
        const q = datastore.createQuery('Character');
        const aggregate = datastore
          .createAggregationQuery(q)
          .addAggregations([AggregateField.average('family').alias('avg1')]);
        const [results] = await datastore.runAggregationQuery(aggregate);
        assert.deepStrictEqual(results, [{avg1: null}]);
      });
      it('should run an average aggregate filter against __key__ property value', async () => {
        const q = datastore.createQuery('Character');
        const aggregate = datastore
          .createAggregationQuery(q)
          .addAggregations([AggregateField.average('__key__').alias('avg1')]);
        try {
          await datastore.runAggregationQuery(aggregate);
          assert.fail('The request should have failed.');
        } catch (err: any) {
          assert.strictEqual(
            err.message,
            '3 INVALID_ARGUMENT: Aggregations are not supported for the property: __key__'
          );
        }
      });
      it('should run an average aggregate filter against a query that returns no results', async () => {
        const q = datastore
          .createQuery('Character')
          .filter('family', 'NoMatch');
        const aggregate = datastore
          .createAggregationQuery(q)
          .addAggregations([
            AggregateField.average('appearances').alias('avg1'),
          ]);
        const [results] = await datastore.runAggregationQuery(aggregate);
        assert.deepStrictEqual(results, [{avg1: null}]);
      });
      it('should run an average aggregate filter against a query from before the data creation', async () => {
        const q = datastore.createQuery('Character');
        const aggregate = datastore
          .createAggregationQuery(q)
          .addAggregations([
            AggregateField.average('appearances').alias('avg1'),
          ]);
        const [results] = await datastore.runAggregationQuery(aggregate, {
          readTime: timeBeforeDataCreation,
        });
        assert.deepStrictEqual(results, [{avg1: null}]);
      });
      it('should run an average aggregate filter using the alias function, but with no alias', async () => {
        const q = datastore.createQuery('Character');
        const aggregate = datastore
          .createAggregationQuery(q)
          .addAggregations([AggregateField.average('appearances').alias()]);
        const [results] = await datastore.runAggregationQuery(aggregate);
        assert.deepStrictEqual(results, [{property_1: 23.375}]);
      });
    });
    describe('with a count filter', () => {
      it('should run a count aggregation', async () => {
        const q = datastore.createQuery('Character');
        const aggregate = datastore
          .createAggregationQuery(q)
          .addAggregation(AggregateField.count());
        const [results] = await datastore.runAggregationQuery(aggregate);
        assert.deepStrictEqual(results, [{property_1: 8}]);
      });
      it('should run a count aggregation with a list of aggregates', async () => {
        const q = datastore.createQuery('Character');
        const aggregate = datastore
          .createAggregationQuery(q)
          .addAggregations([AggregateField.count(), AggregateField.count()]);
        const [results] = await datastore.runAggregationQuery(aggregate);
        assert.deepStrictEqual(results, [{property_1: 8, property_2: 8}]);
      });
      it('should run a count aggregation having other filters', async () => {
        const q = datastore
          .createQuery('Character')
          .filter('family', 'Stark')
          .filter('appearances', '>=', 20);
        const aggregate = datastore
          .createAggregationQuery(q)
          .addAggregation(AggregateField.count().alias('total'));
        const [results] = await datastore.runAggregationQuery(aggregate);
        assert.deepStrictEqual(results, [{total: 6}]);
      });
      it('should run a count aggregate filter with an alias', async () => {
        const q = datastore.createQuery('Character');
        const aggregate = datastore
          .createAggregationQuery(q)
          .addAggregation(AggregateField.count().alias('total'));
        const [results] = await datastore.runAggregationQuery(aggregate);
        assert.deepStrictEqual(results, [{total: 8}]);
      });
      it('should do multiple count aggregations with aliases', async () => {
        const q = datastore.createQuery('Character');
        const aggregate = datastore
          .createAggregationQuery(q)
          .addAggregations([
            AggregateField.count().alias('total'),
            AggregateField.count().alias('total2'),
          ]);
        const [results] = await datastore.runAggregationQuery(aggregate);
        assert.deepStrictEqual(results, [{total: 8, total2: 8}]);
      });
      it('should run a count aggregation filter with a limit', async () => {
        const q = datastore.createQuery('Character').limit(5);
        const aggregate = datastore
          .createAggregationQuery(q)
          .addAggregation(AggregateField.count());
        const [results] = await datastore.runAggregationQuery(aggregate);
        assert.deepStrictEqual(results, [{property_1: 5}]);
      });
      it('should run a count aggregate filter with a limit and an alias', async () => {
        const q = datastore.createQuery('Character').limit(7);
        const aggregate = datastore
          .createAggregationQuery(q)
          .addAggregations([AggregateField.count().alias('total')]);
        const [results] = await datastore.runAggregationQuery(aggregate);
        assert.deepStrictEqual(results, [{total: 7}]);
      });
      it('should run a count aggregate filter using the alias function, but with no alias', async () => {
        const q = datastore.createQuery('Character');
        const aggregate = datastore
          .createAggregationQuery(q)
          .addAggregations([AggregateField.count().alias()]);
        const [results] = await datastore.runAggregationQuery(aggregate);
        assert.deepStrictEqual(results, [{property_1: 8}]);
      });
    });
    describe('with multiple types of filters', () => {
      it('should run multiple types of aggregations with a list of aggregates', async () => {
        const q = datastore.createQuery('Character');
        const aggregate = datastore
          .createAggregationQuery(q)
          .addAggregations([
            AggregateField.count(),
            AggregateField.sum('appearances'),
            AggregateField.average('appearances'),
          ]);
        const [results] = await datastore.runAggregationQuery(aggregate);
        assert.deepStrictEqual(results, [
          {property_1: 8, property_2: 187, property_3: 23.375},
        ]);
      });
      it('should run multiple types of aggregations with and without aliases', async () => {
        const q = datastore.createQuery('Character');
        const aggregate = datastore
          .createAggregationQuery(q)
          .addAggregations([
            AggregateField.count(),
            AggregateField.average('appearances'),
            AggregateField.count().alias('alias_count'),
            AggregateField.sum('appearances').alias('alias_sum'),
            AggregateField.average('appearances').alias('alias_average'),
          ]);
        const [results] = await datastore.runAggregationQuery(aggregate);
        assert.deepStrictEqual(results, [
          {
            property_1: 8,
            property_2: 23.375,
            alias_count: 8,
            alias_sum: 187,
            alias_average: 23.375,
          },
        ]);
      });
      it('should throw an error when too many aggregations are run', async () => {
        const q = datastore.createQuery('Character');
        const aggregate = datastore
          .createAggregationQuery(q)
          .addAggregations([
            AggregateField.count(),
            AggregateField.sum('appearances'),
            AggregateField.average('appearances'),
            AggregateField.count().alias('alias_count'),
            AggregateField.sum('appearances').alias('alias_sum'),
            AggregateField.average('appearances').alias('alias_average'),
          ]);
        try {
          await datastore.runAggregationQuery(aggregate);
        } catch (err: any) {
          assert.strictEqual(
            err.message,
            '3 INVALID_ARGUMENT: The maximum number of aggregations allowed in an aggregation query is 5. Received: 6'
          );
        }
      });
    });
    it('should filter by ancestor', async () => {
      const q = datastore.createQuery('Character').hasAncestor(ancestor);
      const [entities] = await datastore.runQuery(q);
      assert.strictEqual(entities.length, characters.length);
    });

    it('should construct filters by null status', async () => {
      assert.strictEqual(
        datastore.createQuery('Character').filter('status', null).filters.pop()
          ?.val,
        null
      );
      assert.strictEqual(
        datastore
          .createQuery('Character')
          .filter('status', '=', null)
          .filters.pop()?.val,
        null
      );
    });
    it('should filter by key', async () => {
      const key = datastore.key(['Book', 'GoT', 'Character', 'Rickard']);
      const q = datastore
        .createQuery('Character')
        .hasAncestor(ancestor)
        .filter('__key__', key);
      const [entities] = await datastore.runQuery(q);
      assert.strictEqual(entities!.length, 1);
    });

    it('should order queries', async () => {
      const q = datastore
        .createQuery('Character')
        .hasAncestor(ancestor)
        .order('appearances');

      const [entities] = await datastore.runQuery(q);
      assert.strictEqual(entities![0].name, characters[0].name);
      assert.strictEqual(entities![7].name, characters[3].name);
    });

    it('should select projections', async () => {
      const q = datastore
        .createQuery('Character')
        .hasAncestor(ancestor)
        .select(['name', 'family']);

      const [entities] = await datastore.runQuery(q);
      delete entities[0][datastore.KEY];
      assert.deepStrictEqual(entities![0], {
        name: 'Arya',
        family: 'Stark',
      });
      delete entities[8][datastore.KEY];
      assert.deepStrictEqual(entities![8], {
        name: 'Sansa',
        family: 'Stark',
      });
    });

    it('should paginate with offset and limit', async () => {
      const q = datastore
        .createQuery('Character')
        .hasAncestor(ancestor)
        .offset(2)
        .limit(3)
        .order('appearances');

      const [entities, info] = await datastore.runQuery(q);
      assert.strictEqual(entities!.length, 3);
      assert.strictEqual(entities![0].name, 'Robb');
      assert.strictEqual(entities![2].name, 'Catelyn');
      const secondQ = datastore
        .createQuery('Character')
        .hasAncestor(ancestor)
        .order('appearances')
        .start(info!.endCursor!);
      const [secondEntities] = await datastore.runQuery(secondQ);
      assert.strictEqual(secondEntities!.length, 3);
      assert.strictEqual(secondEntities![0].name, 'Sansa');
      assert.strictEqual(secondEntities![2].name, 'Arya');
    });

    it('should resume from a start cursor', async () => {
      const q = datastore
        .createQuery('Character')
        .hasAncestor(ancestor)
        .offset(2)
        .limit(2)
        .order('appearances');
      const [, info] = await datastore.runQuery(q);
      const secondQ = datastore
        .createQuery('Character')
        .hasAncestor(ancestor)
        .order('appearances')
        .start(info!.endCursor!);
      const [secondEntities] = await datastore.runQuery(secondQ);
      assert.strictEqual(secondEntities!.length, 4);
      assert.strictEqual(secondEntities![0].name, 'Catelyn');
      assert.strictEqual(secondEntities![3].name, 'Arya');
    });

    it('should group queries', async () => {
      const q = datastore
        .createQuery('Character')
        .hasAncestor(ancestor)
        .groupBy('appearances');
      const [entities] = await datastore.runQuery(q);
      assert.strictEqual(entities!.length, characters.length - 1);
    });

    it('should query from the Query object', async () => {
      await datastore.createQuery('Character').run();
    });
  });

  describe('querying the datastore with an overflow data set', () => {
    const keys = [
      // Paths:
      ['Rickard'],
      ['Rickard', 'Character', 'Eddard'],
    ].map(path => {
      return datastore.key(['Book', 'GoT', 'Character'].concat(path));
    });
    const characters = [
      {
        name: 'Rickard',
        family: 'Stark',
        // eslint-disable-next-line @typescript-eslint/no-loss-of-precision
        appearances: 9223372036854775807,
        alive: false,
      },
      {
        name: 'Eddard',
        family: 'Stark',
        // eslint-disable-next-line @typescript-eslint/no-loss-of-precision
        appearances: 9223372036854775807,
        alive: false,
      },
    ];
    before(async () => {
      const keysToSave = keys.map((key, index) => {
        return {
          key,
          data: characters[index],
        };
      });
      await datastore.save(keysToSave);
    });
    after(async () => {
      await datastore.delete(keys);
    });
    it('should run a sum aggregation with an overflow dataset', async () => {
      const q = datastore.createQuery('Character');
      const aggregate = datastore
        .createAggregationQuery(q)
        .addAggregation(AggregateField.sum('appearances'));
      const [results] = await datastore.runAggregationQuery(aggregate);
      assert.deepStrictEqual(results, [{property_1: -18446744073709552000}]);
    });
    it('should run an average aggregation with an overflow dataset', async () => {
      const q = datastore.createQuery('Character');
      const aggregate = datastore
        .createAggregationQuery(q)
        .addAggregation(AggregateField.average('appearances'));
      const [results] = await datastore.runAggregationQuery(aggregate);
      assert.deepStrictEqual(results, [{property_1: -9223372036854776000}]);
    });
  });
  describe('querying the datastore with an NaN in the data set', () => {
    const keys = [
      // Paths:
      ['Rickard'],
      ['Rickard', 'Character', 'Eddard'],
    ].map(path => {
      return datastore.key(['Book', 'GoT', 'Character'].concat(path));
    });
    const characters = [
      {
        name: 'Rickard',
        family: 'Stark',
        appearances: 4,
        alive: false,
      },
      {
        name: 'Eddard',
        family: 'Stark',
        appearances: null,
        alive: false,
      },
    ];
    before(async () => {
      const keysToSave = keys.map((key, index) => {
        return {
          key,
          data: characters[index],
        };
      });
      await datastore.save(keysToSave);
    });
    after(async () => {
      await datastore.delete(keys);
    });
    it('should run a sum aggregation', async () => {
      const q = datastore.createQuery('Character');
      const aggregate = datastore
        .createAggregationQuery(q)
        .addAggregation(AggregateField.sum('appearances'));
      const [results] = await datastore.runAggregationQuery(aggregate);
      assert.deepStrictEqual(results, [{property_1: 4}]);
    });
    it('should run an average aggregation', async () => {
      const q = datastore.createQuery('Character');
      const aggregate = datastore
        .createAggregationQuery(q)
        .addAggregation(AggregateField.average('appearances'));
      const [results] = await datastore.runAggregationQuery(aggregate);
      assert.deepStrictEqual(results, [{property_1: 4}]);
    });
  });
  describe('transactions', () => {
    it('should run in a transaction', async () => {
      const key = datastore.key(['Company', 'Google']);
      const obj = {
        url: 'www.google.com',
      };
      const transaction = datastore.transaction();
      await transaction.run();
      await transaction.get(key);
      transaction.save({key, data: obj});
      await transaction.commit();
      const [entity] = await datastore.get(key);
      delete entity[datastore.KEY];
      assert.deepStrictEqual(entity, obj);
    });

    it('should commit all saves and deletes at the end', async () => {
      const deleteKey = datastore.key(['Company', 'Subway']);
      const key = datastore.key(['Company', 'Google']);
      const incompleteKey = datastore.key('Company');

      await datastore.save({
        key: deleteKey,
        data: {},
      });
      const transaction = datastore.transaction();

      await transaction.run();
      transaction.delete(deleteKey);

      transaction.save([
        {
          key,
          data: {rating: 10},
        },
        {
          key: incompleteKey,
          data: {rating: 100},
        },
      ]);

      await transaction.commit();

      // Incomplete key should have been given an ID.
      assert.strictEqual(incompleteKey.path.length, 2);

      const [[deletedEntity], [fetchedEntity]] = await Promise.all([
        // Deletes the key that is in the deletion queue.
        datastore.get(deleteKey),
        // Updates data on the key.
        datastore.get(key),
      ]);
      assert.strictEqual(typeof deletedEntity, 'undefined');
      assert.strictEqual(fetchedEntity.rating, 10);
    });

    it('should use the last modification to a key', async () => {
      const incompleteKey = datastore.key('Company');
      const key = datastore.key(['Company', 'Google']);
      const transaction = datastore.transaction();
      await transaction.run();
      transaction.save([
        {
          key,
          data: {
            rating: 10,
          },
        },
        {
          key: incompleteKey,
          data: {
            rating: 100,
          },
        },
      ]);
      transaction.delete(key);
      await transaction.commit();

      // Should not return a result.
      const [entity] = await datastore.get(key);
      assert.strictEqual(entity, undefined);

      // Incomplete key should have been given an id.
      assert.strictEqual(incompleteKey.path.length, 2);
    });

    it('should query within a transaction', async () => {
      const transaction = datastore.transaction();
      await transaction.run();
      const query = transaction.createQuery('Company');
      let entities;
      try {
        [entities] = await query.run();
      } catch (e) {
        await transaction.rollback();
        return;
      }
      assert(entities!.length > 0);
      await transaction.commit();
    });

    describe('aggregate query within a transaction', async () => {
      it('should aggregate query within a count transaction', async () => {
        const transaction = datastore.transaction();
        await transaction.run();
        const query = transaction.createQuery('Company');
        const aggregateQuery = transaction
          .createAggregationQuery(query)
          .count('total');
        let result;
        try {
          [result] = await aggregateQuery.run();
        } catch (e) {
          await transaction.rollback();
          assert.fail('The aggregation query run should have been successful');
        }
        assert.deepStrictEqual(result, [{total: 2}]);
        await transaction.commit();
      });
      it('should aggregate query within a sum transaction', async () => {
        const transaction = datastore.transaction();
        await transaction.run();
        const query = transaction.createQuery('Company');
        const aggregateQuery = transaction
          .createAggregationQuery(query)
          .sum('rating', 'total rating');
        let result;
        try {
          [result] = await aggregateQuery.run();
        } catch (e) {
          await transaction.rollback();
          assert.fail('The aggregation query run should have been successful');
        }
        assert.deepStrictEqual(result, [{'total rating': 200}]);
        await transaction.commit();
      });
      it('should aggregate query within a average transaction', async () => {
        const transaction = datastore.transaction();
        await transaction.run();
        const query = transaction.createQuery('Company');
        const aggregateQuery = transaction
          .createAggregationQuery(query)
          .average('rating', 'average rating');
        let result;
        try {
          [result] = await aggregateQuery.run();
        } catch (e) {
          await transaction.rollback();
          assert.fail('The aggregation query run should have been successful');
        }
        assert.deepStrictEqual(result, [{'average rating': 100}]);
        await transaction.commit();
      });
    });

    it('should read in a readOnly transaction', async () => {
      const transaction = datastore.transaction({readOnly: true});
      const key = datastore.key(['Company', 'Google']);
      await transaction.run();
      await transaction.get(key);
    });

    it('should not write in a readOnly transaction', async () => {
      const transaction = datastore.transaction({readOnly: true});
      const key = datastore.key(['Company', 'Google']);
      await transaction.run();
      await transaction.get(key);
      transaction.save({key, data: {}});
      await assert.rejects(transaction.commit());
    });
  });

  describe('indexes', () => {
    // @TODO: Until the protos support creating indexes, these tests depend on
    // the remote state of declared indexes. Could be flaky!
    it('should get all indexes', async () => {
      const [indexes] = await datastore.getIndexes();
      assert.ok(
        indexes.length >= DECLARED_INDEXES.length,
        'has at least the number of indexes per system-test/data/index.yaml'
      );

      // Comparing index.yaml and the actual defined index in Datastore requires
      // assumptions to complete a shape transformation, so let's just see if
      // a returned index has the right shape and not inspect the values.
      const [firstIndex] = indexes;

      assert.ok(firstIndex, 'first index is readable');
      assert.ok(firstIndex.metadata!.properties, 'has properties collection');
      assert.ok(
        firstIndex.metadata!.properties.length,
        'with properties inside'
      );
      assert.ok(firstIndex.metadata!.ancestor, 'has the ancestor property');
    });

    it('should get all indexes as a stream', done => {
      const indexes: Index[] = [];

      datastore
        .getIndexesStream()
        .on('error', done)
        .on('data', index => {
          indexes.push(index);
        })
        .on('end', () => {
          assert(indexes.length >= DECLARED_INDEXES.length);
          done();
        });
    });

    it('should get a specific index', async () => {
      const [indexes] = await datastore.getIndexes();
      const [firstIndex] = indexes;

      const index = datastore.index(firstIndex.id);
      const [metadata] = await index.getMetadata();
      assert.deepStrictEqual(
        metadata,
        firstIndex.metadata,
        'asked index is the same as received index'
      );
    });
  });

  describe('importing and exporting entities', () => {
    const gcs = new Storage();
    const bucket = gcs.bucket('nodejs-datastore-system-tests');

    const delay = async (test: Mocha.Context) => {
      const retries = test.currentRetry();
      if (retries === 0) return; // no retry on the first failure.
      // see: https://cloud.google.com/storage/docs/exponential-backoff:
      const ms = Math.pow(2, retries) * 500 + Math.random() * 1000;
      return new Promise(done => {
        console.info(`retrying "${test.title}" in ${ms}ms`);
        setTimeout(done, ms);
      });
    };

    it('should export, then import entities', async function () {
      this.retries(3);
      delay(this);
      const [exportOperation] = await datastore.export({bucket});
      await exportOperation.promise();

      const [files] = await bucket.getFiles({maxResults: 1});
      const [exportedFile] = files;
      assert.ok(exportedFile.name.includes('overall_export_metadata'));

      const [importOperation] = await datastore.import({
        file: exportedFile,
      });

      // This is a >20 minute operation, so we're just going to make sure the
      // right type of operation was started.
      assert.strictEqual(
        (
          importOperation.metadata as google.datastore.admin.v1.IImportEntitiesMetadata
        ).inputUrl,
        `gs://${exportedFile.bucket.name}/${exportedFile.name}`
      );

      await importOperation.cancel();
    });
  });

  describe('using a custom endpoint', () => {
    it('should complete a request when using the default endpoint as a custom endpoint', async () => {
      const customDatastore = new Datastore({
        namespace: `${Date.now()}`,
        apiEndpoint: 'datastore.googleapis.com',
      });
      const query = customDatastore.createQuery('Kind').select('__key__');
      const [entities] = await customDatastore.runQuery(query);
      assert.strictEqual(entities.length, 0);
    });
  });
});<|MERGE_RESOLUTION|>--- conflicted
+++ resolved
@@ -697,12 +697,9 @@
     ];
 
     before(async () => {
-<<<<<<< HEAD
-=======
       // This 'sleep' function is used to ensure that when data is saved to datastore,
       // the time on the server is far enough ahead to be sure to be later than timeBeforeDataCreation
       // so that when we read at timeBeforeDataCreation we get a snapshot of data before the save.
->>>>>>> b25537d1
       function sleep(ms: number) {
         return new Promise(resolve => setTimeout(resolve, ms));
       }
@@ -712,10 +709,6 @@
           data: characters[index],
         };
       });
-<<<<<<< HEAD
-      timeBeforeDataCreation = Date.now();
-      await sleep(1000);
-=======
       // Save for a key so that a read time can be accessed for snapshot reads.
       const emptyData = Object.assign(Object.assign({}, keysToSave[0]), {
         data: {},
@@ -726,7 +719,6 @@
       ]);
       // Sleep for 3 seconds so that any future reads will be later than timeBeforeDataCreation.
       await sleep(3000);
->>>>>>> b25537d1
       await datastore.save(keysToSave);
     });
 
