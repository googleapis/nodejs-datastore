// Copyright 2014 Google LLC
//
// Licensed under the Apache License, Version 2.0 (the "License");
// you may not use this file except in compliance with the License.
// You may obtain a copy of the License at
//
//      http://www.apache.org/licenses/LICENSE-2.0
//
// Unless required by applicable law or agreed to in writing, software
// distributed under the License is distributed on an "AS IS" BASIS,
// WITHOUT WARRANTIES OR CONDITIONS OF ANY KIND, either express or implied.
// See the License for the specific language governing permissions and
// limitations under the License.

import * as assert from 'assert';
import {readFileSync} from 'fs';
import * as path from 'path';
import {after, before, describe, it} from 'mocha';
import * as yaml from 'js-yaml';
import {Datastore, DatastoreOptions, Index, Transaction} from '../src';
import {google} from '../protos/protos';
import {Storage} from '@google-cloud/storage';
import {AggregateField, AggregateQuery} from '../src/aggregate';
import {and, or, PropertyFilter} from '../src/filter';
import {Entities, entity, Entity} from '../src/entity';
import {Query, RunQueryInfo, ExecutionStats} from '../src/query';
import KEY_SYMBOL = entity.KEY_SYMBOL;
import {transactionExpiredError} from '../src/request';

const async = require('async');

const SECOND_DATABASE_ID = 'multidb-test';

async.each(
  [
    {
      namespace: `${Date.now()}`,
    },
    {
      databaseId: SECOND_DATABASE_ID,
      namespace: `second-db-${Date.now()}`,
    },
  ],
  (clientOptions: DatastoreOptions) => {
    describe('Datastore', () => {
      let timeBeforeDataCreation: number;
      const testKinds: string[] = [];
      const datastore = new Datastore(clientOptions);
      // Override the Key method so we can track what keys are created during the
      // tests. They are then deleted in the `after` hook.
      const key = datastore.key;
      // eslint-disable-next-line @typescript-eslint/no-explicit-any
      datastore.key = function (options: any) {
        const keyObject = key.call(this, options);
        testKinds.push(keyObject.kind);
        return keyObject;
      };

      const {indexes: DECLARED_INDEXES} = yaml.load(
        readFileSync(path.join(__dirname, 'data', 'index.yaml'), 'utf8')
      ) as {indexes: google.datastore.admin.v1.IIndex[]};

      // TODO/DX ensure indexes before testing, and maybe? cleanup indexes after
      //  possible implications with kokoro project

      // Gets the read time of the latest save so that the test isn't flakey due to race condition.
      async function getReadTime(path: [{kind: string; name: string}]) {
        const projectId = await datastore.getProjectId();
        const request = {
          keys: [
            {
              path,
              partitionId: {namespaceId: datastore.namespace},
            },
          ],
          projectId,
        };
        const dataClient = datastore.clients_.get('DatastoreClient');
        let results: any;
        if (dataClient) {
          results = await dataClient['lookup'](request);
        }
        return parseInt(results[0].readTime.seconds) * 1000;
      }

      after(async () => {
        async function deleteEntities(kind: string) {
          const query = datastore.createQuery(kind).select('__key__');
          const [entities] = await datastore.runQuery(query);
          const keys = entities.map(entity => {
            return entity[datastore.KEY];
          });
          await datastore.delete(keys);
        }
        await Promise.all(testKinds.map(kind => deleteEntities(kind)));
      });

      it('should allocate IDs', async () => {
        const keys = await datastore.allocateIds(datastore.key('Kind'), 10);
        assert.ok(keys);
      });

      it('should get the project id', async () => {
        const projectId = await datastore.getProjectId();
        assert.notEqual(projectId, null);
      });

      describe('create, retrieve and delete', () => {
        const post = {
          title: 'How to make the perfect pizza in your grill',
          tags: ['pizza', 'grill'],
          publishedAt: new Date(),
          author: 'Silvano',
          isDraft: false,
          wordCount: 400,
          rating: 5.0,
          likes: null,
          metadata: {
            views: 100,
          },
        };

        it('should excludeFromIndexes correctly', async () => {
          const longString = Buffer.alloc(1501, '.').toString();
          const postKey = datastore.key(['Post', 'post1']);
          const data = {
            longString,
            notMetadata: true,
            longStringArray: [longString],
            metadata: {
              longString,
              otherProperty: 'value',
              obj: {
                longStringArray: [
                  {
                    longString,
                    nestedLongStringArray: [
                      {
                        longString,
                        nestedProperty: true,
                      },
                      {
                        longString,
                      },
                    ],
                  },
                ],
              },
              longStringArray: [
                {
                  longString,
                  nestedLongStringArray: [
                    {
                      longString,
                      nestedProperty: true,
                    },
                    {
                      longString,
                    },
                  ],
                },
              ],
            },
          };

          await datastore.save({
            key: postKey,
            data,
            excludeFromIndexes: [
              'longString',
              'longStringArray[]',
              'metadata.obj.longString',
              'metadata.obj.longStringArray[].longString',
              'metadata.obj.longStringArray[].nestedLongStringArray[].longString',
              'metadata.longString',
              'metadata.longStringArray[].longString',
              'metadata.longStringArray[].nestedLongStringArray[].longString',
            ],
          });
          const [entity] = await datastore.get(postKey);
          assert.deepStrictEqual(entity[datastore.KEY], postKey);
          delete entity[datastore.KEY];
          assert.deepStrictEqual(entity, data);
          await datastore.delete(postKey);
        });

        it('should remove index with using wildcard in excludeFromIndexes', async () => {
          const longString = Buffer.alloc(1501, '.').toString();
          const postKey = datastore.key(['Post', 'post3']);
          const data = {
            longString,
            notMetadata: true,
            longStringArray: [longString],
            metadata: {
              longString,
              otherProperty: 'value',
              obj: {
                longStringArray: [
                  {
                    longString,
                    nestedLongStringArray: [
                      {
                        longString,
                        nestedProperty: true,
                      },
                      {
                        longString,
                      },
                    ],
                  },
                ],
              },
              longStringArray: [
                {
                  longString,
                  nestedLongStringArray: [
                    {
                      longString,
                      nestedProperty: true,
                    },
                    {
                      longString,
                    },
                  ],
                },
              ],
            },
          };

          const excludeFromIndexes = [
            'longString',
            'longStringArray[]',
            'metadata.longString',
            'metadata.obj.*',
            'metadata.longStringArray[].*',
          ];

          await datastore.save({
            key: postKey,
            data,
            excludeFromIndexes,
          });
          const [entity] = await datastore.get(postKey);
          assert.deepStrictEqual(entity[datastore.KEY], postKey);
          delete entity[datastore.KEY];
          assert.deepStrictEqual(entity, data);
          await datastore.delete(postKey);
        });

        it('should auto remove index with excludeLargeProperties enabled', async () => {
          const longString = Buffer.alloc(1501, '.').toString();
          const postKey = datastore.key(['Post', 'post2']);
          const data = {
            longString,
            notMetadata: true,
            longStringArray: [longString],
            metadata: {
              longString,
              otherProperty: 'value',
              obj: {
                longStringArray: [
                  {
                    longString,
                    nestedLongStringArray: [
                      {
                        longString,
                        nestedProperty: true,
                      },
                      {
                        longString,
                      },
                    ],
                  },
                ],
              },
              longStringArray: [
                {
                  longString,
                  nestedLongStringArray: [
                    {
                      longString,
                      nestedProperty: true,
                    },
                    {
                      longString,
                    },
                  ],
                },
              ],
            },
          };

          await datastore.save({
            key: postKey,
            data,
            excludeLargeProperties: true,
          });
          const [entity] = await datastore.get(postKey);
          assert.deepStrictEqual(entity[datastore.KEY], postKey);
          delete entity[datastore.KEY];
          assert.deepStrictEqual(entity, data);
          await datastore.delete(postKey);
        });

        it('should accurately save/get a large int value via Datastore.int()', async () => {
          const postKey = datastore.key('Team');
          const largeIntValueAsString = '9223372036854775807';
          const points = Datastore.int(largeIntValueAsString);
          await datastore.save({key: postKey, data: {points}});
          const [entity] = await datastore.get(postKey, {wrapNumbers: true});
          assert.strictEqual(entity.points.value, largeIntValueAsString);
          assert.throws(() => entity.points.valueOf());
          await datastore.delete(postKey);
        });

        it('should wrap specified properties via IntegerTypeCastOptions.properties', async () => {
          const postKey = datastore.key('Scores');
          const largeIntValueAsString = '9223372036854775807';
          const panthers = Datastore.int(largeIntValueAsString);
          const broncos = 922337203;
          let integerTypeCastFunctionCalled = 0;
          await datastore.save({key: postKey, data: {panthers, broncos}});
          const [entity] = await datastore.get(postKey, {
            wrapNumbers: {
              // eslint-disable-next-line @typescript-eslint/no-explicit-any
              integerTypeCastFunction: (value: any) => {
                integerTypeCastFunctionCalled++;
                return value.toString();
              },
              properties: 'panthers',
            },
          });
          // verify that value of property 'panthers' was converted via 'integerTypeCastFunction'.
          assert.strictEqual(entity.panthers, largeIntValueAsString);
          assert.strictEqual(integerTypeCastFunctionCalled, 1);
          // verify that value of the property broncos was converted to int by default logic.
          assert.strictEqual(entity.broncos, broncos);
          await datastore.delete(postKey);
        });

        it('should save/get/delete with a key name', async () => {
          const postKey = datastore.key(['Post', 'post1']);
          await datastore.save({key: postKey, data: post});
          const [entity] = await datastore.get(postKey);
          assert.deepStrictEqual(entity[datastore.KEY], postKey);
          delete entity[datastore.KEY];
          assert.deepStrictEqual(entity, post);
          await datastore.delete(postKey);
        });

        describe('multi-db support for read and write operations', () => {
          const namespace = `${Date.now()}`;
          const keyHierarchy = ['Post', 'post1'];
          const defaultDatastore = new Datastore({namespace});
          it('should run a query with another database', async () => {
            // First verify that a record gets written to datastore
            const postKey = defaultDatastore.key(keyHierarchy);
            await defaultDatastore.save({key: postKey, data: post});
            const query = defaultDatastore
              .createQuery('Post')
              .hasAncestor(postKey);
            const [defaultDatastoreResults] =
              await defaultDatastore.runQuery(query);
            assert.strictEqual(defaultDatastoreResults.length, 1);
            const [entity] = await defaultDatastore.get(postKey);
            assert.strictEqual(entity.author, 'Silvano');
            // With another database, verify that a query returns no results
            const otherDatastore = new Datastore({
              namespace,
              databaseId: SECOND_DATABASE_ID,
            });
            const [secondDatastoreResults] =
              await otherDatastore.runQuery(query);
            assert.strictEqual(secondDatastoreResults.length, 0);
            const [otherEntity] = await otherDatastore.get(postKey);
            assert(typeof otherEntity === 'undefined');
            // Cleanup
            await defaultDatastore.delete(postKey);
          });
          it('should ensure save works with another database', async () => {
            // First verify that the default database is empty
            const postKey = defaultDatastore.key(keyHierarchy);
            const query = defaultDatastore
              .createQuery('Post')
              .hasAncestor(postKey);
            const [defaultDatastoreResults] =
              await defaultDatastore.runQuery(query);
            assert.strictEqual(defaultDatastoreResults.length, 0);
            const [originalSecondaryResults] =
              await defaultDatastore.runQuery(query);
            assert.strictEqual(originalSecondaryResults.length, 0);
            const [entity] = await defaultDatastore.get(postKey);
            assert(typeof entity === 'undefined');
            // With another database, verify that saving to the database works
            const otherDatastore = new Datastore({
              namespace,
              databaseId: SECOND_DATABASE_ID,
            });
            await otherDatastore.save({key: postKey, data: post});
            const [secondDatastoreResults] =
              await otherDatastore.runQuery(query);
            assert.strictEqual(secondDatastoreResults.length, 1);
            const [originalResults] = await defaultDatastore.runQuery(query);
            assert.strictEqual(originalResults.length, 0);
            const [otherEntity] = await otherDatastore.get(postKey);
            assert.strictEqual(otherEntity.author, 'Silvano');
            // Cleanup
            await otherDatastore.delete(postKey);
          });
          it('should ensure save respects the databaseId parameter per key', async () => {
            interface DatastoreData {
              key: entity.Key;
              data: any;
            }
            const secondaryDatastore = new Datastore({
              namespace: `${Date.now()}`,
              databaseId: SECOND_DATABASE_ID,
            });
            // Save all data to the default database
            const defaultAuthor = 'default database author';
            const defaultData = Object.assign({}, post);
            defaultData.author = defaultAuthor;
            const defaultPostKey = defaultDatastore.key([
              'Post',
              'default post key',
            ]);
            await defaultDatastore.save({
              key: defaultPostKey,
              data: defaultData,
            });
            // Save all data to the secondary database
            const secondaryIndices = [1, 2, 3];
            const secondaryData: DatastoreData[] = secondaryIndices.map(
              number => {
                const authorName = 'secondary author ' + number.toString();
                const keyName = 'secondary key ' + number.toString();
                const postData = Object.assign({}, post);
                postData.author = authorName;
                return {
                  key: secondaryDatastore.key(['Post', keyName]),
                  data: postData,
                };
              }
            );
            await Promise.all(
              secondaryData.map(async datum => secondaryDatastore.save(datum))
            );
            // Next, ensure that the default database has the right records
            const query = defaultDatastore
              .createQuery('Post')
              .hasAncestor(defaultPostKey);
            const [defaultDatastoreResults] =
              await defaultDatastore.runQuery(query);
            assert.strictEqual(defaultDatastoreResults.length, 1);
            assert.strictEqual(
              defaultDatastoreResults[0].author,
              defaultAuthor
            );
            // Next, ensure that the other database has the right records
            await Promise.all(
              secondaryData.map(async datum => {
                const query = secondaryDatastore
                  .createQuery('Post')
                  .hasAncestor(datum.key);
                const [results] = await secondaryDatastore.runQuery(query);
                assert.strictEqual(results.length, 1);
                assert.strictEqual(results[0].author, datum.data.author);
              })
            );
            // Cleanup
            await defaultDatastore.delete(defaultPostKey);
            await Promise.all(
              secondaryData.map(datum => secondaryDatastore.delete(datum.key))
            );
          });
        });

        it('should save/get/delete from a snapshot', async () => {
          function sleep(ms: number) {
            return new Promise(resolve => setTimeout(resolve, ms));
          }
          const post2 = {
            title: 'Another way to make pizza',
            tags: ['pizza', 'grill'],
            publishedAt: new Date(),
            author: 'Silvano',
            isDraft: false,
            wordCount: 400,
            rating: 5.0,
            likes: null,
            metadata: {
              views: 100,
            },
          };
          const path = ['Post', 'post1'];
          const postKey = datastore.key(path);
          await datastore.save({key: postKey, data: post});
          await sleep(10000);
          const savedTime = Date.now();
          await sleep(1000);
          // Save new post2 data, but then verify the timestamp read has post1 data
          await datastore.save({key: postKey, data: post2});
          const [entity] = await datastore.get(postKey, {readTime: savedTime});
          assert.deepStrictEqual(entity[datastore.KEY], postKey);
          const [entityNoOptions] = await datastore.get(postKey);
          assert.deepStrictEqual(entityNoOptions[datastore.KEY], postKey);
          delete entity[datastore.KEY];
          assert.deepStrictEqual(entity, post);
          delete entityNoOptions[datastore.KEY];
          assert.deepStrictEqual(entityNoOptions, post2);
          await datastore.delete(postKey);
        });

        it('should save/get/delete with a numeric key id', async () => {
          const postKey = datastore.key(['Post', 123456789]);
          await datastore.save({key: postKey, data: post});
          const [entity] = await datastore.get(postKey);
          delete entity[datastore.KEY];
          assert.deepStrictEqual(entity, post);
          await datastore.delete(postKey);
        });

        it('should save/get/delete a buffer', async () => {
          const postKey = datastore.key(['Post']);
          const data = {
            buf: Buffer.from(
              '010100000000000000000059400000000000006940',
              'hex'
            ),
          };
          await datastore.save({key: postKey, data});
          const assignedId = postKey.id;
          assert(assignedId);
          const [entity] = await datastore.get(postKey);
          delete entity[datastore.KEY];
          assert.deepStrictEqual(entity, data);
          await datastore.delete(datastore.key(['Post', assignedId as string]));
        });

        it('should save/get/delete an empty buffer', async () => {
          const postKey = datastore.key(['Post']);
          const data = {
            buf: Buffer.from([]),
          };
          await datastore.save({key: postKey, data});
          const assignedId = postKey.id;
          assert(assignedId);
          const [entity] = await datastore.get(postKey);
          delete entity[datastore.KEY];
          assert.deepStrictEqual(entity, data);
          await datastore.delete(datastore.key(['Post', assignedId as string]));
        });

        it('should save/get/delete with a generated key id', async () => {
          const postKey = datastore.key('Post');
          await datastore.save({key: postKey, data: post});

          // The key's path should now be complete.
          assert(postKey.id);

          const [entity] = await datastore.get(postKey);
          delete entity[datastore.KEY];
          assert.deepStrictEqual(entity, post);
          await datastore.delete(postKey);
        });

        it('should save/get/update', async () => {
          const postKey = datastore.key('Post');
          await datastore.save({key: postKey, data: post});
          const [entity] = await datastore.get(postKey);
          assert.strictEqual(entity.title, post.title);
          entity.title = 'Updated';
          await datastore.save(entity);
          const [entity2] = await datastore.get(postKey);
          assert.strictEqual(entity2.title, 'Updated');
          await datastore.delete(postKey);
        });

        it('should save/get/merge', async () => {
          const postKey = datastore.key(['Post', 1]);
          const originalData = {
            key: postKey,
            data: {
              title: 'Original',
              status: 'neat',
            },
          };
          await datastore.save(originalData);
          const updatedData = {
            key: postKey,
            data: {
              title: 'Updated',
            },
          };
          await datastore.merge(updatedData);
          const [entity] = await datastore.get(postKey);
          assert.strictEqual(entity.title, updatedData.data.title);
          assert.strictEqual(entity.status, originalData.data.status);
          await datastore.delete(postKey);
        });

        it('should save and get with a string ID', async () => {
          const longIdKey = datastore.key([
            'Post',
            datastore.int('100000000000001234'),
          ]);
          await datastore.save({
            key: longIdKey,
            data: {
              test: true,
            },
          });
          const [entity] = await datastore.get(longIdKey);
          assert.strictEqual(entity.test, true);
        });

        it('should fail explicitly set second insert on save', async () => {
          const postKey = datastore.key('Post');
          await datastore.save({key: postKey, data: post});

          // The key's path should now be complete.
          assert(postKey.id);
          await assert.rejects(
            datastore.save({
              key: postKey,
              method: 'insert',
              data: post,
            })
          );
          const [entity] = await datastore.get(postKey);
          delete entity[datastore.KEY];
          assert.deepStrictEqual(entity, post);
          await datastore.delete(postKey);
        });

        it('should fail explicitly set first update on save', async () => {
          const postKey = datastore.key('Post');
          await assert.rejects(
            datastore.save({
              key: postKey,
              method: 'update',
              data: post,
            })
          );
        });

        it('should save/get/delete multiple entities at once', async () => {
          const post2 = {
            title: 'How to make the perfect homemade pasta',
            tags: ['pasta', 'homemade'],
            publishedAt: new Date('2001-01-01T00:00:00.000Z'),
            author: 'Silvano',
            isDraft: false,
            wordCount: 450,
            rating: 4.5,
          };
          const key1 = datastore.key('Post');
          const key2 = datastore.key('Post');
          await datastore.save([
            {key: key1, data: post},
            {key: key2, data: post2},
          ]);
          const [entities] = await datastore.get([key1, key2]);
          assert.strictEqual(entities.length, 2);
          await datastore.delete([key1, key2]);
        });

        it('should get multiple entities in a stream', done => {
          const key1 = datastore.key('Post');
          const key2 = datastore.key('Post');

          datastore.save(
            [
              {key: key1, data: post},
              {key: key2, data: post},
            ],
            err => {
              assert.ifError(err);

              let numEntitiesEmitted = 0;

              datastore
                .createReadStream([key1, key2])
                .on('error', done)
                .on('data', () => {
                  numEntitiesEmitted++;
                })
                .on('end', () => {
                  assert.strictEqual(numEntitiesEmitted, 2);
                  datastore.delete([key1, key2], done);
                });
            }
          );
        });

        it('should save keys as a part of entity and query by key', async () => {
          const personKey = datastore.key(['People', 'US', 'Person', 'name']);
          await datastore.save({
            key: personKey,
            data: {
              fullName: 'Full name',
              linkedTo: personKey, // himself
            },
          });
          const query = datastore
            .createQuery('Person')
            .hasAncestor(datastore.key(['People', 'US']))
            .filter('linkedTo', personKey);
          const [results] = await datastore.runQuery(query);
          assert.strictEqual(results![0].fullName, 'Full name');
          assert.deepStrictEqual(results![0].linkedTo, personKey);
          await datastore.delete(personKey);
        });

        it('should save with an empty buffer', async () => {
          const key = datastore.key(['TEST']);
          const result = await datastore.save({
            key: key,
            data: {
              name: 'test',
              blob: Buffer.from([]),
            },
          });
          const mutationResult = result.pop()?.mutationResults?.pop();
          assert.strictEqual(mutationResult?.key?.path?.pop()?.kind, 'TEST');
        });

        describe('entity types', () => {
          it('should save and decode an int', async () => {
            const integerValue = 2015;
            const integerType = Datastore.int(integerValue);
            const key = datastore.key('Person');
            await datastore.save({
              key,
              data: {
                year: integerType,
              },
            });
            const [entity] = await datastore.get(key);
            assert.strictEqual(entity.year, integerValue);
          });

          it('should save and decode a double', async () => {
            const doubleValue = 99.99;
            const doubleType = Datastore.double(doubleValue);
            const key = datastore.key('Person');
            await datastore.save({
              key,
              data: {
                nines: doubleType,
              },
            });
            const [entity] = await datastore.get(key);
            assert.strictEqual(entity.nines, doubleValue);
          });

          it('should save and decode a geo point', async () => {
            const geoPointValue = {
              latitude: 40.6894,
              longitude: -74.0447,
            };
            const geoPointType = Datastore.geoPoint(geoPointValue);
            const key = datastore.key('Person');
            await datastore.save({
              key,
              data: {
                location: geoPointType,
              },
            });
            const [entity] = await datastore.get(key);
            assert.deepStrictEqual(entity.location, geoPointValue);
          });
        });
      });

<<<<<<< HEAD
    it('should query the datastore with snapshot read', async () => {
      const q = datastore.createQuery('Character').hasAncestor(ancestor);
      const options = {readTime: timeBeforeDataCreation};
      const [entities] = await datastore.runQuery(q, options);
      assert.strictEqual(entities!.length, 0);
    });

    it('should not go over a limit', async () => {
      const limit = 3;
      const q = datastore
        .createQuery('Character')
        .hasAncestor(ancestor)
        .limit(limit);
      const [results] = await datastore.runQuery(q);
      assert.strictEqual(results!.length, limit);
    });
=======
      describe('querying the datastore', () => {
        const ancestor = datastore.key(['Book', 'GoT']);

        const keys = [
          // Paths:
          ['Rickard'],
          ['Rickard', 'Character', 'Eddard'],
          ['Catelyn'],
          ['Rickard', 'Character', 'Eddard', 'Character', 'Arya'],
          ['Rickard', 'Character', 'Eddard', 'Character', 'Sansa'],
          ['Rickard', 'Character', 'Eddard', 'Character', 'Robb'],
          ['Rickard', 'Character', 'Eddard', 'Character', 'Bran'],
          ['Rickard', 'Character', 'Eddard', 'Character', 'Jon Snow'],
        ].map(path => {
          return datastore.key(['Book', 'GoT', 'Character'].concat(path));
        });
>>>>>>> bbcfc3e7

        const characters = [
          {
            name: 'Rickard',
            family: 'Stark',
            appearances: 9,
            alive: false,
          },
          {
            name: 'Eddard',
            family: 'Stark',
            appearances: 9,
            alive: false,
          },
          {
            name: 'Catelyn',
            family: ['Stark', 'Tully'],
            appearances: 26,
            alive: false,
          },
          {
            name: 'Arya',
            family: 'Stark',
            appearances: 33,
            alive: true,
          },
          {
            name: 'Sansa',
            family: 'Stark',
            appearances: 31,
            alive: true,
          },
          {
            name: 'Robb',
            family: 'Stark',
            appearances: 22,
            alive: false,
          },
          {
            name: 'Bran',
            family: 'Stark',
            appearances: 25,
            alive: true,
          },
          {
            name: 'Jon Snow',
            family: 'Stark',
            appearances: 32,
            alive: true,
          },
        ];

        before(async () => {
          // This 'sleep' function is used to ensure that when data is saved to datastore,
          // the time on the server is far enough ahead to be sure to be later than timeBeforeDataCreation
          // so that when we read at timeBeforeDataCreation we get a snapshot of data before the save.
          function sleep(ms: number) {
            return new Promise(resolve => setTimeout(resolve, ms));
          }
          const keysToSave = keys.map((key, index) => {
            return {
              key,
              data: characters[index],
            };
          });
          // Save for a key so that a read time can be accessed for snapshot reads.
          const emptyData = Object.assign(Object.assign({}, keysToSave[0]), {
            data: {},
          });
          await datastore.save(emptyData);
          timeBeforeDataCreation = await getReadTime([
            {kind: 'Character', name: 'Rickard'},
          ]);
          // Sleep for 3 seconds so that any future reads will be later than timeBeforeDataCreation.
          await sleep(3000);
          await datastore.save(keysToSave);
        });

        after(async () => {
          await datastore.delete(keys);
        });

        it('should limit queries', async () => {
          const q = datastore
            .createQuery('Character')
            .hasAncestor(ancestor)
            .limit(5);
          const [firstEntities, info] = await datastore.runQuery(q);
          assert.strictEqual(firstEntities!.length, 5);
          const secondQ = datastore
            .createQuery('Character')
            .hasAncestor(ancestor)
            .start(info!.endCursor!);
          const [secondEntities] = await datastore.runQuery(secondQ);
          assert.strictEqual(secondEntities!.length, 3);
        });

        it('should not go over a limit', async () => {
          const limit = 3;
          const q = datastore
            .createQuery('Character')
            .hasAncestor(ancestor)
            .limit(limit);
          const [results] = await datastore.runQuery(q);
          assert.strictEqual(results!.length, limit);
        });

        it('should run a query as a stream', done => {
          const q = datastore.createQuery('Character').hasAncestor(ancestor);
          let resultsReturned = 0;
          datastore
            .runQueryStream(q)
            .on('error', done)
            .on('data', () => resultsReturned++)
            .on('end', () => {
              assert.strictEqual(resultsReturned, characters.length);
              done();
            });
        });

        it('should run a datastore query as a stream via query#runStream', done => {
          const q = datastore.createQuery('Character').hasAncestor(ancestor);
          let resultsReturned = 0;
          q.runStream()
            .on('error', done)
            .on('data', () => resultsReturned++)
            .on('end', () => {
              assert.strictEqual(resultsReturned, characters.length);
              done();
            });
        });

        it('should run a transaction query as a stream via query#runStream', done => {
          const transaction = datastore.transaction({readOnly: true});
          const q = transaction.createQuery('Character').hasAncestor(ancestor);
          let resultsReturned = 0;
          q.runStream()
            .on('error', done)
            .on('data', () => resultsReturned++)
            .on('end', () => {
              assert.strictEqual(resultsReturned, characters.length);
              done();
            });
        });

        it('should not go over a limit with a stream', done => {
          const limit = 3;
          const q = datastore
            .createQuery('Character')
            .hasAncestor(ancestor)
            .limit(limit);
          let resultsReturned = 0;
          datastore
            .runQueryStream(q)
            .on('error', done)
            .on('data', () => resultsReturned++)
            .on('end', () => {
              assert.strictEqual(resultsReturned, limit);
              done();
            });
        });

        it('should filter queries with simple indexes', async () => {
          const q = datastore
            .createQuery('Character')
            .hasAncestor(ancestor)
            .filter('appearances', '>=', 20);
          const [entities] = await datastore.runQuery(q);
          assert.strictEqual(entities!.length, 6);
        });

        it('should filter queries with NOT_EQUAL', async () => {
          const q = datastore
            .createQuery('Character')
            .hasAncestor(ancestor)
            .filter('appearances', '!=', 9);
          const [entities] = await datastore.runQuery(q);
          assert.strictEqual(entities!.length, 6);
        });

        it('should filter queries with IN', async () => {
          const q = datastore
            .createQuery('Character')
            .hasAncestor(ancestor)
            .filter('appearances', 'IN', [9, 25]);
          const [entities] = await datastore.runQuery(q);
          assert.strictEqual(entities!.length, 3);
        });

        it('should filter queries with __key__ and IN', async () => {
          const key1 = datastore.key(['Book', 'GoT', 'Character', 'Rickard']);
          const key2 = datastore.key([
            'Book',
            'GoT',
            'Character',
            'Rickard',
            'Character',
            'Eddard',
            'Character',
            'Sansa',
          ]);
          const key3 = datastore.key([
            'Book',
            'GoT',
            'Character',
            'Rickard',
            'Character',
            'Eddard',
          ]);
          const value = [key1, key2, key3];
          const q = datastore
            .createQuery('Character')
            .hasAncestor(ancestor)
            .filter('__key__', 'IN', value);
          const [entities] = await datastore.runQuery(q);
          assert.strictEqual(entities!.length, 3);
          assert.deepStrictEqual(entities[0][KEY_SYMBOL], key1);
          assert.deepStrictEqual(entities[1][KEY_SYMBOL], key3);
          assert.deepStrictEqual(entities[2][KEY_SYMBOL], key2);
        });

        it('should filter queries with NOT_IN', async () => {
          const q = datastore
            .createQuery('Character')
            .hasAncestor(ancestor)
            .filter('appearances', 'NOT_IN', [9, 25]);
          const [entities] = await datastore.runQuery(q);
          assert.strictEqual(entities!.length, 5);
        });

        it('should filter queries with defined indexes', async () => {
          const q = datastore
            .createQuery('Character')
            .hasAncestor(ancestor)
            .filter('family', 'Stark')
            .filter('appearances', '>=', 20);
          const [entities] = await datastore.runQuery(q);
          assert.strictEqual(entities!.length, 6);
        });
        describe('with the filter function using the Filter class', () => {
          it('should run a query with one property filter', async () => {
            const filter = new PropertyFilter('family', '=', 'Stark');
            const q = datastore
              .createQuery('Character')
              .filter(filter)
              .hasAncestor(ancestor);
            const [entities] = await datastore.runQuery(q);
            assert.strictEqual(entities!.length, 8);
          });
          it('should run a query with two property filters', async () => {
            const q = datastore
              .createQuery('Character')
              .filter(new PropertyFilter('family', '=', 'Stark'))
              .filter(new PropertyFilter('appearances', '>=', 20));
            const [entities] = await datastore.runQuery(q);
            assert.strictEqual(entities!.length, 6);
          });
          it('should run a query using new Filter class with filter', async () => {
            const q = datastore
              .createQuery('Character')
              .filter('family', 'Stark')
              .filter(new PropertyFilter('appearances', '>=', 20));
            const [entities] = await datastore.runQuery(q);
            assert.strictEqual(entities!.length, 6);
            for (const entity of entities) {
              if (Array.isArray(entity.family)) {
                assert.strictEqual(entity.family[0], 'Stark');
              } else {
                assert.strictEqual(entity.family, 'Stark');
              }
              assert(entity.appearances >= 20);
            }
          });
          it('should run a query using an AND composite filter', async () => {
            const q = datastore
              .createQuery('Character')
              .filter(
                and([
                  new PropertyFilter('family', '=', 'Stark'),
                  new PropertyFilter('appearances', '>=', 20),
                ])
              );
            const [entities] = await datastore.runQuery(q);
            assert.strictEqual(entities!.length, 6);
            for (const entity of entities) {
              if (Array.isArray(entity.family)) {
                assert.strictEqual(entity.family[0], 'Stark');
              } else {
                assert.strictEqual(entity.family, 'Stark');
              }
              assert(entity.appearances >= 20);
            }
          });
          it('should run a query using an OR composite filter', async () => {
            const q = datastore
              .createQuery('Character')
              .filter(
                or([
                  new PropertyFilter('family', '=', 'Stark'),
                  new PropertyFilter('appearances', '>=', 20),
                ])
              );
            const [entities] = await datastore.runQuery(q);
            assert.strictEqual(entities!.length, 8);
            let atLeastOne = false;
            for (const entity of entities) {
              const familyHasStark = Array.isArray(entity.family)
                ? entity.family[0] === 'Stark'
                : entity.family === 'Stark';
              const hasEnoughAppearances = entity.appearances >= 20;
              if (familyHasStark && !hasEnoughAppearances) {
                atLeastOne = true;
              }
            }
            assert(atLeastOne);
          });
          describe('using hasAncestor and Filter class', () => {
            const secondAncestor = datastore.key([
              'Book',
              'GoT',
              'Character',
              'Rickard',
              'Character',
              'Eddard',
            ]);
            it('should run a query using hasAncestor last', async () => {
              const q = datastore
                .createQuery('Character')
                .filter(new PropertyFilter('appearances', '<', 30))
                .hasAncestor(secondAncestor);
              const [entities] = await datastore.runQuery(q);
              assert.strictEqual(entities!.length, 3);
            });
            it('should run a query using hasAncestor first', async () => {
              const q = datastore
                .createQuery('Character')
                .hasAncestor(secondAncestor)
                .filter(new PropertyFilter('appearances', '<', 30));
              const [entities] = await datastore.runQuery(q);
              assert.strictEqual(entities!.length, 3);
            });
          });
        });
        describe('query profiling', () => {
          const expectedRunQueryPlan = {
            indexesUsed: [
              {
                properties: '(__name__ ASC)',
                query_scope: 'Collection group',
              },
            ],
          };
          const expectedRunAggregationQueryPlan = {
            indexesUsed: [
              {
                properties: '(appearances ASC, __name__ ASC)',
                query_scope: 'Includes ancestors',
              },
            ],
          };
          const compare = (a: {name: string}, b: {name: string}) => {
            return a.name > b.name ? 1 : -1;
          };
          function checkQueryExecutionStats(executionStats?: ExecutionStats) {
            // This function ensures the execution stats returned from the server are correct.
            // First fix stats values that will be different every time a query profiling
            // request is made so the assertion check only compares values that are
            // expected to be the same every time the test is run.
            const duration = {
              seconds: '0',
              nanos: 26806000,
            };
            assert(executionStats);
            executionStats.executionDuration = duration;
            // Then do the assertion check.
            assert.deepStrictEqual(executionStats, {
              resultsReturned: 8,
              executionDuration: duration,
              readOperations: 8,
              debugStats: {
                documents_scanned: '8',
                index_entries_scanned: '8',
                billing_details: {
                  min_query_cost: '0',
                  small_ops: '0',
                  index_entries_billable: '0',
                  documents_billable: '8',
                },
              },
            });
          }
          function checkAggregationQueryExecutionStats(
            executionStats?: ExecutionStats
          ) {
            // This function ensures the execution stats returned from the server are correct.
            // First fix stats values that will be different every time a query profiling
            // request is made so the assertion check only compares values that are
            // expected to be the same every time the test is run.
            const duration = {
              seconds: '0',
              nanos: 26806000,
            };
            assert(executionStats);
            executionStats.executionDuration = duration;
            // Then do the assertion check.
            assert.deepStrictEqual(executionStats, {
              resultsReturned: 1,
              executionDuration: duration,
              readOperations: 1,
              debugStats: {
                documents_scanned: '0',
                index_entries_scanned: '8',
                billing_details: {
                  min_query_cost: '0',
                  small_ops: '0',
                  index_entries_billable: '8',
                  documents_billable: '0',
                },
              },
            });
          }

          describe('when using transactions', () => {
            describe('when using the runQuery function with transactions', () => {
              let transaction: Transaction;
              let query: Query;
              beforeEach(async () => {
                transaction = datastore.transaction();
                query = transaction.createQuery('Character');
              });
              it('should run a query in a transaction with no explain options specified', async () => {
                await transaction.run();
                let entities, info;
                try {
                  [entities, info] = await transaction.runQuery(query);
                } catch (e) {
                  await transaction.rollback();
                  assert.fail('transaction failed');
                }
                assert(!info.explainMetrics);
                assert.deepStrictEqual(
                  entities.sort(compare).map(entity => entity.name),
                  [...characters].sort(compare).map(entity => entity.name)
                );
                await transaction.commit();
              });
              it('should run a query in a transaction with explain options and analyze not specified', async () => {
                const transaction = datastore.transaction();
                const query = transaction.createQuery('Character');
                await transaction.run();
                let entities, info;
                try {
                  [entities, info] = await transaction.runQuery(query, {
                    explainOptions: {},
                  });
                } catch (e) {
                  await transaction.rollback();
                  assert.fail('transaction failed');
                }
                assert(info.explainMetrics);
                assert(!info.explainMetrics.executionStats);
                assert.deepStrictEqual(entities, []);
                assert.deepStrictEqual(
                  info.explainMetrics.planSummary,
                  expectedRunQueryPlan
                );
                await transaction.commit();
              });
              it('should run a query in a transaction with explain options and analyze set to false', async () => {
                const transaction = datastore.transaction();
                const query = transaction.createQuery('Character');
                await transaction.run();
                let entities, info;
                try {
                  [entities, info] = await transaction.runQuery(query, {
                    explainOptions: {analyze: false},
                  });
                } catch (e) {
                  await transaction.rollback();
                  assert.fail('transaction failed');
                }
                assert(info.explainMetrics);
                assert(!info.explainMetrics.executionStats);
                assert.deepStrictEqual(entities, []);
                assert.deepStrictEqual(
                  info.explainMetrics.planSummary,
                  expectedRunQueryPlan
                );
                await transaction.commit();
              });
              it('should run a query in a transaction with explain options and analyze set to true', async () => {
                const transaction = datastore.transaction();
                const query = transaction.createQuery('Character');
                await transaction.run();
                let entities, info;
                try {
                  [entities, info] = await transaction.runQuery(query, {
                    explainOptions: {analyze: true},
                  });
                } catch (e) {
                  await transaction.rollback();
                  assert.fail('transaction failed');
                }
                assert.deepStrictEqual(
                  entities.sort(compare).map(entity => entity.name),
                  [...characters].sort(compare).map(entity => entity.name)
                );
                assert(info.explainMetrics);
                checkQueryExecutionStats(info.explainMetrics.executionStats);
                assert.deepStrictEqual(
                  info.explainMetrics.planSummary,
                  expectedRunQueryPlan
                );
                await transaction.commit();
              });
            });
            describe('when using the runAggregationQuery function with transactions', () => {
              const expectedAggregationResults = [
                {
                  property_1: 187,
                },
              ];
              let transaction: Transaction;
              let aggregate: AggregateQuery;
              beforeEach(async () => {
                const q = datastore
                  .createQuery('Character')
                  .hasAncestor(ancestor);
                transaction = datastore.transaction();
                aggregate = transaction
                  .createAggregationQuery(q)
                  .addAggregation(AggregateField.sum('appearances'));
              });
              it('should run an aggregation query in a transaction with no explain options specified', async () => {
                await transaction.run();
                let entities, info;
                try {
                  [entities, info] = await transaction.runAggregationQuery(
                    aggregate,
                    {}
                  );
                } catch (e) {
                  await transaction.rollback();
                  assert.fail('transaction failed');
                }
                assert(!info.explainMetrics);
                assert.deepStrictEqual(entities, expectedAggregationResults);
                await transaction.commit();
              });
              it('should run an aggregation query in a transaction with empty explain options', async () => {
                await transaction.run();
                let entities, info;
                try {
                  [entities, info] = await transaction.runAggregationQuery(
                    aggregate,
                    {
                      explainOptions: {},
                    }
                  );
                } catch (e) {
                  await transaction.rollback();
                  assert.fail('transaction failed');
                }
                assert(info.explainMetrics);
                assert.deepStrictEqual(entities, []);
                assert.deepStrictEqual(
                  info.explainMetrics.planSummary,
                  expectedRunAggregationQueryPlan
                );
                await transaction.commit();
              });
              it('should run an aggregation query in a transaction with analyze set to false in explain options', async () => {
                await transaction.run();
                let entities, info;
                try {
                  [entities, info] = await transaction.runAggregationQuery(
                    aggregate,
                    {
                      explainOptions: {
                        analyze: false,
                      },
                    }
                  );
                } catch (e) {
                  await transaction.rollback();
                  assert.fail('transaction failed');
                }
                assert(info.explainMetrics);
                assert.deepStrictEqual(entities, []);
                assert.deepStrictEqual(
                  info.explainMetrics.planSummary,
                  expectedRunAggregationQueryPlan
                );
                await transaction.commit();
              });
              it('should run an aggregation query in a transaction with analyze set to true in explain options', async () => {
                await transaction.run();
                let entities, info;
                try {
                  [entities, info] = await transaction.runAggregationQuery(
                    aggregate,
                    {
                      explainOptions: {analyze: true},
                    }
                  );
                } catch (e) {
                  await transaction.rollback();
                  assert.fail('transaction failed');
                }
                assert(info.explainMetrics);
                assert.deepStrictEqual(entities, expectedAggregationResults);
                checkAggregationQueryExecutionStats(
                  info.explainMetrics.executionStats
                );
                assert.deepStrictEqual(
                  info.explainMetrics.planSummary,
                  expectedRunAggregationQueryPlan
                );
                await transaction.commit();
              });
            });
          });
          describe('when using the runQuery function', () => {
            const q = datastore.createQuery('Character').hasAncestor(ancestor);
            it('should run a query with no explain options', async () => {
              const [entities, info] = await datastore.runQuery(q);
              assert(!info.explainMetrics);
              assert.deepStrictEqual(
                entities.sort(compare).map(entity => entity.name),
                [...characters].sort(compare).map(entity => entity.name)
              );
            });
            it('should run a query with explain options and no analyze option specified', async () => {
              const [entities, info] = await datastore.runQuery(q, {
                explainOptions: {},
              });
              assert.deepStrictEqual(entities, []);
              assert(info.explainMetrics);
              assert(!info.explainMetrics.executionStats);
              assert.deepStrictEqual(
                info.explainMetrics.planSummary,
                expectedRunQueryPlan
              );
            });
            it('should run a query with explain options and analyze set to false', async () => {
              const [entities, info] = await datastore.runQuery(q, {
                explainOptions: {analyze: false},
              });
              assert.deepStrictEqual(entities, []);
              assert(info.explainMetrics);
              assert(!info.explainMetrics.executionStats);
              assert.deepStrictEqual(
                info.explainMetrics.planSummary,
                expectedRunQueryPlan
              );
            });
            it('should run a query with explain options and analyze set to true', async () => {
              const [entities, info] = await datastore.runQuery(q, {
                explainOptions: {analyze: true},
              });
              assert.deepStrictEqual(
                entities.sort(compare).map(entity => entity.name),
                [...characters].sort(compare).map(entity => entity.name)
              );
              assert(info.explainMetrics);
              checkQueryExecutionStats(info.explainMetrics.executionStats);
              assert.deepStrictEqual(
                info.explainMetrics.planSummary,
                expectedRunQueryPlan
              );
            });
          });
          describe('when calling run on a Query object', () => {
            const q = datastore.createQuery('Character').hasAncestor(ancestor);
            it('should run an aggregation query with no explain options specified', async () => {
              const [entities, info] = await q.run();
              assert(!info.explainMetrics);
              assert.deepStrictEqual(
                entities.sort(compare).map(entity => entity.name),
                [...characters].sort(compare).map(entity => entity.name)
              );
            });
            it('should run a query with explain options and no value set for analyze', async () => {
              const [entities, info] = await q.run({explainOptions: {}});
              assert.deepStrictEqual(entities, []);
              assert(info.explainMetrics);
              assert(!info.explainMetrics.executionStats);
              assert.deepStrictEqual(
                info.explainMetrics.planSummary,
                expectedRunQueryPlan
              );
            });
            it('should run a query with explain options and analyze set to false', async () => {
              const [entities, info] = await q.run({
                explainOptions: {analyze: false},
              });
              assert.deepStrictEqual(entities, []);
              assert(info.explainMetrics);
              assert(!info.explainMetrics.executionStats);
              assert.deepStrictEqual(
                info.explainMetrics.planSummary,
                expectedRunQueryPlan
              );
            });
            it('should run a query with explain options and analyze set to true', async () => {
              const [entities, info] = await q.run({
                explainOptions: {analyze: true},
              });
              assert.deepStrictEqual(
                entities.sort(compare).map(entity => entity.name),
                [...characters].sort(compare).map(entity => entity.name)
              );
              assert(info.explainMetrics);
              checkQueryExecutionStats(info.explainMetrics.executionStats);
              assert(info.explainMetrics.planSummary);
              assert.deepStrictEqual(
                info.explainMetrics.planSummary,
                expectedRunQueryPlan
              );
            });
          });
          describe('when calling runQueryStream', () => {
            const q = datastore.createQuery('Character').hasAncestor(ancestor);
            it('should call runQueryStream with no explain options specified', async () => {
              const stream = await datastore.runQueryStream(q);
              const entities: Entities = [];
              let savedInfo: RunQueryInfo;
              stream.on('data', (data: Entity) => {
                assert(datastore.KEY in data);
                delete data[datastore.KEY];
                entities.push(data);
              });
              stream.on('info', (info: any) => {
                savedInfo = info;
              });
              await new Promise<void>((resolve, reject) => {
                stream.on('end', () => {
                  assert.deepStrictEqual(
                    entities
                      .sort(compare)
                      .map((entity: Entity) => entity?.name),
                    [...characters].sort(compare).map(entity => entity.name)
                  );
                  assert(!savedInfo.explainMetrics);
                  resolve();
                });
              });
            });
            it('should call runQueryStream with explain options specified and analyze not specified', async () => {
              const stream = await datastore.runQueryStream(q, {
                explainOptions: {},
              });
              const entities: Entities = [];
              let savedInfo: RunQueryInfo;
              stream.on('data', (data: Entity) => {
                assert(datastore.KEY in data);
                delete data[datastore.KEY];
                entities.push(data);
              });
              stream.on('info', (info: any) => {
                savedInfo = info;
              });
              await new Promise<void>((resolve, reject) => {
                stream.on('end', () => {
                  assert.deepStrictEqual(entities, []);
                  assert(savedInfo.explainMetrics);
                  assert(!savedInfo.explainMetrics.executionStats);
                  assert.deepStrictEqual(
                    savedInfo.explainMetrics.planSummary,
                    expectedRunQueryPlan
                  );
                  resolve();
                });
              });
            });
            it('should call runQueryStream with explain options specified and analyze set to false', async () => {
              const stream = await datastore.runQueryStream(q, {
                explainOptions: {
                  analyze: false,
                },
              });
              const entities: Entities = [];
              let savedInfo: RunQueryInfo;
              stream.on('data', (data: Entity) => {
                assert(datastore.KEY in data);
                delete data[datastore.KEY];
                entities.push(data);
              });
              stream.on('info', (info: any) => {
                savedInfo = info;
              });
              await new Promise<void>((resolve, reject) => {
                stream.on('end', () => {
                  assert.deepStrictEqual(entities, []);
                  assert(savedInfo.explainMetrics);
                  assert(!savedInfo.explainMetrics.executionStats);
                  assert.deepStrictEqual(
                    savedInfo.explainMetrics.planSummary,
                    expectedRunQueryPlan
                  );
                  resolve();
                });
              });
            });
            it('should call runQueryStream with explain options specified and analyze set to true', async () => {
              const stream = await datastore.runQueryStream(q, {
                explainOptions: {analyze: true},
              });
              const entities: Entities = [];
              let savedInfo: RunQueryInfo;
              stream.on('data', (data: Entity) => {
                assert(datastore.KEY in data);
                delete data[datastore.KEY];
                entities.push(data);
              });
              stream.on('info', (info: any) => {
                savedInfo = info;
              });
              await new Promise<void>((resolve, reject) => {
                stream.on('end', () => {
                  assert.deepStrictEqual(
                    entities
                      .sort(compare)
                      .map((entity: Entity) => entity?.name),
                    [...characters].sort(compare).map(entity => entity.name)
                  );
                  assert(savedInfo.explainMetrics);
                  checkQueryExecutionStats(
                    savedInfo.explainMetrics.executionStats
                  );
                  assert.deepStrictEqual(
                    savedInfo.explainMetrics.planSummary,
                    expectedRunQueryPlan
                  );
                  resolve();
                });
              });
            });
          });
          describe('when using the runAggregationQuery function', () => {
            const q = datastore.createQuery('Character').hasAncestor(ancestor);
            const aggregate = datastore
              .createAggregationQuery(q)
              .addAggregation(AggregateField.sum('appearances'));
            const expectedAggregationResults = [
              {
                property_1: 187,
              },
            ];
            it('should run an aggregation query with no mode specified', async () => {
              const [entities, info] =
                await datastore.runAggregationQuery(aggregate);
              assert(!info.explainMetrics);
              assert.deepStrictEqual(entities, expectedAggregationResults);
            });
            it('should run an aggregation query with explain options specified and analyze not specified', async () => {
              const [entities, info] = await datastore.runAggregationQuery(
                aggregate,
                {
                  explainOptions: {},
                }
              );
              assert.deepStrictEqual(entities, []);
              assert(info.explainMetrics);
              assert(!info.explainMetrics.executionStats);
              assert.deepStrictEqual(
                info.explainMetrics.planSummary,
                expectedRunAggregationQueryPlan
              );
            });
            it('should run an aggregation query with explain options specified and analyze set to false', async () => {
              const [entities, info] = await datastore.runAggregationQuery(
                aggregate,
                {
                  explainOptions: {analyze: false},
                }
              );
              assert.deepStrictEqual(entities, []);
              assert(info.explainMetrics);
              assert(!info.explainMetrics.executionStats);
              assert.deepStrictEqual(
                info.explainMetrics.planSummary,
                expectedRunAggregationQueryPlan
              );
            });
            it('should run an aggregation query with explain options and analyze set to true', async () => {
              const [entities, info] = await datastore.runAggregationQuery(
                aggregate,
                {
                  explainOptions: {analyze: true},
                }
              );
              assert.deepStrictEqual(entities, expectedAggregationResults);
              assert(info.explainMetrics);
              checkAggregationQueryExecutionStats(
                info.explainMetrics.executionStats
              );
              assert.deepStrictEqual(
                info.explainMetrics.planSummary,
                expectedRunAggregationQueryPlan
              );
            });
          });
          describe('when using run on an AggregationQuery object', () => {
            const q = datastore.createQuery('Character').hasAncestor(ancestor);
            const aggregate = datastore
              .createAggregationQuery(q)
              .addAggregation(AggregateField.sum('appearances'));
            const expectedAggregationResults = [
              {
                property_1: 187,
              },
            ];
            it('should run an aggregation query with no explain options', async () => {
              const [entities, info] = await aggregate.run();
              assert(!info.explainMetrics);
              assert.deepStrictEqual(entities, expectedAggregationResults);
            });
            it('should run an aggregation query with explain options and analyze not specified', async () => {
              const [entities, info] = await aggregate.run({
                explainOptions: {},
              });
              assert.deepStrictEqual(entities, []);
              assert(info.explainMetrics);
              assert(!info.executionStats);
              assert.deepStrictEqual(
                info.explainMetrics.planSummary,
                expectedRunAggregationQueryPlan
              );
            });
            it('should run an aggregation query with explain options and analyze set to false', async () => {
              const [entities, info] = await aggregate.run({
                explainOptions: {
                  analyze: false,
                },
              });
              assert.deepStrictEqual(entities, []);
              assert(info.explainMetrics);
              assert(!info.executionStats);
              assert.deepStrictEqual(
                info.explainMetrics.planSummary,
                expectedRunAggregationQueryPlan
              );
            });
            it('should run an aggregation query with explain options specified and analyze set to true', async () => {
              const [entities, info] = await aggregate.run({
                explainOptions: {analyze: true},
              });
              assert.deepStrictEqual(entities, expectedAggregationResults);
              assert(info.explainMetrics);
              checkAggregationQueryExecutionStats(
                info.explainMetrics.executionStats
              );
              assert.deepStrictEqual(
                info.explainMetrics.planSummary,
                expectedRunAggregationQueryPlan
              );
            });
          });
        });
        describe('with a sum filter', () => {
          it('should run a sum aggregation', async () => {
            const q = datastore.createQuery('Character');
            const aggregate = datastore
              .createAggregationQuery(q)
              .addAggregation(AggregateField.sum('appearances'));
            const [results] = await datastore.runAggregationQuery(aggregate);
            assert.deepStrictEqual(results, [{property_1: 187}]);
          });
          it('should run a sum aggregation with a list of aggregates', async () => {
            const q = datastore.createQuery('Character');
            const aggregate = datastore
              .createAggregationQuery(q)
              .addAggregations([
                AggregateField.sum('appearances'),
                AggregateField.sum('appearances'),
              ]);
            const [results] = await datastore.runAggregationQuery(aggregate);
            assert.deepStrictEqual(results, [
              {property_1: 187, property_2: 187},
            ]);
          });
          it('should run a sum aggregation having other filters', async () => {
            const q = datastore
              .createQuery('Character')
              .filter('family', 'Stark')
              .filter('appearances', '>=', 20);
            const aggregate = datastore
              .createAggregationQuery(q)
              .addAggregation(AggregateField.sum('appearances').alias('sum1'));
            const [results] = await datastore.runAggregationQuery(aggregate);
            assert.deepStrictEqual(results, [{sum1: 169}]);
          });
          it('should run a sum aggregate filter with an alias', async () => {
            const q = datastore.createQuery('Character');
            const aggregate = datastore
              .createAggregationQuery(q)
              .addAggregation(AggregateField.sum('appearances').alias('sum1'));
            const [results] = await datastore.runAggregationQuery(aggregate);
            assert.deepStrictEqual(results, [{sum1: 187}]);
          });
          it('should do multiple sum aggregations with aliases', async () => {
            const q = datastore.createQuery('Character');
            const aggregate = datastore
              .createAggregationQuery(q)
              .addAggregations([
                AggregateField.sum('appearances').alias('sum1'),
                AggregateField.sum('appearances').alias('sum2'),
              ]);
            const [results] = await datastore.runAggregationQuery(aggregate);
            assert.deepStrictEqual(results, [{sum1: 187, sum2: 187}]);
          });
          it('should run a sum aggregation filter with a limit', async () => {
            // When using a limit the test appears to use data points with the lowest appearance values.
            const q = datastore.createQuery('Character').limit(5);
            const aggregate = datastore
              .createAggregationQuery(q)
              .addAggregation(AggregateField.sum('appearances'));
            const [results] = await datastore.runAggregationQuery(aggregate);
            assert.deepStrictEqual(results, [{property_1: 91}]);
          });
          it('should run a sum aggregate filter with a limit and an alias', async () => {
            const q = datastore.createQuery('Character').limit(7);
            const aggregate = datastore
              .createAggregationQuery(q)
              .addAggregations([
                AggregateField.sum('appearances').alias('sum1'),
              ]);
            const [results] = await datastore.runAggregationQuery(aggregate);
            assert.deepStrictEqual(results, [{sum1: 154}]);
          });
          it('should run a sum aggregate filter against a non-numeric property value', async () => {
            const q = datastore.createQuery('Character');
            const aggregate = datastore
              .createAggregationQuery(q)
              .addAggregations([AggregateField.sum('family').alias('sum1')]);
            const [results] = await datastore.runAggregationQuery(aggregate);
            assert.deepStrictEqual(results, [{sum1: 0}]);
          });
          it('should run a sum aggregate filter against __key__ property value', async () => {
            const q = datastore.createQuery('Character');
            const aggregate = datastore
              .createAggregationQuery(q)
              .addAggregations([AggregateField.sum('__key__').alias('sum1')]);
            try {
              await datastore.runAggregationQuery(aggregate);
              assert.fail('The request should have failed.');
            } catch (err: any) {
              assert.strictEqual(
                err.message,
                '3 INVALID_ARGUMENT: Aggregations are not supported for the property: __key__'
              );
            }
          });
          it('should run a sum aggregate filter against a query that returns no results', async () => {
            const q = datastore
              .createQuery('Character')
              .filter('family', 'NoMatch');
            const aggregate = datastore
              .createAggregationQuery(q)
              .addAggregations([
                AggregateField.sum('appearances').alias('sum1'),
              ]);
            const [results] = await datastore.runAggregationQuery(aggregate);
            assert.deepStrictEqual(results, [{sum1: 0}]);
          });
          it('should run a sum aggregate filter against a query from before the data creation', async () => {
            const q = datastore.createQuery('Character');
            const aggregate = datastore
              .createAggregationQuery(q)
              .addAggregations([
                AggregateField.sum('appearances').alias('sum1'),
              ]);
            const [results] = await datastore.runAggregationQuery(aggregate, {
              readTime: timeBeforeDataCreation,
            });
            assert.deepStrictEqual(results, [{sum1: 0}]);
          });
          it('should run a sum aggregate filter using the alias function, but with no alias', async () => {
            const q = datastore.createQuery('Character');
            const aggregate = datastore
              .createAggregationQuery(q)
              .addAggregations([AggregateField.sum('appearances').alias()]);
            const [results] = await datastore.runAggregationQuery(aggregate);
            assert.deepStrictEqual(results, [{property_1: 187}]);
          });
        });
        describe('with an average filter', () => {
          it('should run an average aggregation', async () => {
            const q = datastore.createQuery('Character');
            const aggregate = datastore
              .createAggregationQuery(q)
              .addAggregation(AggregateField.average('appearances'));
            const [results] = await datastore.runAggregationQuery(aggregate);
            assert.deepStrictEqual(results, [{property_1: 23.375}]);
          });
          it('should run an average aggregation with a list of aggregates', async () => {
            const q = datastore.createQuery('Character');
            const aggregate = datastore
              .createAggregationQuery(q)
              .addAggregations([
                AggregateField.average('appearances'),
                AggregateField.average('appearances'),
              ]);
            const [results] = await datastore.runAggregationQuery(aggregate);
            assert.deepStrictEqual(results, [
              {property_1: 23.375, property_2: 23.375},
            ]);
          });
          it('should run an average aggregation having other filters', async () => {
            const q = datastore
              .createQuery('Character')
              .filter('family', 'Stark')
              .filter('appearances', '>=', 20);
            const aggregate = datastore
              .createAggregationQuery(q)
              .addAggregation(
                AggregateField.average('appearances').alias('avg1')
              );
            const [results] = await datastore.runAggregationQuery(aggregate);
            assert.deepStrictEqual(results, [{avg1: 28.166666666666668}]);
          });
          it('should run an average aggregate filter with an alias', async () => {
            const q = datastore.createQuery('Character');
            const aggregate = datastore
              .createAggregationQuery(q)
              .addAggregation(
                AggregateField.average('appearances').alias('avg1')
              );
            const [results] = await datastore.runAggregationQuery(aggregate);
            assert.deepStrictEqual(results, [{avg1: 23.375}]);
          });
          it('should do multiple average aggregations with aliases', async () => {
            const q = datastore.createQuery('Character');
            const aggregate = datastore
              .createAggregationQuery(q)
              .addAggregations([
                AggregateField.average('appearances').alias('avg1'),
                AggregateField.average('appearances').alias('avg2'),
              ]);
            const [results] = await datastore.runAggregationQuery(aggregate);
            assert.deepStrictEqual(results, [{avg1: 23.375, avg2: 23.375}]);
          });
          it('should run an average aggregation filter with a limit', async () => {
            const q = datastore.createQuery('Character').limit(5);
            const aggregate = datastore
              .createAggregationQuery(q)
              .addAggregation(AggregateField.average('appearances'));
            const [results] = await datastore.runAggregationQuery(aggregate);
            assert.deepStrictEqual(results, [{property_1: 18.2}]);
          });
          it('should run an average aggregate filter with a limit and an alias', async () => {
            const q = datastore.createQuery('Character').limit(7);
            const aggregate = datastore
              .createAggregationQuery(q)
              .addAggregations([
                AggregateField.average('appearances').alias('avg1'),
              ]);
            const [results] = await datastore.runAggregationQuery(aggregate);
            assert.deepStrictEqual(results, [{avg1: 22}]);
          });
          it('should run an average aggregate filter against a non-numeric property value', async () => {
            const q = datastore.createQuery('Character');
            const aggregate = datastore
              .createAggregationQuery(q)
              .addAggregations([
                AggregateField.average('family').alias('avg1'),
              ]);
            const [results] = await datastore.runAggregationQuery(aggregate);
            assert.deepStrictEqual(results, [{avg1: null}]);
          });
          it('should run an average aggregate filter against __key__ property value', async () => {
            const q = datastore.createQuery('Character');
            const aggregate = datastore
              .createAggregationQuery(q)
              .addAggregations([
                AggregateField.average('__key__').alias('avg1'),
              ]);
            try {
              await datastore.runAggregationQuery(aggregate);
              assert.fail('The request should have failed.');
            } catch (err: any) {
              assert.strictEqual(
                err.message,
                '3 INVALID_ARGUMENT: Aggregations are not supported for the property: __key__'
              );
            }
          });
          it('should run an average aggregate filter against a query that returns no results', async () => {
            const q = datastore
              .createQuery('Character')
              .filter('family', 'NoMatch');
            const aggregate = datastore
              .createAggregationQuery(q)
              .addAggregations([
                AggregateField.average('appearances').alias('avg1'),
              ]);
            const [results] = await datastore.runAggregationQuery(aggregate);
            assert.deepStrictEqual(results, [{avg1: null}]);
          });
          it('should run an average aggregate filter against a query from before the data creation', async () => {
            const q = datastore.createQuery('Character');
            const aggregate = datastore
              .createAggregationQuery(q)
              .addAggregations([
                AggregateField.average('appearances').alias('avg1'),
              ]);
            const [results] = await datastore.runAggregationQuery(aggregate, {
              readTime: timeBeforeDataCreation,
            });
            assert.deepStrictEqual(results, [{avg1: null}]);
          });
          it('should run an average aggregate filter using the alias function, but with no alias', async () => {
            const q = datastore.createQuery('Character');
            const aggregate = datastore
              .createAggregationQuery(q)
              .addAggregations([AggregateField.average('appearances').alias()]);
            const [results] = await datastore.runAggregationQuery(aggregate);
            assert.deepStrictEqual(results, [{property_1: 23.375}]);
          });
        });
        describe('with a count filter', () => {
          it('should run a count aggregation', async () => {
            const q = datastore.createQuery('Character');
            const aggregate = datastore
              .createAggregationQuery(q)
              .addAggregation(AggregateField.count());
            const [results] = await datastore.runAggregationQuery(aggregate);
            assert.deepStrictEqual(results, [{property_1: 8}]);
          });
          it('should run a count aggregation with a list of aggregates', async () => {
            const q = datastore.createQuery('Character');
            const aggregate = datastore
              .createAggregationQuery(q)
              .addAggregations([
                AggregateField.count(),
                AggregateField.count(),
              ]);
            const [results] = await datastore.runAggregationQuery(aggregate);
            assert.deepStrictEqual(results, [{property_1: 8, property_2: 8}]);
          });
          it('should run a count aggregation having other filters', async () => {
            const q = datastore
              .createQuery('Character')
              .filter('family', 'Stark')
              .filter('appearances', '>=', 20);
            const aggregate = datastore
              .createAggregationQuery(q)
              .addAggregation(AggregateField.count().alias('total'));
            const [results] = await datastore.runAggregationQuery(aggregate);
            assert.deepStrictEqual(results, [{total: 6}]);
          });
          it('should run a count aggregate filter with an alias', async () => {
            const q = datastore.createQuery('Character');
            const aggregate = datastore
              .createAggregationQuery(q)
              .addAggregation(AggregateField.count().alias('total'));
            const [results] = await datastore.runAggregationQuery(aggregate);
            assert.deepStrictEqual(results, [{total: 8}]);
          });
          it('should do multiple count aggregations with aliases', async () => {
            const q = datastore.createQuery('Character');
            const aggregate = datastore
              .createAggregationQuery(q)
              .addAggregations([
                AggregateField.count().alias('total'),
                AggregateField.count().alias('total2'),
              ]);
            const [results] = await datastore.runAggregationQuery(aggregate);
            assert.deepStrictEqual(results, [{total: 8, total2: 8}]);
          });
          it('should run a count aggregation filter with a limit', async () => {
            const q = datastore.createQuery('Character').limit(5);
            const aggregate = datastore
              .createAggregationQuery(q)
              .addAggregation(AggregateField.count());
            const [results] = await datastore.runAggregationQuery(aggregate);
            assert.deepStrictEqual(results, [{property_1: 5}]);
          });
          it('should run a count aggregate filter with a limit and an alias', async () => {
            const q = datastore.createQuery('Character').limit(7);
            const aggregate = datastore
              .createAggregationQuery(q)
              .addAggregations([AggregateField.count().alias('total')]);
            const [results] = await datastore.runAggregationQuery(aggregate);
            assert.deepStrictEqual(results, [{total: 7}]);
          });
          it('should run a count aggregate filter using the alias function, but with no alias', async () => {
            const q = datastore.createQuery('Character');
            const aggregate = datastore
              .createAggregationQuery(q)
              .addAggregations([AggregateField.count().alias()]);
            const [results] = await datastore.runAggregationQuery(aggregate);
            assert.deepStrictEqual(results, [{property_1: 8}]);
          });
        });
        describe('with multiple types of filters', () => {
          it('should run multiple types of aggregations with a list of aggregates', async () => {
            const q = datastore.createQuery('Character');
            const aggregate = datastore
              .createAggregationQuery(q)
              .addAggregations([
                AggregateField.count(),
                AggregateField.sum('appearances'),
                AggregateField.average('appearances'),
              ]);
            const [results] = await datastore.runAggregationQuery(aggregate);
            assert.deepStrictEqual(results, [
              {property_1: 8, property_2: 187, property_3: 23.375},
            ]);
          });
          it('should run multiple types of aggregations with and without aliases', async () => {
            const q = datastore.createQuery('Character');
            const aggregate = datastore
              .createAggregationQuery(q)
              .addAggregations([
                AggregateField.count(),
                AggregateField.average('appearances'),
                AggregateField.count().alias('alias_count'),
                AggregateField.sum('appearances').alias('alias_sum'),
                AggregateField.average('appearances').alias('alias_average'),
              ]);
            const [results] = await datastore.runAggregationQuery(aggregate);
            assert.deepStrictEqual(results, [
              {
                property_1: 8,
                property_2: 23.375,
                alias_count: 8,
                alias_sum: 187,
                alias_average: 23.375,
              },
            ]);
          });
          it('should throw an error when too many aggregations are run', async () => {
            const q = datastore.createQuery('Character');
            const aggregate = datastore
              .createAggregationQuery(q)
              .addAggregations([
                AggregateField.count(),
                AggregateField.sum('appearances'),
                AggregateField.average('appearances'),
                AggregateField.count().alias('alias_count'),
                AggregateField.sum('appearances').alias('alias_sum'),
                AggregateField.average('appearances').alias('alias_average'),
              ]);
            try {
              await datastore.runAggregationQuery(aggregate);
            } catch (err: any) {
              assert.strictEqual(
                err.message,
                '3 INVALID_ARGUMENT: The maximum number of aggregations allowed in an aggregation query is 5. Received: 6'
              );
            }
          });
        });
        it('should filter by ancestor', async () => {
          const q = datastore.createQuery('Character').hasAncestor(ancestor);
          const [entities] = await datastore.runQuery(q);
          assert.strictEqual(entities.length, characters.length);
        });

        it('should construct filters by null status', async () => {
          assert.strictEqual(
            datastore
              .createQuery('Character')
              .filter('status', null)
              .filters.pop()?.val,
            null
          );
          assert.strictEqual(
            datastore
              .createQuery('Character')
              .filter('status', '=', null)
              .filters.pop()?.val,
            null
          );
        });
        it('should filter by key', async () => {
          const key = datastore.key(['Book', 'GoT', 'Character', 'Rickard']);
          const q = datastore
            .createQuery('Character')
            .hasAncestor(ancestor)
            .filter('__key__', key);
          const [entities] = await datastore.runQuery(q);
          assert.strictEqual(entities!.length, 1);
        });

        it('should order queries', async () => {
          const q = datastore
            .createQuery('Character')
            .hasAncestor(ancestor)
            .order('appearances');

          const [entities] = await datastore.runQuery(q);
          assert.strictEqual(entities![0].name, characters[0].name);
          assert.strictEqual(entities![7].name, characters[3].name);
        });

        it('should select projections', async () => {
          const q = datastore
            .createQuery('Character')
            .hasAncestor(ancestor)
            .select(['name', 'family']);

          const [entities] = await datastore.runQuery(q);
          delete entities[0][datastore.KEY];
          assert.deepStrictEqual(entities![0], {
            name: 'Arya',
            family: 'Stark',
          });
          delete entities[8][datastore.KEY];
          assert.deepStrictEqual(entities![8], {
            name: 'Sansa',
            family: 'Stark',
          });
        });

        it('should paginate with offset and limit', async () => {
          const q = datastore
            .createQuery('Character')
            .hasAncestor(ancestor)
            .offset(2)
            .limit(3)
            .order('appearances');

          const [entities, info] = await datastore.runQuery(q);
          assert.strictEqual(entities!.length, 3);
          assert.strictEqual(entities![0].name, 'Robb');
          assert.strictEqual(entities![2].name, 'Catelyn');
          const secondQ = datastore
            .createQuery('Character')
            .hasAncestor(ancestor)
            .order('appearances')
            .start(info!.endCursor!);
          const [secondEntities] = await datastore.runQuery(secondQ);
          assert.strictEqual(secondEntities!.length, 3);
          assert.strictEqual(secondEntities![0].name, 'Sansa');
          assert.strictEqual(secondEntities![2].name, 'Arya');
        });

        it('should resume from a start cursor', async () => {
          const q = datastore
            .createQuery('Character')
            .hasAncestor(ancestor)
            .offset(2)
            .limit(2)
            .order('appearances');
          const [, info] = await datastore.runQuery(q);
          const secondQ = datastore
            .createQuery('Character')
            .hasAncestor(ancestor)
            .order('appearances')
            .start(info!.endCursor!);
          const [secondEntities] = await datastore.runQuery(secondQ);
          assert.strictEqual(secondEntities!.length, 4);
          assert.strictEqual(secondEntities![0].name, 'Catelyn');
          assert.strictEqual(secondEntities![3].name, 'Arya');
        });

        it('should group queries', async () => {
          const q = datastore
            .createQuery('Character')
            .hasAncestor(ancestor)
            .groupBy('appearances');
          const [entities] = await datastore.runQuery(q);
          assert.strictEqual(entities!.length, characters.length - 1);
        });

        it('should query from the Query object', async () => {
          await datastore.createQuery('Character').run();
        });
      });

      describe('querying the datastore with an overflow data set', () => {
        const keys = [
          // Paths:
          ['Rickard'],
          ['Rickard', 'Character', 'Eddard'],
        ].map(path => {
          return datastore.key(['Book', 'GoT', 'Character'].concat(path));
        });
        const characters = [
          {
            name: 'Rickard',
            family: 'Stark',
            // eslint-disable-next-line @typescript-eslint/no-loss-of-precision
            appearances: 9223372036854775807,
            alive: false,
          },
          {
            name: 'Eddard',
            family: 'Stark',
            // eslint-disable-next-line @typescript-eslint/no-loss-of-precision
            appearances: 9223372036854775807,
            alive: false,
          },
        ];
        before(async () => {
          const keysToSave = keys.map((key, index) => {
            return {
              key,
              data: characters[index],
            };
          });
          await datastore.save(keysToSave);
        });
        after(async () => {
          await datastore.delete(keys);
        });
        it('should run a sum aggregation with an overflow dataset', async () => {
          const q = datastore.createQuery('Character');
          const aggregate = datastore
            .createAggregationQuery(q)
            .addAggregation(AggregateField.sum('appearances'));
          const [results] = await datastore.runAggregationQuery(aggregate);
          assert.deepStrictEqual(results, [
            {property_1: -18446744073709552000},
          ]);
        });
        it('should run an average aggregation with an overflow dataset', async () => {
          const q = datastore.createQuery('Character');
          const aggregate = datastore
            .createAggregationQuery(q)
            .addAggregation(AggregateField.average('appearances'));
          const [results] = await datastore.runAggregationQuery(aggregate);
          assert.deepStrictEqual(results, [{property_1: -9223372036854776000}]);
        });
      });
      describe('querying the datastore with an NaN in the data set', () => {
        const keys = [
          // Paths:
          ['Rickard'],
          ['Rickard', 'Character', 'Eddard'],
        ].map(path => {
          return datastore.key(['Book', 'GoT', 'Character'].concat(path));
        });
        const characters = [
          {
            name: 'Rickard',
            family: 'Stark',
            appearances: 4,
            alive: false,
          },
          {
            name: 'Eddard',
            family: 'Stark',
            appearances: null,
            alive: false,
          },
        ];
        before(async () => {
          const keysToSave = keys.map((key, index) => {
            return {
              key,
              data: characters[index],
            };
          });
          await datastore.save(keysToSave);
        });
        after(async () => {
          await datastore.delete(keys);
        });
        it('should run a sum aggregation', async () => {
          const q = datastore.createQuery('Character');
          const aggregate = datastore
            .createAggregationQuery(q)
            .addAggregation(AggregateField.sum('appearances'));
          const [results] = await datastore.runAggregationQuery(aggregate);
          assert.deepStrictEqual(results, [{property_1: 4}]);
        });
        it('should run an average aggregation', async () => {
          const q = datastore.createQuery('Character');
          const aggregate = datastore
            .createAggregationQuery(q)
            .addAggregation(AggregateField.average('appearances'));
          const [results] = await datastore.runAggregationQuery(aggregate);
          assert.deepStrictEqual(results, [{property_1: 4}]);
        });
      });
      describe('transactions with and without run', () => {
        describe('test to make sure various endpoints report an expired state', () => {
          async.each(
            [
              {
                name: 'with commit',
                setupExpiredFn: async (tx: Transaction) => {
                  await tx.commit();
                },
              },
              {
                name: 'with rollback',
                setupExpiredFn: async (tx: Transaction) => {
                  // We expect rollback to fail with an aborted error when
                  // tx.run hasn't been called yet so these tests are only
                  // valid when tx.run() has already been called.
                  await tx.run();
                  await tx.rollback();
                },
              },
            ],
            (test: {
              name: string;
              setupExpiredFn: (tx: Transaction) => Promise<void>;
            }) => {
              describe(test.name, () => {
                describe('get', () => {
                  it('with transaction.run', async () => {
                    try {
                      const key = datastore.key(['Company', 'Google']);
                      const transaction: Transaction = datastore.transaction();
                      await transaction.run();
                      await test.setupExpiredFn(transaction);
                      await transaction.get(key);
                      assert.fail('The expire error should have appeared');
                    } catch (err: any) {
                      assert.strictEqual(err.message, transactionExpiredError);
                    }
                  });
                  it('without transaction.run', async () => {
                    try {
                      const key = datastore.key(['Company', 'Google']);
                      const transaction = datastore.transaction();
                      await test.setupExpiredFn(transaction);
                      await transaction.get(key);
                      assert.fail('The expire error should have appeared');
                    } catch (err: any) {
                      assert.strictEqual(err.message, transactionExpiredError);
                    }
                  });
                });
                describe('runQuery', () => {
                  it('with transaction.run', async () => {
                    try {
                      const transaction = datastore.transaction();
                      const query = transaction.createQuery('Company');
                      await transaction.run();
                      await test.setupExpiredFn(transaction);
                      await transaction.runQuery(query);
                      assert.fail('The expire error should have appeared');
                    } catch (err: any) {
                      assert.strictEqual(err.message, transactionExpiredError);
                    }
                  });
                  it('without transaction.run', async () => {
                    try {
                      const transaction = datastore.transaction();
                      const query = transaction.createQuery('Company');
                      await test.setupExpiredFn(transaction);
                      await transaction.runQuery(query);
                      assert.fail('The expire error should have appeared');
                    } catch (err: any) {
                      assert.strictEqual(err.message, transactionExpiredError);
                    }
                  });
                });
                describe('runAggregationQuery', () => {
                  it('with transaction.run', async () => {
                    try {
                      const transaction = datastore.transaction();
                      const query = transaction.createQuery('Company');
                      const aggregationQuery = transaction
                        .createAggregationQuery(query)
                        .count('total');
                      await transaction.run();
                      await test.setupExpiredFn(transaction);
                      await transaction.runAggregationQuery(aggregationQuery);
                      assert.fail('The expire error should have appeared');
                    } catch (err: any) {
                      assert.strictEqual(err.message, transactionExpiredError);
                    }
                  });
                  it('without transaction.run', async () => {
                    try {
                      const transaction = datastore.transaction();
                      const query = transaction.createQuery('Company');
                      const aggregationQuery = transaction
                        .createAggregationQuery(query)
                        .count('total');
                      await test.setupExpiredFn(transaction);
                      await transaction.runAggregationQuery(aggregationQuery);
                      assert.fail('The expire error should have appeared');
                    } catch (err: any) {
                      assert.strictEqual(err.message, transactionExpiredError);
                    }
                  });
                });
                describe('runQueryStream', () => {
                  it('with transaction.run', async () => {
                    try {
                      const transaction = datastore.transaction();
                      const query = transaction.createQuery('Company');
                      await transaction.run();
                      await test.setupExpiredFn(transaction);
                      transaction.runQueryStream(query);
                      assert.fail('The expire error should have appeared');
                    } catch (err: any) {
                      assert.strictEqual(err.message, transactionExpiredError);
                    }
                  });
                  it('without transaction.run', async () => {
                    try {
                      const transaction = datastore.transaction();
                      const query = transaction.createQuery('Company');
                      await test.setupExpiredFn(transaction);
                      transaction.runQueryStream(query);
                      assert.fail('The expire error should have appeared');
                    } catch (err: any) {
                      assert.strictEqual(err.message, transactionExpiredError);
                    }
                  });
                });
                describe('createReadStream', () => {
                  it('with transaction.run', async () => {
                    try {
                      const datastore = new Datastore(clientOptions);
                      const key = datastore.key(['Company', 'Google']);
                      const transaction = datastore.transaction();
                      await transaction.run();
                      await test.setupExpiredFn(transaction);
                      transaction.createReadStream(key);
                      assert.fail('The expire error should have appeared');
                    } catch (err: any) {
                      assert.strictEqual(err.message, transactionExpiredError);
                    }
                  });
                  it('without transaction.run', async () => {
                    try {
                      const datastore = new Datastore(clientOptions);
                      const key = datastore.key(['Company', 'Google']);
                      const transaction = datastore.transaction();
                      await test.setupExpiredFn(transaction);
                      transaction.createReadStream(key);
                      assert.fail('The expire error should have appeared');
                    } catch (err: any) {
                      assert.strictEqual(err.message, transactionExpiredError);
                    }
                  });
                });
                describe('commit', () => {
                  it('with transaction.run', async () => {
                    try {
                      const transaction = datastore.transaction();
                      await transaction.run();
                      await test.setupExpiredFn(transaction);
                      await transaction.commit();
                      assert.fail('The expire error should have appeared');
                    } catch (err: any) {
                      assert.strictEqual(err.message, transactionExpiredError);
                    }
                  });
                  it('without transaction.run', async () => {
                    try {
                      const transaction = datastore.transaction();
                      await test.setupExpiredFn(transaction);
                      await transaction.commit();
                      assert.fail('The expire error should have appeared');
                    } catch (err: any) {
                      assert.strictEqual(err.message, transactionExpiredError);
                    }
                  });
                });
                describe('rollback', () => {
                  it('with transaction.run', async () => {
                    try {
                      const transaction = datastore.transaction();
                      await transaction.run();
                      await test.setupExpiredFn(transaction);
                      await transaction.rollback();
                      assert.fail('The expire error should have appeared');
                    } catch (err: any) {
                      assert.strictEqual(err.message, transactionExpiredError);
                    }
                  });
                  it('without transaction.run', async () => {
                    try {
                      const transaction = datastore.transaction();
                      await test.setupExpiredFn(transaction);
                      await transaction.rollback();
                      assert.fail('The expire error should have appeared');
                    } catch (err: any) {
                      assert.strictEqual(err.message, transactionExpiredError);
                    }
                  });
                });
              });
            }
          );
        });
        describe('comparing times with and without transaction.run', async () => {
          const key = datastore.key(['Company', 'Google']);
          // Record time for transaction with run
          const startTimeWithRun = new Date().getTime();
          const transactionWithRun = datastore.transaction({readOnly: true});
          await transactionWithRun.run();
          await Promise.all([
            transactionWithRun.get(key),
            transactionWithRun.get(key),
          ]);
          await transactionWithRun.commit();
          const timeElapsedWithRun = new Date().getTime() - startTimeWithRun;
          // Record time for transaction without run
          const startTimeWithoutRun = new Date().getTime();
          const transactionWithoutRun = datastore.transaction({readOnly: true});
          await Promise.all([
            transactionWithoutRun.get(key),
            transactionWithoutRun.get(key),
          ]);
          await transactionWithoutRun.commit();
          const timeElapsedWithoutRun =
            new Date().getTime() - startTimeWithoutRun;
          assert(timeElapsedWithoutRun < timeElapsedWithRun);
        });
        describe('lookup, put, commit', () => {
          const key = datastore.key(['Company', 'Google']);
          const obj = {
            url: 'www.google.com',
          };
          afterEach(async () => {
            await datastore.delete(key);
          });
          async function doLookupPutCommit(transaction: Transaction) {
            const [firstRead] = await transaction.get(key);
            assert(!firstRead);
            transaction.save({key, data: obj});
            await transaction.commit();
            const [entity] = await datastore.get(key);
            delete entity[datastore.KEY];
            assert.deepStrictEqual(entity, obj);
          }
          it('should run in a transaction', async () => {
            const transaction = datastore.transaction();
            await transaction.run();
            await doLookupPutCommit(transaction);
          });
          it('should run in a transaction without run', async () => {
            const transaction = datastore.transaction();
            await doLookupPutCommit(transaction);
          });
        });
        describe('put, lookup, commit', () => {
          const key = datastore.key(['Company', 'Google']);
          const obj = {
            url: 'www.google.com',
          };
          afterEach(async () => {
            await datastore.delete(key);
          });
          async function doPutLookupCommit(transaction: Transaction) {
            transaction.save({key, data: obj});
            const [firstRead] = await transaction.get(key);
            assert(!firstRead);
            await transaction.commit();
            const [entity] = await datastore.get(key);
            delete entity[datastore.KEY];
            assert.deepStrictEqual(entity, obj);
          }
          it('should run in a transaction', async () => {
            const transaction = datastore.transaction();
            await transaction.run();
            await doPutLookupCommit(transaction);
          });
          it('should run in a transaction without run', async () => {
            const transaction = datastore.transaction();
            await doPutLookupCommit(transaction);
          });
        });
        describe('runQuery, put, commit', () => {
          const key = datastore.key(['Company', 'Google']);
          const obj = {
            url: 'www.google.com',
          };
          afterEach(async () => {
            await datastore.delete(key);
          });
          async function doRunQueryPutCommit(transaction: Transaction) {
            const query = transaction.createQuery('Company');
            const [results] = await transaction.runQuery(query);
            assert.deepStrictEqual(results, []);
            transaction.save({key, data: obj});
            await transaction.commit();
            const [entity] = await datastore.get(key);
            delete entity[datastore.KEY];
            assert.deepStrictEqual(entity, obj);
          }
          it('should run in a transaction', async () => {
            const transaction = datastore.transaction();
            await transaction.run();
            await doRunQueryPutCommit(transaction);
          });
          it('should run in a transaction without run', async () => {
            const transaction = datastore.transaction();
            await doRunQueryPutCommit(transaction);
          });
        });
        describe('readOnly for runQuery looks at snapshot from first read', () => {
          const key = datastore.key(['Company', 'Google']);
          const obj = {
            url: 'www.google.com',
          };
          afterEach(async () => {
            await datastore.delete(key);
          });
          async function doPutRunQueryCommit(transaction: Transaction) {
            const query = transaction.createQuery('Company');
            const [results] = await transaction.runQuery(query);
            assert.deepStrictEqual(results, []);
            await datastore.save({key, data: obj});
            const [results2] = await transaction.runQuery(query);
            assert.deepStrictEqual(results2, []);
            await transaction.commit();
          }
          it('should run in a transaction', async () => {
            const transaction = datastore.transaction({readOnly: true});
            await transaction.run();
            await doPutRunQueryCommit(transaction);
          });
          it('should run in a transaction without run', async () => {
            const transaction = datastore.transaction({readOnly: true});
            await doPutRunQueryCommit(transaction);
          });
        });
        describe('put, runQuery, commit', () => {
          const key = datastore.key(['Company', 'Google']);
          const obj = {
            url: 'www.google.com',
          };
          afterEach(async () => {
            await datastore.delete(key);
          });
          async function doPutRunQueryCommit(transaction: Transaction) {
            transaction.save({key, data: obj});
            const query = transaction.createQuery('Company');
            const [results] = await transaction.runQuery(query);
            assert.deepStrictEqual(results, []);
            await transaction.commit();
            const [entity] = await datastore.get(key);
            delete entity[datastore.KEY];
            assert.deepStrictEqual(entity, obj);
          }
          it('should run in a transaction', async () => {
            const transaction = datastore.transaction();
            await transaction.run();
            await doPutRunQueryCommit(transaction);
          });
          it('should run in a transaction without run', async () => {
            const transaction = datastore.transaction();
            await doPutRunQueryCommit(transaction);
          });
        });

        describe('runAggregationQuery, put, commit', () => {
          const key = datastore.key(['Company', 'Google']);
          const obj = {
            url: 'www.google.com',
          };
          afterEach(async () => {
            await datastore.delete(key);
          });
          async function doRunAggregationQueryPutCommit(
            transaction: Transaction
          ) {
            const query = transaction.createQuery('Company');
            const aggregateQuery = transaction
              .createAggregationQuery(query)
              .count('total');
            const [results] =
              await transaction.runAggregationQuery(aggregateQuery);
            assert.deepStrictEqual(results, [{total: 0}]);
            transaction.save({key, data: obj});
            await transaction.commit();
            const [entity] = await datastore.get(key);
            delete entity[datastore.KEY];
            assert.deepStrictEqual(entity, obj);
          }
          it('should run in a transaction', async () => {
            const transaction = datastore.transaction();
            await transaction.run();
            await doRunAggregationQueryPutCommit(transaction);
          });
          it('should run in a transaction without run', async () => {
            const transaction = datastore.transaction();
            await doRunAggregationQueryPutCommit(transaction);
          });
        });
        describe('put, runAggregationQuery, commit', () => {
          const key = datastore.key(['Company', 'Google']);
          const obj = {
            url: 'www.google.com',
          };
          afterEach(async () => {
            await datastore.delete(key);
          });
          async function doPutRunAggregationQueryCommit(
            transaction: Transaction
          ) {
            transaction.save({key, data: obj});
            const query = transaction.createQuery('Company');
            const aggregateQuery = transaction
              .createAggregationQuery(query)
              .count('total');
            const [results] =
              await transaction.runAggregationQuery(aggregateQuery);
            assert.deepStrictEqual(results, [{total: 0}]);
            await transaction.commit();
            const [entity] = await datastore.get(key);
            delete entity[datastore.KEY];
            assert.deepStrictEqual(entity, obj);
          }
          it('should run in a transaction', async () => {
            const transaction = datastore.transaction();
            await transaction.run();
            await doPutRunAggregationQueryCommit(transaction);
          });
          it('should run in a transaction without run', async () => {
            const transaction = datastore.transaction();
            await doPutRunAggregationQueryCommit(transaction);
          });
        });
      });
      describe('transactions', () => {
        before(async () => {
          // This 'sleep' function is used to ensure that when data is saved to datastore,
          // the time on the server is far enough ahead to be sure to be later than timeBeforeDataCreation
          // so that when we read at timeBeforeDataCreation we get a snapshot of data before the save.
          const key = datastore.key(['Company', 'Google']);
          function sleep(ms: number) {
            return new Promise(resolve => setTimeout(resolve, ms));
          }
          // Save for a key so that a read time can be accessed for snapshot reads.
          const emptyData = {
            key,
            data: {},
          };
          await datastore.save(emptyData);
          // Sleep for 10 seconds to ensure timeBeforeDataCreation includes the empty data
          await sleep(10000);
          timeBeforeDataCreation = await getReadTime([
            {kind: 'Company', name: 'Google'},
          ]);
          // Sleep for 10 seconds so that any future reads will be later than timeBeforeDataCreation.
          await sleep(10000);
        });

        it('should run in a transaction', async () => {
          const key = datastore.key(['Company', 'Google']);
          const obj = {
            url: 'www.google.com',
          };
          const transaction = datastore.transaction();
          await transaction.run();
          await transaction.get(key);
          transaction.save({key, data: obj});
          await transaction.commit();
          const [entity] = await datastore.get(key);
          delete entity[datastore.KEY];
          assert.deepStrictEqual(entity, obj);
        });

        it('should commit all saves and deletes at the end', async () => {
          const deleteKey = datastore.key(['Company', 'Subway']);
          const key = datastore.key(['Company', 'Google']);
          const incompleteKey = datastore.key('Company');

          await datastore.save({
            key: deleteKey,
            data: {},
          });
          const transaction = datastore.transaction();

          await transaction.run();
          transaction.delete(deleteKey);

          transaction.save([
            {
              key,
              data: {rating: 10},
            },
            {
              key: incompleteKey,
              data: {rating: 100},
            },
          ]);

          await transaction.commit();

          // Incomplete key should have been given an ID.
          assert.strictEqual(incompleteKey.path.length, 2);

          const [[deletedEntity], [fetchedEntity]] = await Promise.all([
            // Deletes the key that is in the deletion queue.
            datastore.get(deleteKey),
            // Updates data on the key.
            datastore.get(key),
          ]);
          assert.strictEqual(typeof deletedEntity, 'undefined');
          assert.strictEqual(fetchedEntity.rating, 10);
        });

        it('should use the last modification to a key', async () => {
          const incompleteKey = datastore.key('Company');
          const key = datastore.key(['Company', 'Google']);
          const transaction = datastore.transaction();
          await transaction.run();
          transaction.save([
            {
              key,
              data: {
                rating: 10,
              },
            },
            {
              key: incompleteKey,
              data: {
                rating: 100,
              },
            },
          ]);
          transaction.delete(key);
          await transaction.commit();

          // Should not return a result.
          const [entity] = await datastore.get(key);
          assert.strictEqual(entity, undefined);

          // Incomplete key should have been given an id.
          assert.strictEqual(incompleteKey.path.length, 2);
        });

        it('should query within a transaction', async () => {
          const transaction = datastore.transaction();
          await transaction.run();
          const query = transaction.createQuery('Company');
          let entities;
          try {
            [entities] = await query.run();
          } catch (e) {
            await transaction.rollback();
            return;
          }
          assert(entities!.length > 0);
          await transaction.commit();
        });

        it('should query within a transaction at a previous read time', async () => {
          const transaction = datastore.transaction();
          await transaction.run();
          const query = transaction.createQuery('Company');
          let entitiesBefore;
          let entitiesNow;
          try {
            [entitiesBefore] = await query.run({
              readTime: timeBeforeDataCreation,
            });
            [entitiesNow] = await query.run({});
          } catch (e) {
            await transaction.rollback();
            return;
          }
          assert(entitiesBefore!.length < entitiesNow!.length);
          await transaction.commit();
        });

        describe('aggregate query within a transaction', async () => {
          it('should run a query and return the results', async () => {
            // Add a test here to verify what the data is at this time.
            // This will be a valuable reference for tests in this describe block.
            const query = datastore.createQuery('Company');
            const [results] = await datastore.runQuery(query);
            assert.deepStrictEqual(
              results.map(result => result.rating),
              [100, 100]
            );
          });
          it('should aggregate query within a count transaction', async () => {
            const transaction = datastore.transaction();
            await transaction.run();
            const query = transaction.createQuery('Company');
            const aggregateQuery = transaction
              .createAggregationQuery(query)
              .count('total');
            let result;
            try {
              [result] = await aggregateQuery.run();
            } catch (e) {
              await transaction.rollback();
              throw e;
            }
            assert.deepStrictEqual(result, [{total: 2}]);
            await transaction.commit();
          });
          it('should aggregate query within a sum transaction', async () => {
            const transaction = datastore.transaction();
            await transaction.run();
            const query = transaction.createQuery('Company');
            const aggregateQuery = transaction
              .createAggregationQuery(query)
              .sum('rating', 'total rating');
            let result;
            try {
              [result] = await aggregateQuery.run();
            } catch (e) {
              await transaction.rollback();
              throw e;
            }
            assert.deepStrictEqual(result, [{'total rating': 200}]);
            await transaction.commit();
          });
          it('should aggregate query within a average transaction', async () => {
            const transaction = datastore.transaction();
            await transaction.run();
            const query = transaction.createQuery('Company');
            const aggregateQuery = transaction
              .createAggregationQuery(query)
              .average('rating', 'average rating');
            let result;
            try {
              [result] = await aggregateQuery.run();
            } catch (e) {
              await transaction.rollback();
              throw e;
            }
            assert.deepStrictEqual(result, [{'average rating': 100}]);
            await transaction.commit();
          });
          it('readOnly transaction should see consistent snapshot of database', async () => {
            async function getResults(transaction: Transaction) {
              const query = transaction.createQuery('Company');
              const aggregateQuery = transaction
                .createAggregationQuery(query)
                .count('total');
              let result;
              try {
                [result] = await aggregateQuery.run();
              } catch (e) {
                await transaction.rollback();
                throw e;
              }
              return result;
            }
            const key = datastore.key(['Company', 'Google']);
            const transaction = datastore.transaction({readOnly: true});
            await transaction.run();
            const results = await getResults(transaction);
            assert.deepStrictEqual(results, [{total: 2}]);
            await datastore.save([
              {
                key,
                data: {
                  rating: 100,
                },
              },
            ]);
            const resultsAgain = await getResults(transaction);
            assert.deepStrictEqual(resultsAgain, [{total: 2}]);
            await transaction.commit();
          });
          it('readOnly transaction should see consistent snapshot of database without transaction.run', async () => {
            async function getResults(transaction: Transaction) {
              const query = transaction.createQuery('Company');
              const aggregateQuery = transaction
                .createAggregationQuery(query)
                .count('total');
              let result;
              try {
                [result] = await aggregateQuery.run();
              } catch (e) {
                await transaction.rollback();
                throw e;
              }
              return result;
            }
            const key = datastore.key(['Company', 'Google']);
            const transaction = datastore.transaction({readOnly: true});
            const results = await getResults(transaction);
            assert.deepStrictEqual(results, [{total: 3}]);
            await datastore.save([
              {
                key,
                data: {
                  rating: 100,
                },
              },
            ]);
            const resultsAgain = await getResults(transaction);
            assert.deepStrictEqual(resultsAgain, [{total: 3}]);
            await transaction.commit();
          });
        });

        it('should read in a readOnly transaction', async () => {
          const transaction = datastore.transaction({readOnly: true});
          const key = datastore.key(['Company', 'Google']);
          await transaction.run();
          await transaction.get(key);
        });

        it('should read in a readOnly transaction without transaction.run', async () => {
          const transaction = datastore.transaction({readOnly: true});
          const key = datastore.key(['Company', 'Google']);
          await transaction.get(key);
        });

        it('should not write in a readOnly transaction', async () => {
          const transaction = datastore.transaction({readOnly: true});
          const key = datastore.key(['Company', 'Google']);
          await transaction.run();
          await transaction.get(key);
          transaction.save({key, data: {}});
          await assert.rejects(transaction.commit());
        });
      });

      describe('indexes', () => {
        // @TODO: Until the protos support creating indexes, these tests depend on
        // the remote state of declared indexes. Could be flaky!
        it('should get all indexes', async () => {
          const [indexes] = await datastore.getIndexes();
          assert.ok(
            indexes.length >= DECLARED_INDEXES.length,
            'has at least the number of indexes per system-test/data/index.yaml'
          );

          // Comparing index.yaml and the actual defined index in Datastore requires
          // assumptions to complete a shape transformation, so let's just see if
          // a returned index has the right shape and not inspect the values.
          const [firstIndex] = indexes;

          assert.ok(firstIndex, 'first index is readable');
          assert.ok(
            firstIndex.metadata!.properties,
            'has properties collection'
          );
          assert.ok(
            firstIndex.metadata!.properties.length,
            'with properties inside'
          );
          assert.ok(firstIndex.metadata!.ancestor, 'has the ancestor property');
        });

        it('should get all indexes as a stream', done => {
          const indexes: Index[] = [];

          datastore
            .getIndexesStream()
            .on('error', done)
            .on('data', index => {
              indexes.push(index);
            })
            .on('end', () => {
              assert(indexes.length >= DECLARED_INDEXES.length);
              done();
            });
        });

        it('should get a specific index', async () => {
          const [indexes] = await datastore.getIndexes();
          const [firstIndex] = indexes;

          const index = datastore.index(firstIndex.id);
          const [metadata] = await index.getMetadata();
          assert.deepStrictEqual(
            metadata,
            firstIndex.metadata,
            'asked index is the same as received index'
          );
        });
      });

      describe('importing and exporting entities', () => {
        const gcs = new Storage();
        const bucket = gcs.bucket('nodejs-datastore-system-tests');
        let currentAttempt = 0;

        const setupForDelay = () => {
          currentAttempt++;
        };
        const delay = async (test: Mocha.Context) => {
          const retries = currentAttempt - 1;
          if (retries === 0) return; // no retry on the first attempt.
          // see: https://cloud.google.com/storage/docs/exponential-backoff:
          const ms = Math.pow(2, retries) * 500 + Math.random() * 1000;
          return new Promise(done => {
            console.info(
              `retrying "${test.test?.title}" after attempt ${currentAttempt} in ${ms}ms`
            );
            setTimeout(done, ms);
          });
        };

        describe('running tests against the delay function', () => {
          let consoleInfoFunction: (message: string) => void;
          let infoLogCount = 0;

          before(async () => {
            infoLogCount = 0;
            currentAttempt = 0;
            consoleInfoFunction = console.info;
          });

          it('should be sure that the delay function emits console info messages', async function () {
            // Override console.info to track the number of times it is called.
            console.info = (message: string) => {
              infoLogCount++;
              consoleInfoFunction(message);
            };
            // Run code that will typically be used in any test with the delay function.
            setupForDelay();
            const numberOfRetries = 2;
            this.retries(numberOfRetries);
            setImmediate(() => delay(this));
            // Throw an error on every retry except the last one
            if (currentAttempt <= numberOfRetries) {
              throw Error(
                'This is not the last retry so throw an error to force the test to run again'
              );
            }
            // Check that the attempt number and the number of times console.info is called is correct.
            assert.strictEqual(infoLogCount, numberOfRetries - 1);
            assert.strictEqual(currentAttempt, numberOfRetries + 1);
          });

          after(async () => {
            console.info = consoleInfoFunction;
          });
        });

        it('should export, then import entities', async function () {
          setupForDelay();
          this.retries(3);
          delay(this);
          const [exportOperation] = await datastore.export({bucket});
          await exportOperation.promise();

          const [files] = await bucket.getFiles({maxResults: 1});
          const [exportedFile] = files;
          assert.ok(exportedFile.name.includes('overall_export_metadata'));

          const [importOperation] = await datastore.import({
            file: exportedFile,
          });

          // This is a >20 minute operation, so we're just going to make sure the
          // right type of operation was started.
          assert.strictEqual(
            (
              importOperation.metadata as google.datastore.admin.v1.IImportEntitiesMetadata
            ).inputUrl,
            `gs://${exportedFile.bucket.name}/${exportedFile.name}`
          );

          await importOperation.cancel();
        });
      });

      describe('using a custom endpoint', () => {
        it('should complete a request when using the default endpoint as a custom endpoint', async () => {
          const customDatastore = new Datastore({
            namespace: `${Date.now()}`,
            apiEndpoint: 'datastore.googleapis.com',
          });
          const query = customDatastore.createQuery('Kind').select('__key__');
          const [entities] = await customDatastore.runQuery(query);
          assert.strictEqual(entities.length, 0);
        });
      });
      describe('using the rest fallback parameter', () => {
        it('should make a get call using rest instead of grpc', async () => {
          const customDatastore = new Datastore({
            fallback: 'rest',
          });
          const postKey = datastore.key(['Post', 'post1']);
          const [entity] = await customDatastore.get(postKey);
          assert.strictEqual(entity, undefined);
        });
      });
    });
  }
);<|MERGE_RESOLUTION|>--- conflicted
+++ resolved
@@ -773,24 +773,6 @@
         });
       });
 
-<<<<<<< HEAD
-    it('should query the datastore with snapshot read', async () => {
-      const q = datastore.createQuery('Character').hasAncestor(ancestor);
-      const options = {readTime: timeBeforeDataCreation};
-      const [entities] = await datastore.runQuery(q, options);
-      assert.strictEqual(entities!.length, 0);
-    });
-
-    it('should not go over a limit', async () => {
-      const limit = 3;
-      const q = datastore
-        .createQuery('Character')
-        .hasAncestor(ancestor)
-        .limit(limit);
-      const [results] = await datastore.runQuery(q);
-      assert.strictEqual(results!.length, limit);
-    });
-=======
       describe('querying the datastore', () => {
         const ancestor = datastore.key(['Book', 'GoT']);
 
@@ -807,7 +789,6 @@
         ].map(path => {
           return datastore.key(['Book', 'GoT', 'Character'].concat(path));
         });
->>>>>>> bbcfc3e7
 
         const characters = [
           {
@@ -905,15 +886,22 @@
           assert.strictEqual(secondEntities!.length, 3);
         });
 
-        it('should not go over a limit', async () => {
-          const limit = 3;
-          const q = datastore
-            .createQuery('Character')
-            .hasAncestor(ancestor)
-            .limit(limit);
-          const [results] = await datastore.runQuery(q);
-          assert.strictEqual(results!.length, limit);
-        });
+    it('should query the datastore with snapshot read', async () => {
+      const q = datastore.createQuery('Character').hasAncestor(ancestor);
+      const options = {readTime: timeBeforeDataCreation};
+      const [entities] = await datastore.runQuery(q, options);
+      assert.strictEqual(entities!.length, 0);
+    });
+
+    it('should not go over a limit', async () => {
+      const limit = 3;
+      const q = datastore
+        .createQuery('Character')
+        .hasAncestor(ancestor)
+        .limit(limit);
+      const [results] = await datastore.runQuery(q);
+      assert.strictEqual(results!.length, limit);
+    });
 
         it('should run a query as a stream', done => {
           const q = datastore.createQuery('Character').hasAncestor(ancestor);
