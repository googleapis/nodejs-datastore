/**
 * Copyright 2014 Google Inc. All Rights Reserved.
 *
 * Licensed under the Apache License, Version 2.0 (the "License");
 * you may not use this file except in compliance with the License.
 * You may obtain a copy of the License at
 *
 *      http://www.apache.org/licenses/LICENSE-2.0
 *
 * Unless required by applicable law or agreed to in writing, software
 * distributed under the License is distributed on an "AS IS" BASIS,
 * WITHOUT WARRANTIES OR CONDITIONS OF ANY KIND, either express or implied.
 * See the License for the specific language governing permissions and
 * limitations under the License.
 */

import * as assert from 'assert';
import {Datastore} from '../src';
const assertRejects = require('assert-rejects');

describe('Datastore', () => {
  const testKinds: string[] = [];
  const datastore = new Datastore({
    namespace: `${Date.now()}`,
  });
  // Override the Key method so we can track what keys are created during the
  // tests. They are then deleted in the `after` hook.
  const key = datastore.key;
  // tslint:disable-next-line no-any
  datastore.key = function(options: any) {
    const keyObject = key.call(this, options);
    testKinds.push(keyObject.kind);
    return keyObject;
  };

  after(async () => {
    async function deleteEntities(kind: string) {
      const query = datastore.createQuery(kind).select('__key__');
      const [entities] = await datastore.runQuery(query);
      const keys = entities.map(entity => {
        return entity[datastore.KEY];
      });
      await datastore.delete(keys);
    }
    await Promise.all(testKinds.map(kind => deleteEntities(kind)));
  });

  it('should allocate IDs', async () => {
    const keys = await datastore.allocateIds(datastore.key('Kind'), 10);
    assert.ok(keys);
  });

  describe('create, retrieve and delete', () => {
    const post = {
      title: 'How to make the perfect pizza in your grill',
      tags: ['pizza', 'grill'],
      publishedAt: new Date(),
      author: 'Silvano',
      isDraft: false,
      wordCount: 400,
      rating: 5.0,
      likes: null,
      metadata: {
        views: 100,
      },
    };

    it('should excludeFromIndexes correctly', async () => {
      const longString = Buffer.alloc(1501, '.').toString();
      const postKey = datastore.key(['Post', 'post1']);
      const data = {
        longString,
        notMetadata: true,
        longStringArray: [longString],
        metadata: {
          longString,
          otherProperty: 'value',
          obj: {
            longStringArray: [
              {
                longString,
                nestedLongStringArray: [
                  {
                    longString,
                    nestedProperty: true,
                  },
                  {
                    longString,
                  },
                ],
              },
            ],
          },
          longStringArray: [
            {
              longString,
              nestedLongStringArray: [
                {
                  longString,
                  nestedProperty: true,
                },
                {
                  longString,
                },
              ],
            },
          ],
        },
      };

      await datastore.save({
        key: postKey,
        data,
        excludeFromIndexes: [
          'longString',
          'longStringArray[]',
          'metadata.obj.longString',
          'metadata.obj.longStringArray[].longString',
          'metadata.obj.longStringArray[].nestedLongStringArray[].longString',
          'metadata.longString',
          'metadata.longStringArray[].longString',
          'metadata.longStringArray[].nestedLongStringArray[].longString',
        ],
      });
      const [entity] = await datastore.get(postKey);
      assert.deepStrictEqual(entity[datastore.KEY], postKey);
      delete entity[datastore.KEY];
      assert.deepStrictEqual(entity, data);
      await datastore.delete(postKey);
    });

<<<<<<< HEAD
    it('should auto remove index with excludeLargeProperties enabled', async () => {
      const longString = Buffer.alloc(1501, '.').toString();
      const postKey = datastore.key(['Post', 'post2']);
=======
    it('should remove index with using wildcard in excludeFromIndexes', async () => {
      const longString = Buffer.alloc(1501, '.').toString();
      const postKey = datastore.key(['Post', 'post3']);
>>>>>>> 215cbeef
      const data = {
        longString,
        notMetadata: true,
        longStringArray: [longString],
        metadata: {
          longString,
          otherProperty: 'value',
          obj: {
            longStringArray: [
              {
                longString,
                nestedLongStringArray: [
                  {
                    longString,
                    nestedProperty: true,
                  },
                  {
                    longString,
                  },
                ],
              },
            ],
          },
          longStringArray: [
            {
              longString,
              nestedLongStringArray: [
                {
                  longString,
                  nestedProperty: true,
                },
                {
                  longString,
                },
              ],
            },
          ],
        },
      };

<<<<<<< HEAD
      await datastore.save({
        key: postKey,
        data,
        excludeLargeProperties: true,
=======
      const excludeFromIndexes = [
        'longString',
        'longStringArray[]',
        'metadata.longString',
        'metadata.obj.*',
        'metadata.longStringArray[].*',
      ];

      await datastore.save({
        key: postKey,
        data,
        excludeFromIndexes,
>>>>>>> 215cbeef
      });
      const [entity] = await datastore.get(postKey);
      assert.deepStrictEqual(entity[datastore.KEY], postKey);
      delete entity[datastore.KEY];
      assert.deepStrictEqual(entity, data);
      await datastore.delete(postKey);
    });

    it('should save/get/delete with a key name', async () => {
      const postKey = datastore.key(['Post', 'post1']);
      await datastore.save({key: postKey, data: post});
      const [entity] = await datastore.get(postKey);
      assert.deepStrictEqual(entity[datastore.KEY], postKey);
      delete entity[datastore.KEY];
      assert.deepStrictEqual(entity, post);
      await datastore.delete(postKey);
    });

    it('should save/get/delete with a numeric key id', async () => {
      const postKey = datastore.key(['Post', 123456789]);
      await datastore.save({key: postKey, data: post});
      const [entity] = await datastore.get(postKey);
      delete entity[datastore.KEY];
      assert.deepStrictEqual(entity, post);
      await datastore.delete(postKey);
    });

    it('should save/get/delete a buffer', async () => {
      const postKey = datastore.key(['Post']);
      const data = {
        buf: Buffer.from('010100000000000000000059400000000000006940', 'hex'),
      };
      await datastore.save({key: postKey, data});
      const assignedId = postKey.id;
      assert(assignedId);
      const [entity] = await datastore.get(postKey);
      delete entity[datastore.KEY];
      assert.deepStrictEqual(entity, data);
      await datastore.delete(datastore.key(['Post', assignedId as string]));
    });

    it('should save/get/delete with a generated key id', async () => {
      const postKey = datastore.key('Post');
      await datastore.save({key: postKey, data: post});

      // The key's path should now be complete.
      assert(postKey.id);

      const [entity] = await datastore.get(postKey);
      delete entity[datastore.KEY];
      assert.deepStrictEqual(entity, post);
      await datastore.delete(postKey);
    });

    it('should save/get/update', async () => {
      const postKey = datastore.key('Post');
      await datastore.save({key: postKey, data: post});
      const [entity] = await datastore.get(postKey);
      assert.strictEqual(entity.title, post.title);
      entity.title = 'Updated';
      await datastore.save(entity);
      const [entity2] = await datastore.get(postKey);
      assert.strictEqual(entity2.title, 'Updated');
      await datastore.delete(postKey);
    });

    it('should save and get with a string ID', async () => {
      const longIdKey = datastore.key([
        'Post',
        datastore.int('100000000000001234'),
      ]);
      await datastore.save({
        key: longIdKey,
        data: {
          test: true,
        },
      });
      const [entity] = await datastore.get(longIdKey);
      assert.strictEqual(entity.test, true);
    });

    it('should fail explicitly set second insert on save', async () => {
      const postKey = datastore.key('Post');
      await datastore.save({key: postKey, data: post});

      // The key's path should now be complete.
      assert(postKey.id);
      await assertRejects(
        datastore.save({
          key: postKey,
          method: 'insert',
          data: post,
        })
      );
      const [entity] = await datastore.get(postKey);
      delete entity[datastore.KEY];
      assert.deepStrictEqual(entity, post);
      await datastore.delete(postKey);
    });

    it('should fail explicitly set first update on save', async () => {
      const postKey = datastore.key('Post');
      await assertRejects(
        datastore.save({
          key: postKey,
          method: 'update',
          data: post,
        })
      );
    });

    it('should save/get/delete multiple entities at once', async () => {
      const post2 = {
        title: 'How to make the perfect homemade pasta',
        tags: ['pasta', 'homemade'],
        publishedAt: new Date('2001-01-01T00:00:00.000Z'),
        author: 'Silvano',
        isDraft: false,
        wordCount: 450,
        rating: 4.5,
      };
      const key1 = datastore.key('Post');
      const key2 = datastore.key('Post');
      await datastore.save([{key: key1, data: post}, {key: key2, data: post2}]);
      const [entities] = await datastore.get([key1, key2]);
      assert.strictEqual(entities.length, 2);
      await datastore.delete([key1, key2]);
    });

    it('should get multiple entities in a stream', done => {
      const key1 = datastore.key('Post');
      const key2 = datastore.key('Post');

      datastore.save(
        [{key: key1, data: post}, {key: key2, data: post}],
        err => {
          assert.ifError(err);

          let numEntitiesEmitted = 0;

          datastore
            .createReadStream([key1, key2])
            .on('error', done)
            .on('data', () => {
              numEntitiesEmitted++;
            })
            .on('end', () => {
              assert.strictEqual(numEntitiesEmitted, 2);
              datastore.delete([key1, key2], done);
            });
        }
      );
    });

    it('should save keys as a part of entity and query by key', async () => {
      const personKey = datastore.key(['People', 'US', 'Person', 'name']);
      await datastore.save({
        key: personKey,
        data: {
          fullName: 'Full name',
          linkedTo: personKey, // himself
        },
      });
      const query = datastore
        .createQuery('Person')
        .hasAncestor(datastore.key(['People', 'US']))
        .filter('linkedTo', personKey);
      const [results] = await datastore.runQuery(query);
      assert.strictEqual(results![0].fullName, 'Full name');
      assert.deepStrictEqual(results![0].linkedTo, personKey);
      await datastore.delete(personKey);
    });

    describe('entity types', () => {
      it('should save and decode an int', async () => {
        const integerValue = 2015;
        const integerType = Datastore.int(integerValue);
        const key = datastore.key('Person');
        await datastore.save({
          key,
          data: {
            year: integerType,
          },
        });
        const [entity] = await datastore.get(key);
        assert.strictEqual(entity.year, integerValue);
      });

      it('should save and decode a double', async () => {
        const doubleValue = 99.99;
        const doubleType = Datastore.double(doubleValue);
        const key = datastore.key('Person');
        await datastore.save({
          key,
          data: {
            nines: doubleType,
          },
        });
        const [entity] = await datastore.get(key);
        assert.strictEqual(entity.nines, doubleValue);
      });

      it('should save and decode a geo point', async () => {
        const geoPointValue = {
          latitude: 40.6894,
          longitude: -74.0447,
        };
        const geoPointType = Datastore.geoPoint(geoPointValue);
        const key = datastore.key('Person');
        await datastore.save({
          key,
          data: {
            location: geoPointType,
          },
        });
        const [entity] = await datastore.get(key);
        assert.deepStrictEqual(entity.location, geoPointValue);
      });
    });
  });

  describe('querying the datastore', () => {
    const ancestor = datastore.key(['Book', 'GoT']);

    const keys = [
      // Paths:
      ['Rickard'],
      ['Rickard', 'Character', 'Eddard'],
      ['Catelyn'],
      ['Rickard', 'Character', 'Eddard', 'Character', 'Arya'],
      ['Rickard', 'Character', 'Eddard', 'Character', 'Sansa'],
      ['Rickard', 'Character', 'Eddard', 'Character', 'Robb'],
      ['Rickard', 'Character', 'Eddard', 'Character', 'Bran'],
      ['Rickard', 'Character', 'Eddard', 'Character', 'Jon Snow'],
    ].map(path => {
      return datastore.key(['Book', 'GoT', 'Character'].concat(path));
    });

    const characters = [
      {
        name: 'Rickard',
        family: 'Stark',
        appearances: 9,
        alive: false,
      },
      {
        name: 'Eddard',
        family: 'Stark',
        appearances: 9,
        alive: false,
      },
      {
        name: 'Catelyn',
        family: ['Stark', 'Tully'],
        appearances: 26,
        alive: false,
      },
      {
        name: 'Arya',
        family: 'Stark',
        appearances: 33,
        alive: true,
      },
      {
        name: 'Sansa',
        family: 'Stark',
        appearances: 31,
        alive: true,
      },
      {
        name: 'Robb',
        family: 'Stark',
        appearances: 22,
        alive: false,
      },
      {
        name: 'Bran',
        family: 'Stark',
        appearances: 25,
        alive: true,
      },
      {
        name: 'Jon Snow',
        family: 'Stark',
        appearances: 32,
        alive: true,
      },
    ];

    before(async () => {
      const keysToSave = keys.map((key, index) => {
        return {
          key,
          data: characters[index],
        };
      });
      await datastore.save(keysToSave);
    });

    after(async () => {
      await datastore.delete(keys);
    });

    it('should limit queries', async () => {
      const q = datastore
        .createQuery('Character')
        .hasAncestor(ancestor)
        .limit(5);
      const [firstEntities, info] = await datastore.runQuery(q);
      assert.strictEqual(firstEntities!.length, 5);
      const secondQ = datastore
        .createQuery('Character')
        .hasAncestor(ancestor)
        .start(info!.endCursor!);
      const [secondEntities] = await datastore.runQuery(secondQ);
      assert.strictEqual(secondEntities!.length, 3);
    });

    it('should not go over a limit', async () => {
      const limit = 3;
      const q = datastore
        .createQuery('Character')
        .hasAncestor(ancestor)
        .limit(limit);
      const [results] = await datastore.runQuery(q);
      assert.strictEqual(results!.length, limit);
    });

    it('should run a query as a stream', done => {
      const q = datastore.createQuery('Character').hasAncestor(ancestor);
      let resultsReturned = 0;
      datastore
        .runQueryStream(q)
        .on('error', done)
        .on('data', () => resultsReturned++)
        .on('end', () => {
          assert.strictEqual(resultsReturned, characters.length);
          done();
        });
    });

    it('should not go over a limit with a stream', done => {
      const limit = 3;
      const q = datastore
        .createQuery('Character')
        .hasAncestor(ancestor)
        .limit(limit);
      let resultsReturned = 0;
      datastore
        .runQueryStream(q)
        .on('error', done)
        .on('data', () => resultsReturned++)
        .on('end', () => {
          assert.strictEqual(resultsReturned, limit);
          done();
        });
    });

    it('should filter queries with simple indexes', async () => {
      const q = datastore
        .createQuery('Character')
        .hasAncestor(ancestor)
        .filter('appearances', '>=', 20);
      const [entities] = await datastore.runQuery(q);
      assert.strictEqual(entities!.length, 6);
    });

    it('should filter queries with defined indexes', async () => {
      const q = datastore
        .createQuery('Character')
        .hasAncestor(ancestor)
        .filter('family', 'Stark')
        .filter('appearances', '>=', 20);
      const [entities] = await datastore.runQuery(q);
      assert.strictEqual(entities!.length, 6);
    });

    it('should filter by ancestor', async () => {
      const q = datastore.createQuery('Character').hasAncestor(ancestor);
      const [entities] = await datastore.runQuery(q);
      assert.strictEqual(entities.length, characters.length);
    });

    it('should filter by key', async () => {
      const key = datastore.key(['Book', 'GoT', 'Character', 'Rickard']);
      const q = datastore
        .createQuery('Character')
        .hasAncestor(ancestor)
        .filter('__key__', key);
      const [entities] = await datastore.runQuery(q);
      assert.strictEqual(entities!.length, 1);
    });

    it('should order queries', async () => {
      const q = datastore
        .createQuery('Character')
        .hasAncestor(ancestor)
        .order('appearances');

      const [entities] = await datastore.runQuery(q);
      assert.strictEqual(entities![0].name, characters[0].name);
      assert.strictEqual(entities![7].name, characters[3].name);
    });

    it('should select projections', async () => {
      const q = datastore
        .createQuery('Character')
        .hasAncestor(ancestor)
        .select(['name', 'family']);

      const [entities] = await datastore.runQuery(q);
      delete entities[0][datastore.KEY];
      assert.deepStrictEqual(entities![0], {
        name: 'Arya',
        family: 'Stark',
      });
      delete entities[8][datastore.KEY];
      assert.deepStrictEqual(entities![8], {
        name: 'Sansa',
        family: 'Stark',
      });
    });

    it('should paginate with offset and limit', async () => {
      const q = datastore
        .createQuery('Character')
        .hasAncestor(ancestor)
        .offset(2)
        .limit(3)
        .order('appearances');

      const [entities, info] = await datastore.runQuery(q);
      assert.strictEqual(entities!.length, 3);
      assert.strictEqual(entities![0].name, 'Robb');
      assert.strictEqual(entities![2].name, 'Catelyn');
      const secondQ = datastore
        .createQuery('Character')
        .hasAncestor(ancestor)
        .order('appearances')
        .start(info!.endCursor!);
      const [secondEntities] = await datastore.runQuery(secondQ);
      assert.strictEqual(secondEntities!.length, 3);
      assert.strictEqual(secondEntities![0].name, 'Sansa');
      assert.strictEqual(secondEntities![2].name, 'Arya');
    });

    it('should resume from a start cursor', async () => {
      const q = datastore
        .createQuery('Character')
        .hasAncestor(ancestor)
        .offset(2)
        .limit(2)
        .order('appearances');
      const [, info] = await datastore.runQuery(q);
      const secondQ = datastore
        .createQuery('Character')
        .hasAncestor(ancestor)
        .order('appearances')
        .start(info!.endCursor!);
      const [secondEntities] = await datastore.runQuery(secondQ);
      assert.strictEqual(secondEntities!.length, 4);
      assert.strictEqual(secondEntities![0].name, 'Catelyn');
      assert.strictEqual(secondEntities![3].name, 'Arya');
    });

    it('should group queries', async () => {
      const q = datastore
        .createQuery('Character')
        .hasAncestor(ancestor)
        .groupBy('appearances');
      const [entities] = await datastore.runQuery(q);
      assert.strictEqual(entities!.length, characters.length - 1);
    });

    it('should query from the Query object', async () => {
      await datastore.createQuery('Character').run();
    });
  });

  describe('transactions', () => {
    it('should run in a transaction', async () => {
      const key = datastore.key(['Company', 'Google']);
      const obj = {
        url: 'www.google.com',
      };
      const transaction = datastore.transaction();
      await transaction.run();
      await transaction.get(key);
      transaction.save({key, data: obj});
      await transaction.commit();
      const [entity] = await datastore.get(key);
      delete entity[datastore.KEY];
      assert.deepStrictEqual(entity, obj);
    });

    it('should commit all saves and deletes at the end', async () => {
      const deleteKey = datastore.key(['Company', 'Subway']);
      const key = datastore.key(['Company', 'Google']);
      const incompleteKey = datastore.key('Company');

      await datastore.save({
        key: deleteKey,
        data: {},
      });
      const transaction = datastore.transaction();

      await transaction.run();
      transaction.delete(deleteKey);

      await transaction.save([
        {
          key,
          data: {rating: 10},
        },
        {
          key: incompleteKey,
          data: {rating: 100},
        },
      ]);

      await transaction.commit();

      // Incomplete key should have been given an ID.
      assert.strictEqual(incompleteKey.path.length, 2);

      const [[deletedEntity], [fetchedEntity]] = await Promise.all([
        // Deletes the key that is in the deletion queue.
        datastore.get(deleteKey),
        // Updates data on the key.
        datastore.get(key),
      ]);
      assert.strictEqual(typeof deletedEntity, 'undefined');
      assert.strictEqual(fetchedEntity.rating, 10);
    });

    it('should use the last modification to a key', async () => {
      const incompleteKey = datastore.key('Company');
      const key = datastore.key(['Company', 'Google']);
      const transaction = datastore.transaction();
      await transaction.run();
      transaction.save([
        {
          key,
          data: {
            rating: 10,
          },
        },
        {
          key: incompleteKey,
          data: {
            rating: 100,
          },
        },
      ]);
      transaction.delete(key);
      await transaction.commit();

      // Should not return a result.
      const [entity] = await datastore.get(key);
      assert.strictEqual(entity, undefined);

      // Incomplete key should have been given an id.
      assert.strictEqual(incompleteKey.path.length, 2);
    });

    it('should query within a transaction', async () => {
      const transaction = datastore.transaction();
      await transaction.run();
      const query = transaction.createQuery('Company');
      let entities;
      try {
        [entities] = await query.run();
      } catch (e) {
        await transaction.rollback();
        return;
      }
      assert(entities!.length > 0);
      await transaction.commit();
    });

    it('should read in a readOnly transaction', async () => {
      const transaction = datastore.transaction({readOnly: true});
      const key = datastore.key(['Company', 'Google']);
      await transaction.run();
      await transaction.get(key);
    });

    it('should not write in a readOnly transaction', async () => {
      const transaction = datastore.transaction({readOnly: true});
      const key = datastore.key(['Company', 'Google']);
      await transaction.run();
      await transaction.get(key);
      transaction.save({key, data: {}});
      await assertRejects(transaction.commit());
    });
  });
});<|MERGE_RESOLUTION|>--- conflicted
+++ resolved
@@ -129,15 +129,9 @@
       await datastore.delete(postKey);
     });
 
-<<<<<<< HEAD
-    it('should auto remove index with excludeLargeProperties enabled', async () => {
-      const longString = Buffer.alloc(1501, '.').toString();
-      const postKey = datastore.key(['Post', 'post2']);
-=======
     it('should remove index with using wildcard in excludeFromIndexes', async () => {
       const longString = Buffer.alloc(1501, '.').toString();
       const postKey = datastore.key(['Post', 'post3']);
->>>>>>> 215cbeef
       const data = {
         longString,
         notMetadata: true,
@@ -178,12 +172,6 @@
         },
       };
 
-<<<<<<< HEAD
-      await datastore.save({
-        key: postKey,
-        data,
-        excludeLargeProperties: true,
-=======
       const excludeFromIndexes = [
         'longString',
         'longStringArray[]',
@@ -196,7 +184,61 @@
         key: postKey,
         data,
         excludeFromIndexes,
->>>>>>> 215cbeef
+      });
+      const [entity] = await datastore.get(postKey);
+      assert.deepStrictEqual(entity[datastore.KEY], postKey);
+      delete entity[datastore.KEY];
+      assert.deepStrictEqual(entity, data);
+      await datastore.delete(postKey);
+    });
+
+    it('should auto remove index with excludeLargeProperties enabled', async () => {
+      const longString = Buffer.alloc(1501, '.').toString();
+      const postKey = datastore.key(['Post', 'post2']);
+      const data = {
+        longString,
+        notMetadata: true,
+        longStringArray: [longString],
+        metadata: {
+          longString,
+          otherProperty: 'value',
+          obj: {
+            longStringArray: [
+              {
+                longString,
+                nestedLongStringArray: [
+                  {
+                    longString,
+                    nestedProperty: true,
+                  },
+                  {
+                    longString,
+                  },
+                ],
+              },
+            ],
+          },
+          longStringArray: [
+            {
+              longString,
+              nestedLongStringArray: [
+                {
+                  longString,
+                  nestedProperty: true,
+                },
+                {
+                  longString,
+                },
+              ],
+            },
+          ],
+        },
+      };
+
+      await datastore.save({
+        key: postKey,
+        data,
+        excludeLargeProperties: true,
       });
       const [entity] = await datastore.get(postKey);
       assert.deepStrictEqual(entity[datastore.KEY], postKey);
