--- conflicted
+++ resolved
@@ -1960,84 +1960,6 @@
           assert.ok(firstIndex.metadata!.ancestor, 'has the ancestor property');
         });
 
-<<<<<<< HEAD
-    it('should get a specific index', async () => {
-      const [indexes] = await datastore.getIndexes();
-      const [firstIndex] = indexes;
-
-      const index = datastore.index(firstIndex.id);
-      const [metadata] = await index.getMetadata();
-      assert.deepStrictEqual(
-        metadata,
-        firstIndex.metadata,
-        'asked index is the same as received index'
-      );
-    });
-  });
-
-  describe('importing and exporting entities', () => {
-    const gcs = new Storage();
-    const bucket = gcs.bucket('nodejs-datastore-system-tests');
-
-    const setupForDelay = (test: Mocha.Context) => {
-      if (!test.currentAttempt || typeof test.currentAttempt !== 'number') {
-        test.currentAttempt = 0;
-      }
-      test.currentAttempt++;
-    };
-    const delay = async (test: Mocha.Context) => {
-      const retries = test.currentAttempt - 1;
-      if (retries === 0) return; // no retry on the first attempt.
-      // see: https://cloud.google.com/storage/docs/exponential-backoff:
-      const ms = Math.pow(2, retries) * 500 + Math.random() * 1000;
-      return new Promise(done => {
-        console.info(`retrying "${test.test?.title}" in ${ms}ms`);
-        setTimeout(done, ms);
-      });
-    };
-
-    describe('running tests against the delay function', () => {
-      let consoleInfoFunction: (message: string) => void;
-      let infoLogCount = 0;
-
-      before(async () => {
-        consoleInfoFunction = console.info;
-      });
-
-      it('should be sure that the delay function emits console info messages', async function () {
-        // Override console.info to track the number of times it is called.
-        console.info = (message: string) => {
-          infoLogCount++;
-          consoleInfoFunction(message);
-        };
-        // Run code that will typically be used in any test with the delay function.
-        setupForDelay(this);
-        const numberOfRetries = 4;
-        this.retries(numberOfRetries);
-        delay(this);
-        // Throw an error on every retry except the last one
-        if (this.currentAttempt < numberOfRetries) {
-          throw Error(
-            'This is not the last retry so throw an error to force the test to run again'
-          );
-        }
-        // Check that the attempt number and the number of times console.info is called is correct.
-        assert.strictEqual(infoLogCount, numberOfRetries - 1);
-        assert.strictEqual(this.currentAttempt, numberOfRetries);
-      });
-
-      after(async () => {
-        console.info = consoleInfoFunction;
-      });
-    });
-
-    it('should export, then import entities', async function () {
-      setupForDelay(this);
-      this.retries(3);
-      delay(this);
-      const [exportOperation] = await datastore.export({bucket});
-      await exportOperation.promise();
-=======
         it('should get all indexes as a stream', done => {
           const indexes: Index[] = [];
 
@@ -2052,7 +1974,6 @@
               done();
             });
         });
->>>>>>> 10ce563d
 
         it('should get a specific index', async () => {
           const [indexes] = await datastore.getIndexes();
@@ -2072,18 +1993,60 @@
         const gcs = new Storage();
         const bucket = gcs.bucket('nodejs-datastore-system-tests');
 
+        const setupForDelay = (test: Mocha.Context) => {
+          if (!test.currentAttempt || typeof test.currentAttempt !== 'number') {
+            test.currentAttempt = 0;
+          }
+          test.currentAttempt++;
+        };
         const delay = async (test: Mocha.Context) => {
-          const retries = test.currentRetry();
-          if (retries === 0) return; // no retry on the first failure.
+          const retries = test.currentAttempt - 1;
+          if (retries === 0) return; // no retry on the first attempt.
           // see: https://cloud.google.com/storage/docs/exponential-backoff:
           const ms = Math.pow(2, retries) * 500 + Math.random() * 1000;
           return new Promise(done => {
-            console.info(`retrying "${test.title}" in ${ms}ms`);
+            console.info(`retrying "${test.test?.title}" in ${ms}ms`);
             setTimeout(done, ms);
           });
         };
 
+        describe('running tests against the delay function', () => {
+          let consoleInfoFunction: (message: string) => void;
+          let infoLogCount = 0;
+
+          before(async () => {
+            consoleInfoFunction = console.info;
+          });
+
+          it('should be sure that the delay function emits console info messages', async function () {
+            // Override console.info to track the number of times it is called.
+            console.info = (message: string) => {
+              infoLogCount++;
+              consoleInfoFunction(message);
+            };
+            // Run code that will typically be used in any test with the delay function.
+            setupForDelay(this);
+            const numberOfRetries = 4;
+            this.retries(numberOfRetries);
+            delay(this);
+            // Throw an error on every retry except the last one
+            if (this.currentAttempt < numberOfRetries) {
+              throw Error(
+                'This is not the last retry so throw an error to force the test to run again'
+              );
+            }
+            // Check that the attempt number and the number of times console.info is called is correct.
+            assert.strictEqual(infoLogCount, numberOfRetries - 1);
+            assert.strictEqual(this.currentAttempt, numberOfRetries);
+          });
+
+          after(async () => {
+            console.info = consoleInfoFunction;
+          });
+        });
+
         it('should export, then import entities', async function () {
+          setupForDelay(this);
           this.retries(3);
           delay(this);
           const [exportOperation] = await datastore.export({bucket});
