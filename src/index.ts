/*!
 * Copyright 2018 Google LLC.
 *
 * Licensed under the Apache License, Version 2.0 (the "License");
 * you may not use this file except in compliance with the License.
 * You may obtain a copy of the License at
 *
 *      http://www.apache.org/licenses/LICENSE-2.0
 *
 * Unless required by applicable law or agreed to in writing, software
 * distributed under the License is distributed on an "AS IS" BASIS,
 * WITHOUT WARRANTIES OR CONDITIONS OF ANY KIND, either express or implied.
 * See the License for the specific language governing permissions and
 * limitations under the License.
 */

/**
 * @namespace google
 */
/**
 * @namespace google.datastore.v1
 */
/**
 * @namespace google.protobuf
 */

import arrify = require('arrify');
import extend = require('extend');
import {
  GrpcClient,
  ClientStub,
  ChannelCredentials,
  GoogleAuth,
  GoogleAuthOptions,
  CallOptions,
  Operation,
  ServiceError,
} from 'google-gax';
import * as is from 'is';
import {Transform, pipeline} from 'stream';

import {entity, Entities, Entity, EntityProto, ValueProto} from './entity';
import {AggregateField} from './aggregate';
import Key = entity.Key;
export {Entity, Key, AggregateField};
import {PropertyFilter, and, or} from './filter';
export {PropertyFilter, and, or};
import {
  GetIndexesCallback,
  GetIndexesOptions,
  GetIndexesResponse,
  IIndex,
  Index,
} from './index-class';
import {Query} from './query';
import {
  DatastoreRequest,
  CommitCallback,
  CommitResponse,
  PrepareEntityObjectResponse,
  SaveCallback,
  SaveResponse,
  Mutation,
  RequestOptions,
} from './request';
import {Transaction} from './transaction';
import {promisifyAll} from '@google-cloud/promisify';
import {google} from '../protos/protos';
import {AggregateQuery} from './aggregate';
import {addDatabaseIdToRequest} from './util';

const {grpc} = new GrpcClient();

export type PathType = string | number | entity.Int;
export interface BooleanObject {
  [key: string]: boolean;
}
export interface EntityProtoReduceAccumulator {
  [key: string]: ValueProto;
}
export interface EntityProtoReduceData {
  value: ValueProto;
  excludeFromIndexes: ValueProto;
  name: string | number;
}
export type UpdateCallback = CommitCallback;
export type UpdateResponse = CommitResponse;
export type UpsertCallback = CommitCallback;
export type UpsertResponse = CommitResponse;
export type InsertCallback = CommitCallback;
export type InsertResponse = CommitResponse;

export interface LongRunningCallback {
  (
    err: ServiceError | null,
    operation?: Operation,
    apiResponse?: google.longrunning.IOperation
  ): void;
}
export type LongRunningResponse = [Operation, google.longrunning.IOperation];

export interface ExportEntitiesConfig
  extends Omit<google.datastore.admin.v1.IExportEntitiesRequest, 'projectId'> {
  bucket?: string | {name: string};
  kinds?: string[];
  namespaces?: string[];
  gaxOptions?: CallOptions;
}

export interface ImportEntitiesConfig
  extends Omit<google.datastore.admin.v1.IImportEntitiesRequest, 'projectId'> {
  file?: string | {bucket: {name: string}; name: string};
  kinds?: string[];
  namespaces?: string[];
  gaxOptions?: CallOptions;
}

// Import the clients for each version supported by this package.
const gapic = Object.freeze({
  v1: require('./v1'),
});

const urlSafeKey = new entity.URLSafeKey();

/**
 * Idiomatic class for interacting with Cloud Datastore. Uses the lower-level
 * {@link DatastoreClient} class under the hood.
 *
 * In addition to the constructor options shown here, the {@link Datastore}
 * class constructor accepts the same options accepted by
 * {@link DatastoreClient}.
 *
 * <h4>The Datastore Emulator</h4>
 *
 * Make sure you have the <a href="https://cloud.google.com/sdk/downloads">
 * gcloud SDK installed</a>, then run:
 *
 * <pre>
 *   $ gcloud beta emulators datastore start --no-legacy
 * </pre>
 *
 * You will see the following printed:
 *
 * <pre>
 *   [datastore] API endpoint: http://localhost:8005
 *   [datastore] If you are using a library that supports the
 *               DATASTORE_EMULATOR_HOST environment variable, run:
 *   [datastore]
 *   [datastore]   export DATASTORE_EMULATOR_HOST=localhost:8005
 *   [datastore]
 *   [datastore] Dev App Server is now running.
 * </pre>
 *
 * Set that environment variable and your localhost Datastore will
 * automatically be used. You can also pass this address in manually with
 * `apiEndpoint`.
 *
 * Additionally, `DATASTORE_PROJECT_ID` is recognized. If you have this set,
 * you don't need to provide a `projectId`.
 *
 *
 * See {@link https://cloud.google.com/datastore/docs/concepts/overview| Cloud Datastore Concepts Overview}
 *
 * @param {object} [options] Configuration options.
 * @param {string} [options.apiEndpoint] Override the default API endpoint used
 *     to reach Datastore. This is useful for connecting to your local Datastore
 *     server (usually "http://localhost:8080").
 * @param {string} [options.namespace] Namespace to isolate transactions to.
 *
 * @example Import the client library
 * ```
 * const {Datastore} = require('@google-cloud/datastore');
 *
 * ```
 * @example Create a client that uses <a href="https://cloud.google.com/docs/authentication/production#providing_credentials_to_your_application">Application Default Credentials (ADC)</a>:
 * ```
 * const datastore = new Datastore();
 *
 * ```
 * @example Create a client with <a href="https://cloud.google.com/docs/authentication/production#obtaining_and_providing_service_account_credentials_manually">explicit credentials</a>:
 * ```
 * const datastore = new Datastore({
 *   projectId: 'your-project-id',
 *   keyFilename: '/path/to/keyfile.json'
 * });
 *
 * ```
 * @example Retrieving Records
 * ```
 * const {Datastore} = require('@google-cloud/datastore');
 * const datastore = new Datastore();
 *
 * // Records, called "entities" in Datastore, are retrieved by using a key. The
 * // key is more than a numeric identifier, it is a complex data structure that
 * // can be used to model relationships. The simplest key has a string `kind`
 * // value, and either a numeric `id` value, or a string `name` value.
 * //
 * // A single record can be retrieved with {@link Datastore#key} and
 * // {@link Datastore#get}.
 * //-
 * const key = datastore.key(['Company', 'Google']);
 *
 * datastore.get(key, function(err, entity) {
 *   // entity = The record.
 *   // entity[datastore.KEY] = The key for this entity.
 * });
 *
 * //-
 * // <h3>Querying Records</h3>
 * //
 * // Create a query with {@link Datastore#createQuery}.
 * //-
 * const query = datastore.createQuery('Company');
 *
 * //-
 * // Multiple records can be found that match criteria with
 * // {@link Query#filter}.
 * //-
 * query.filter('location', 'CA');
 *
 * //-
 * // Records can also be ordered with {@link Query#order}.
 * //-
 * query.order('name');
 *
 * //-
 * // The number of records returned can be specified with
 * // {@link Query#limit}.
 * //-
 * query.limit(5);
 *
 * //-
 * // Records' key structures can also be queried with
 * // {@link Query#hasAncestor}.
 * //-
 * const ancestorKey = datastore.key(['ParentCompany', 'Alphabet']);
 *
 * query.hasAncestor(ancestorKey);
 *
 * //-
 * // Run the query with {@link Datastore#runQuery}.
 * //-
 * datastore.runQuery(query, (err, entities) => {
 *   // entities = An array of records.
 *
 *   // Access the Key object for an entity.
 *   const firstEntityKey = entities[0][datastore.KEY];
 * });
 *
 * ```
 * @example Paginating Records
 * ```
 * // Imagine building a website that allows a user to sift through hundreds of
 * // their contacts. You'll likely want to only display a subset of these at
 * // once, so you set a limit.
 * //-
 * const express = require('express');
 * const app = express();
 *
 * const NUM_RESULTS_PER_PAGE = 15;
 *
 * app.get('/contacts', (req, res) => {
 *   const query = datastore.createQuery('Contacts')
 *     .limit(NUM_RESULTS_PER_PAGE);
 *
 *   if (req.query.nextPageCursor) {
 *     query.start(req.query.nextPageCursor);
 *   }
 *
 *   datastore.runQuery(query, (err, entities, info) => {
 *     if (err) {
 *       // Error handling omitted.
 *       return;
 *     }
 *
 *     // Respond to the front end with the contacts and the cursoring token
 *     // from the query we just ran.
 *     const frontEndResponse = {
 *       contacts: entities
 *     };
 *
 *     // Check if  more results may exist.
 *     if (info.moreResults !== datastore.NO_MORE_RESULTS) {
 *       frontEndResponse.nextPageCursor = info.endCursor;
 *     }
 *
 *     res.render('contacts', frontEndResponse);
 *   });
 * });
 *
 * ```
 * @example Creating Records
 * ```
 * // New entities can be created and persisted with {@link Datastore#save}.
 * // The entity must have a key to be saved. If you don't specify an
 * // identifier for the key, one is generated for you.
 * //
 * // We will create a key with a `name` identifier, "Google".
 * //-
 * const key = datastore.key(['Company', 'Google']);
 *
 * const data = {
 *   name: 'Google',
 *   location: 'CA'
 * };
 *
 * datastore.save({
 *   key: key,
 *   data: data
 * }, (err) => {
 *   if (!err) {
 *     // Record saved successfully.
 *   }
 * });
 *
 * //-
 * // We can verify the data was saved by using {@link Datastore#get}.
 * //-
 * datastore.get(key, (err, entity) => {
 *   // entity = {
 *   //   name: 'Google',
 *   //   location: 'CA'
 *   // }
 * });
 *
 * //-
 * // If we want to update this record, we can modify the data object and re-
 * // save it.
 * //-
 * data.symbol = 'GOOG';
 *
 * datastore.save({
 *   key: key, // defined above (datastore.key(['Company', 'Google']))
 *   data: data
 * }, (err, entity) => {
 *   if (!err) {
 *     // Record updated successfully.
 *   }
 * });
 *
 * ```
 * @example Deleting Records
 * ```
 * // Entities can be removed from Datastore by passing the entity's key object
 * // to {@link Datastore#delete}.
 * //-
 * const key = datastore.key(['Company', 'Google']);
 *
 * datastore.delete(key, (err) => {
 *   if (!err) {
 *     // Record deleted successfully.
 *   }
 * });
 *
 * ```
 * @example Transactions
 * ```
 * // Complex logic can be wrapped in a transaction with
 * // {@link Datastore#transaction}. All queries and updates run within
 * // the transaction will be applied when the `done` function is called.
 * //-
 * const transaction = datastore.transaction();
 *
 * transaction.run((err) => {
 *   if (err) {
 *     // Error handling omitted.
 *   }
 *
 *   const key = datastore.key(['Company', 'Google']);
 *
 *   transaction.get(key, (err, entity) => {
 *     if (err) {
 *       // Error handling omitted.
 *     }
 *
 *     entity.symbol = 'GOOG';
 *
 *     transaction.save(entity);
 *
 *     transaction.commit((err) => {
 *       if (!err) {
 *         // Transaction committed successfully.
 *       }
 *     });
 *   });
 * });
 *
 * ```
 * @example Queries with Ancestors
 * ```
 * const {Datastore} = require('@google-cloud/datastore');
 * const datastore = new Datastore();
 *
 * const customerId1 = 2993844;
 * const customerId2 = 4993882;
 * const customerKey1 = datastore.key(['Customer', customerId1]);
 * const customerKey2 = datastore.key(['Customer', customerId2]);
 * const cookieKey1 = datastore.key(['Customer', customerId1, 'Cookie',
 * 'cookie28839']); // child entity const cookieKey2 =
 * datastore.key(['Customer', customerId1, 'Cookie', 'cookie78984']); // child
 * entity const cookieKey3 = datastore.key(['Customer', customerId2, 'Cookie',
 * 'cookie93911']); // child entity
 *
 * const entities = [];
 *
 * entities.push({
 *   key: customerKey1,
 *   data: {
 *     name: 'Jane Doe',
 *     address: '4848 Liller'
 *   }
 * });
 *
 * entities.push({
 *   key: customerKey2,
 *   data: {
 *     name: 'John Smith',
 *     address: '4848 Pine'
 *   }
 * });
 *
 * entities.push({
 *   key: cookieKey1,
 *   data: {
 *     cookieVal: 'dj83kks88rkld'
 *   }
 * });
 *
 * entities.push({
 *   key: cookieKey2,
 *   data: {
 *     cookieVal: 'sj843ka99s'
 *   }
 * });
 *
 * entities.push({
 *   key: cookieKey3,
 *   data: {
 *     cookieVal: 'otk82k2kw'
 *   }
 * });
 *
 * datastore.upsert(entities);
 *
 * const query = datastore.createQuery().hasAncestor(customerKey1);
 *
 * datastore.runQuery(query, (err, entities) => {
 *   for (let entity of entities) {
 *     console.log(entity[datastore.KEY]);
 *   }
 * });
 *
 * const query2 = datastore.createQuery().hasAncestor(customerKey2);
 *
 * datastore.runQuery(query2, (err, entities) => {
 *   for (let entity of entities) {
 *     console.log(entity[datastore.KEY]);
 *   }
 * });
 *
 * datastore.runQuery(query2, (entities) => {
 *   console.log(entities);
 * });
 * ```
 */
class Datastore extends DatastoreRequest {
  clients_: Map<string, ClientStub>;
  namespace?: string;
  defaultBaseUrl_: string;
  options: DatastoreOptions;
  baseUrl_?: string;
  port_?: number;
  customEndpoint_?: boolean;
  auth: GoogleAuth;
  constructor(options?: DatastoreOptions) {
    super();
    options = options || {};
    this.clients_ = new Map();
    this.datastore = this;

    /**
     * @name Datastore#namespace
     * @type {string}
     */
    this.namespace = options.namespace;

    options.projectId = options.projectId || process.env.DATASTORE_PROJECT_ID;

    this.defaultBaseUrl_ = 'datastore.googleapis.com';
    this.determineBaseUrl_(options.apiEndpoint);

    const scopes: string[] = Array.from(
      new Set([
        ...gapic.v1.DatastoreClient.scopes,
        ...gapic.v1.DatastoreAdminClient.scopes,
      ])
    );

    this.options = Object.assign(
      {
        libName: 'gccl',
        libVersion: require('../../package.json').version,
        scopes,
        servicePath: this.baseUrl_,
        port: typeof this.port_ === 'number' ? this.port_ : 443,
      },
      options
    );
    const isUsingEmulator =
      this.baseUrl_ &&
      (this.baseUrl_.includes('localhost') ||
        this.baseUrl_.includes('127.0.0.1') ||
        this.baseUrl_.includes('::1'));
    if (this.customEndpoint_ && isUsingEmulator) {
      this.options.sslCreds ??= grpc.credentials.createInsecure();
    }

    this.auth = new GoogleAuth(this.options);
  }

  /**
   * Create an aggregation query from a Query.
   *
   * @param {Query} query A Query object.
   */
  createAggregationQuery(query: Query): AggregateQuery {
    return new AggregateQuery(query);
  }

  /**
   * Export entities from this project to a Google Cloud Storage bucket.
   *
   * @param {ExportEntitiesConfig} config Configuration object.
   * @param {string | Bucket} config.bucket The `gs://bucket` path or a
   *     @google-cloud/storage Bucket object.
   * @param {string[]} [config.kinds] The kinds to include in this import.
   * @param {string[]} [config.namespaces] The namespace IDs to include in this
   *     import.
   * @param {object} [config.gaxOptions] Request configuration options, outlined
   *     here: https://googleapis.github.io/gax-nodejs/global.html#CallOptions.
   * @param {function} callback The callback function.
   * @param {?error} callback.err An error returned while making this request.
   * @param {Operation} callback.operation An operation object that can be used
   *     to check the status of the request.
   */
  export(config: ExportEntitiesConfig): Promise<LongRunningResponse>;
  export(config: ExportEntitiesConfig, callback: LongRunningCallback): void;
  export(
    config: ExportEntitiesConfig,
    callback?: LongRunningCallback
  ): void | Promise<LongRunningResponse> {
    const reqOpts: ExportEntitiesConfig = {
      entityFilter: {},
      ...config,
    };

    if (reqOpts.bucket && reqOpts.outputUrlPrefix) {
      throw new Error('Both `bucket` and `outputUrlPrefix` were provided.');
    }

    if (!reqOpts.outputUrlPrefix) {
      if (typeof config.bucket === 'string') {
        reqOpts.outputUrlPrefix = `gs://${config.bucket.replace('gs://', '')}`;
      } else if (typeof config.bucket === 'object') {
        reqOpts.outputUrlPrefix = `gs://${config.bucket.name}`;
      } else {
        throw new Error('A Bucket object or URL must be provided.');
      }
    }

    if (reqOpts.kinds) {
      if (typeof config.entityFilter === 'object') {
        throw new Error('Both `entityFilter` and `kinds` were provided.');
      }
      reqOpts.entityFilter!.kinds = reqOpts.kinds;
    }

    if (reqOpts.namespaces) {
      if (typeof config.entityFilter === 'object') {
        throw new Error('Both `entityFilter` and `namespaces` were provided.');
      }
      reqOpts.entityFilter!.namespaceIds = reqOpts.namespaces;
    }

    delete reqOpts.bucket;
    delete reqOpts.gaxOptions;
    delete reqOpts.kinds;
    delete reqOpts.namespaces;

    this.request_(
      {
        client: 'DatastoreAdminClient',
        method: 'exportEntities',
        reqOpts: reqOpts as RequestOptions,
        gaxOpts: config.gaxOptions,
      },
      // eslint-disable-next-line @typescript-eslint/no-explicit-any
      callback as any
    );
  }

  /**
   * Get all of the indexes in this project.
   *
   * @param {GetIndexesOptions | GetIndexesCallback} [optionsOrCallback]
   * @param {object} [options.gaxOptions] Request configuration options,
   *     outlined here:
   *     https://googleapis.github.io/gax-nodejs/global.html#CallOptions.
   * @param {GetIndexesResponse} [callback] The callback function.
   * @param {?error} callback.error An error returned while making this request.
   * @param {Index[]} callback.indexes All matching Index instances.
   * @param {object} callback.apiResponse The full API response.
   * @return {void | Promise<GetIndexesResponse>}
   */
  getIndexes(options?: GetIndexesOptions): Promise<GetIndexesResponse>;
  getIndexes(options: GetIndexesOptions, callback: GetIndexesCallback): void;
  getIndexes(callback: GetIndexesCallback): void;
  getIndexes(
    optionsOrCallback?: GetIndexesOptions | GetIndexesCallback,
    cb?: GetIndexesCallback
  ): void | Promise<GetIndexesResponse> {
    let options =
      typeof optionsOrCallback === 'object' ? optionsOrCallback : {};
    const callback =
      typeof optionsOrCallback === 'function' ? optionsOrCallback : cb!;

    options = extend(true, {}, options);

    const gaxOpts = options.gaxOptions || {};

    const reqOpts = {
      pageSize: (gaxOpts as GetIndexesOptions).pageSize,
      pageToken: (gaxOpts as GetIndexesOptions).pageToken,
      ...options,
    };

    delete (gaxOpts as GetIndexesOptions).pageSize;
    delete (gaxOpts as GetIndexesOptions).pageToken;
    delete (reqOpts as CallOptions).autoPaginate;
    delete (reqOpts as GetIndexesOptions).gaxOptions;

    if (
      typeof options.autoPaginate === 'boolean' &&
      typeof gaxOpts.autoPaginate === 'undefined'
    ) {
      gaxOpts.autoPaginate = options.autoPaginate;
    }

    this.request_(
      {
        client: 'DatastoreAdminClient',
        method: 'listIndexes',
        reqOpts,
        gaxOpts,
      },
      // eslint-disable-next-line @typescript-eslint/no-explicit-any
      (err, ...resp: any[]) => {
        let indexes: Index[] = [];

        if (resp[0]) {
          indexes = resp[0].map((index: IIndex) => {
            const indexInstance = this.index(index.indexId!);
            indexInstance.metadata = index;
            return indexInstance;
          });
        }

        const nextQuery = resp[1]! ? Object.assign(options, resp[1]) : null;
        const apiResp: google.datastore.admin.v1.IListIndexesResponse = resp[2];

        callback(err as ServiceError, indexes, nextQuery, apiResp);
      }
    );
  }

  /**
   * Get all of the indexes in this project as a readable object stream.
   *
   * @param {GetIndexesOptions} [options] Configuration object. See
   *     {@link Datastore#getIndexes} for a complete list of options.
   * @returns {ReadableStream<Index>}
   */
  getIndexesStream(options?: GetIndexesOptions): NodeJS.ReadableStream {
    const {gaxOptions, ...reqOpts} = options || {};
    return pipeline(
      this.requestStream_({
        client: 'DatastoreAdminClient',
        method: 'listIndexesStream',
        reqOpts,
        gaxOpts: gaxOptions,
      }),
      new Transform({
        objectMode: true,
        transform: (index: IIndex, enc: string, next: Function) => {
          const indexInstance = this.index(index.indexId!);
          indexInstance.metadata = index;
          next(null, indexInstance);
        },
      }),
      () => {}
    );
  }

  /**
   * Gets the database id that all requests will be run against.
   *
   * @returns {string} The database id that the current client is set to that
   *    requests will run against.
   */
  getDatabaseId(): string | undefined {
    return this.options.databaseId;
  }

  getProjectId(): Promise<string> {
    return this.auth.getProjectId();
  }

  /**
   * Import entities into this project from a remote file.
   *
   * @param {ImportEntitiesConfig} config Configuration object.
   * @param {string | File} config.file The `gs://bucket/file` path or a
   *     @google-cloud/storage File object.
   * @param {string[]} [config.kinds] The kinds to include in this import.
   * @param {string[]} [config.namespaces] The namespace IDs to include in this
   *     import.
   * @param {object} [config.gaxOptions] Request configuration options, outlined
   *     here: https://googleapis.github.io/gax-nodejs/global.html#CallOptions.
   * @param {function} callback The callback function.
   * @param {?error} callback.err An error returned while making this request.
   * @param {Operation} callback.operation An operation object that can be used
   *     to check the status of the request.
   */
  import(config: ImportEntitiesConfig): Promise<LongRunningResponse>;
  import(config: ImportEntitiesConfig, callback: LongRunningCallback): void;
  import(
    config: ImportEntitiesConfig,
    callback?: LongRunningCallback
  ): void | Promise<LongRunningResponse> {
    const reqOpts: ImportEntitiesConfig = {
      entityFilter: {},
      ...config,
    };

    if (config.file && config.inputUrl) {
      throw new Error('Both `file` and `inputUrl` were provided.');
    }

    if (!reqOpts.inputUrl) {
      if (typeof config.file === 'string') {
        reqOpts.inputUrl = `gs://${config.file.replace('gs://', '')}`;
      } else if (typeof config.file === 'object') {
        reqOpts.inputUrl = `gs://${config.file.bucket.name}/${config.file.name}`;
      } else {
        throw new Error('An input URL must be provided.');
      }
    }

    if (reqOpts.kinds) {
      if (typeof config.entityFilter === 'object') {
        throw new Error('Both `entityFilter` and `kinds` were provided.');
      }
      reqOpts.entityFilter!.kinds = reqOpts.kinds;
    }

    if (reqOpts.namespaces) {
      if (typeof config.entityFilter === 'object') {
        throw new Error('Both `entityFilter` and `namespaces` were provided.');
      }
      reqOpts.entityFilter!.namespaceIds = reqOpts.namespaces;
    }

    delete reqOpts.file;
    delete reqOpts.gaxOptions;
    delete reqOpts.kinds;
    delete reqOpts.namespaces;

    this.request_(
      {
        client: 'DatastoreAdminClient',
        method: 'importEntities',
        reqOpts: reqOpts as RequestOptions,
        gaxOpts: config.gaxOptions,
      },
      // eslint-disable-next-line @typescript-eslint/no-explicit-any
      callback as any
    );
  }

  /**
   * Get a reference to an Index.
   *
   * @param {string} id The index name or id.
   * @returns {Index}
   */
  index(id: string): Index {
    return new Index(this, id);
  }

  /**
   * Maps to {@link https://cloud.google.com/nodejs/docs/reference/datastore/latest/datastore/datastore#_google_cloud_datastore_Datastore_save_member_1_|Datastore#save}, forcing the method to be `insert`.
   *
   * @param {object|object[]} entities Datastore key object(s).
   * @param {Key} entities.key Datastore key object.
   * @param {string[]} [entities.excludeFromIndexes] Exclude properties from
   *     indexing using a simple JSON path notation. See the examples in
   *     {@link Datastore#save} to see how to target properties at different
   *     levels of nesting within your entity.
   * @param {object} entities.data Data to save with the provided key.
   * @param {function} callback The callback function.
   * @param {?error} callback.err An error returned while making this request
   * @param {object} callback.apiResponse The full API response.
   */
  insert(entities: Entities): Promise<InsertResponse>;
  insert(entities: Entities, callback: InsertCallback): void;
  insert(
    entities: Entities,
    callback?: InsertCallback
  ): void | Promise<InsertResponse> {
    entities = arrify(entities)
      .map(DatastoreRequest.prepareEntityObject_)
      .map((x: PrepareEntityObjectResponse) => {
        x.method = 'insert';
        return x;
      });

    this.save(entities, callback!);
  }

  /**
   * Insert or update the specified object(s). If a key is incomplete, its
   * associated object is inserted and the original Key object is updated to
   * contain the generated ID.
   *
   * This method will determine the correct Datastore method to execute
   * (`upsert`, `insert`, or `update`) by using the key(s) provided. For
   * example, if you provide an incomplete key (one without an ID), the request
   * will create a new entity and have its ID automatically assigned. If you
   * provide a complete key, the entity will be updated with the data specified.
   *
   * By default, all properties are indexed. To prevent a property from being
   * included in *all* indexes, you must supply an `excludeFromIndexes` array.
   *
   * To prevent large properties from being included in *all* indexes, you must supply
   * `excludeLargeProperties: true`.
   *  See below for an example.
   *
   * @borrows {@link Transaction#save} as save
   *
   * @throws {Error} If an unrecognized method is provided.
   *
   * @param {object|object[]} entities Datastore key object(s).
   * @param {Key} entities.key Datastore key object.
   * @param {string[]} [entities.excludeFromIndexes] Exclude properties from
   *     indexing using a simple JSON path notation. See the example below to
   * see how to target properties at different levels of nesting within your
   * @param {boolean} [entities.excludeLargeProperties] Automatically exclude
   *  large properties from indexing. It help in storing large values.
   * @param {string} [entities.method] Explicit method to use, either 'insert',
   *     'update', or 'upsert'.
   * @param {object} entities.data Data to save with the provided key.
   *     entity.
   * @param {object} [gaxOptions] Request configuration options, outlined here:
   *     https://googleapis.github.io/gax-nodejs/global.html#CallOptions.
   * @param {function} callback The callback function.
   * @param {?error} callback.err An error returned while making this request
   * @param {object} callback.apiResponse The full API response.
   *
   * @example
   * ```
   * //-
   * // Save a single entity.
   * //
   * // Notice that we are providing an incomplete key. After saving, the
   * // original Key object used to save will be updated to contain the path
   * // with its generated ID.
   * //-
   * const key = datastore.key('Company');
   * const entity = {
   *   key: key,
   *   data: {
   *     rating: '10'
   *   }
   * };
   *
   * datastore.save(entity, (err) => {
   *   console.log(key.path); // [ 'Company', 5669468231434240 ]
   *   console.log(key.namespace); // undefined
   * });
   *
   * //-
   * // Save a single entity using a provided name instead of auto-generated ID.
   * //
   * // Here we are providing a key with name instead of an ID. After saving,
   * // the original Key object used to save will be updated to contain the
   * // path with the name instead of a generated ID.
   * //-
   * const key = datastore.key(['Company', 'donutshack']);
   * const entity = {
   *   key: key,
   *   data: {
   *     name: 'DonutShack',
   *     rating: 8
   *   }
   * };
   *
   * datastore.save(entity, (err) => {
   *   console.log(key.path); // ['Company', 'donutshack']
   *   console.log(key.namespace); // undefined
   * });
   *
   * //-
   * // Save a single entity with a provided namespace. Namespaces allow for
   * // multitenancy. To read more about this, see
   * // [the Datastore docs on key concepts](https://goo.gl/M1LUAu).
   * //
   * // Here we are providing a key with namespace.
   * //-
   * const key = datastore.key({
   *   namespace: 'my-namespace',
   *   path: ['Company', 'donutshack']
   * });
   *
   * const entity = {
   *   key: key,
   *   data: {
   *     name: 'DonutShack',
   *     rating: 8
   *   }
   * };
   *
   * datastore.save(entity, (err) => {
   *   console.log(key.path); // ['Company', 'donutshack']
   *   console.log(key.namespace); // 'my-namespace'
   * });
   *
   * //-
   * // Save different types of data, including ints, doubles, dates, booleans,
   * // blobs, and lists.
   * //
   * // Notice that we are providing an incomplete key. After saving, the
   * // original Key object used to save will be updated to contain the path
   * // with its generated ID.
   * //-
   * const key = datastore.key('Company');
   * const entity = {
   *   key: key,
   *   data: {
   *     name: 'DonutShack',
   *     rating: datastore.int(10),
   *     worth: datastore.double(123456.78),
   *     location: datastore.geoPoint({
   *       latitude: 40.6894,
   *       longitude: -74.0447
   *     }),
   *     numDonutsServed: 45,
   *     founded: new Date('Tue May 12 2015 15:30:00 GMT-0400 (EDT)'),
   *     isStartup: true,
   *     donutEmoji: Buffer.from('\uD83C\uDF69'),
   *     keywords: [
   *       'donut',
   *       'coffee',
   *       'yum'
   *     ]
   *   }
   * };
   *
   * datastore.save(entity, (err, apiResponse) => {});
   *
   * //-
   * // Use an array, `excludeFromIndexes`, to exclude properties from indexing.
   * // This will allow storing string values larger than 1500 bytes.
   * //-
   * const entity = {
   *   key: datastore.key('Company'),
   *   excludeFromIndexes: [
   *     'description',
   *     'embeddedEntity.description',
   *     'arrayValue[]',
   *     'arrayValue[].description'
   *   ],
   *   data: {
   *     description: 'Long string (...)',
   *     embeddedEntity: {
   *       description: 'Long string (...)'
   *     },
   *     arrayValue: [
   *       'Long string (...)',
   *       {
   *         description: 'Long string (...)'
   *       }
   *     ]
   *   }
   * };
   *
   * datastore.save(entity, (err, apiResponse) => {});
   *
   * //-
   * // Use boolean `excludeLargeProperties`, to auto exclude Large properties from indexing.
   * // This will allow storing string values larger than 1500 bytes.
   * //-
   * const entity = {
   *   key: datastore.key('Company'),
   *   data: {
   *     description: 'Long string (...)',
   *     embeddedEntity: {
   *       description: 'Long string (...)'
   *     },
   *     arrayValue: [
   *       'Long string (...)',
   *       {
   *         description: 'Long string (...)'
   *       }
   *     ]
   *   },
   *   excludeLargeProperties: true
   * };
   *
   * datastore.save(entity, (err, apiResponse) => {});
   *
   * //-
   * // Save multiple entities at once.
   * //-
   * const companyKey = datastore.key(['Company', 123]);
   * const productKey = datastore.key(['Product', 'Computer']);
   * const entities = [
   *   {
   *     key: companyKey,
   *     data: {
   *       HQ: 'Dallas, TX'
   *     }
   *   },
   *   {
   *     key: productKey,
   *     data: {
   *       vendor: 'Dell'
   *     }
   *   }
   * ];
   *
   * datastore.save(entities, (err, apiResponse) => {});
   *
   * //-
   * // Explicitly attempt to 'insert' a specific entity.
   * //-
   * const userKey = datastore.key(['User', 'chilts']);
   * const entity = {
   *   key: userKey,
   *   method: 'insert',
   *   data: {
   *     fullName: 'Andrew Chilton'
   *   }
   * };
   *
   * datastore.save(entity, (err, apiResponse) => {});
   *
   * //-
   * // Returns a Promise if callback is omitted.
   * //-
   * datastore.save(entity).then((data) => {
   *   const apiResponse = data[0];
   * });
   * ```
   */
  save(entities: Entities, gaxOptions?: CallOptions): Promise<SaveResponse>;
  save(
    entities: Entities,
    gaxOptions: CallOptions,
    callback: SaveCallback
  ): void;
  save(entities: Entities, callback: SaveCallback): void;
  save(
    entities: Entities,
    gaxOptionsOrCallback?: CallOptions | SaveCallback,
    cb?: SaveCallback
  ): void | Promise<SaveResponse> {
    entities = arrify(entities);
    const gaxOptions =
      typeof gaxOptionsOrCallback === 'object' ? gaxOptionsOrCallback : {};
    const callback =
      typeof gaxOptionsOrCallback === 'function' ? gaxOptionsOrCallback : cb!;

    const insertIndexes: BooleanObject = {};
    const mutations: google.datastore.v1.IMutation[] = [];
    const methods: BooleanObject = {
      insert: true,
      update: true,
      upsert: true,
    };

    // Iterate over the entity objects, build a proto from all keys and values,
    // then place in the correct mutation array (insert, update, etc).
    entities
      .map(DatastoreRequest.prepareEntityObject_)
      .forEach((entityObject: Entity, index: number) => {
        const mutation: Mutation = {};
        let entityProto: EntityProto = {};
        let method = 'upsert';

        if (entityObject.method) {
          if (methods[entityObject.method]) {
            method = entityObject.method;
          } else {
            throw new Error(
              'Method ' + entityObject.method + ' not recognized.'
            );
          }
        }

        if (entityObject.excludeLargeProperties) {
          entityObject.excludeFromIndexes = entity.findLargeProperties_(
            entityObject.data,
            '',
            entityObject.excludeFromIndexes
          );
        }

        if (!entity.isKeyComplete(entityObject.key)) {
          insertIndexes[index] = true;
        }

        // @TODO remove in @google-cloud/datastore@2.0.0
        // This was replaced with a more efficient mechanism in the top-level
        // `excludeFromIndexes` option.
        if (Array.isArray(entityObject.data)) {
          entityProto.properties = entityObject.data.reduce(
            (
              acc: EntityProtoReduceAccumulator,
              data: EntityProtoReduceData
            ) => {
              const value = entity.encodeValue(
                data.value,
                data.name.toString()
              );

              if (typeof data.excludeFromIndexes === 'boolean') {
                const excluded = data.excludeFromIndexes;
                let values = value.arrayValue && value.arrayValue.values;

                if (values) {
                  values = values.map((x: ValueProto) => {
                    x.excludeFromIndexes = excluded;
                    return x;
                  });
                } else {
                  value.excludeFromIndexes = data.excludeFromIndexes;
                }
              }

              acc[data.name] = value;

              return acc;
            },
            {}
          );
        } else {
          entityProto = entity.entityToEntityProto(entityObject);
        }

        entityProto.key = entity.keyToKeyProto(entityObject.key);

        mutation[method] = entityProto;
        mutations.push(mutation);
      });

    const reqOpts = {
      mutations,
    };

    function onCommit(
      err?: Error | null,
      resp?: google.datastore.v1.ICommitResponse
    ) {
      if (err || !resp) {
        callback(err, resp);
        return;
      }

      arrify(resp.mutationResults).forEach((result, index) => {
        if (!result.key) {
          return;
        }
        if (insertIndexes[index]) {
          const id = entity.keyFromKeyProto(result.key).id;
          entities[index].key.id = id;
        }
      });

      callback(null, resp);
    }

    if (this.id) {
      this.requests_.push(reqOpts);
      this.requestCallbacks_.push(onCommit);
      return;
    }

    this.request_(
      {
        client: 'DatastoreClient',
        method: 'commit',
        reqOpts,
        gaxOpts: gaxOptions,
      },
      onCommit
    );
  }

  /**
   * Maps to {@link https://cloud.google.com/nodejs/docs/reference/datastore/latest/datastore/datastore#_google_cloud_datastore_Datastore_save_member_1_|Datastore#save}, forcing the method to be `update`.
   *
   * @param {object|object[]} entities Datastore key object(s).
   * @param {Key} entities.key Datastore key object.
   * @param {string[]} [entities.excludeFromIndexes] Exclude properties from
   *     indexing using a simple JSON path notation. See the examples in
   *     {@link Datastore#save} to see how to target properties at different
   *     levels of nesting within your entity.
   * @param {object} entities.data Data to save with the provided key.
   * @param {function} callback The callback function.
   * @param {?error} callback.err An error returned while making this request
   * @param {object} callback.apiResponse The full API response.
   */
  update(entities: Entities): Promise<UpdateResponse>;
  update(entities: Entities, callback: UpdateCallback): void;
  update(
    entities: Entities,
    callback?: UpdateCallback
  ): void | Promise<UpdateResponse> {
    entities = arrify(entities)
      .map(DatastoreRequest.prepareEntityObject_)
      .map((x: PrepareEntityObjectResponse) => {
        x.method = 'update';
        return x;
      });

    this.save(entities, callback!);
  }

  /**
   * Maps to {@link https://cloud.google.com/nodejs/docs/reference/datastore/latest/datastore/datastore#_google_cloud_datastore_Datastore_save_member_1_|Datastore#save}, forcing the method to be `upsert`.
   *
   * @param {object|object[]} entities Datastore key object(s).
   * @param {Key} entities.key Datastore key object.
   * @param {string[]} [entities.excludeFromIndexes] Exclude properties from
   *     indexing using a simple JSON path notation. See the examples in
   *     {@link Datastore#save} to see how to target properties at different
   *     levels of nesting within your entity.
   * @param {object} entities.data Data to save with the provided key.
   * @param {function} callback The callback function.
   * @param {?error} callback.err An error returned while making this request
   * @param {object} callback.apiResponse The full API response.
   */
  upsert(entities: Entities): Promise<UpsertResponse>;
  upsert(entities: Entities, callback: UpsertCallback): void;
  upsert(
    entities: Entities,
    callback?: UpsertCallback
  ): void | Promise<UpsertResponse> {
    entities = arrify(entities)
      .map(DatastoreRequest.prepareEntityObject_)
      .map((x: PrepareEntityObjectResponse) => {
        x.method = 'upsert';
        return x;
      });

    this.save(entities, callback!);
  }

  /**
   * Helper function to get a Datastore Double object.
   *
   * @param {number} value The double value.
   * @returns {object}
   *
   * @example
   * ```
   * const {Datastore} = require('@google-cloud/datastore');
   * const datastore = new Datastore();
   * const threeDouble = datastore.double(3.0);
   * ```
   */
  static double(value: number) {
    return new entity.Double(value);
  }

  double(value: number) {
    return Datastore.double(value);
  }

  /**
   * Helper function to check if something is a Datastore Double object.
   *
   * @param {*} value
   * @returns {boolean}
   *
   * @example
   * ```
   * const {Datastore} = require('@google-cloud/datastore');
   * const datastore = new Datastore();
   * datastore.isDouble(0.42); // false
   * datastore.isDouble(datastore.double(0.42)); // true
   * ```
   */
  static isDouble(value?: {}) {
    return entity.isDsDouble(value);
  }

  isDouble(value?: {}) {
    return Datastore.isDouble(value);
  }

  /**
   * Helper function to get a Datastore Geo Point object.
   *
   * @param {object} coordinates Coordinate value.
   * @param {number} coordinates.latitude Latitudinal value.
   * @param {number} coordinates.longitude Longitudinal value.
   * @returns {object}
   *
   * @example
   * ```
   * const {Datastore} = require('@google-cloud/datastore');
   * const datastore = new Datastore();
   * const coordinates = {
   *   latitude: 40.6894,
   *   longitude: -74.0447
   * };
   *
   * const geoPoint = datastore.geoPoint(coordinates);
   *
   * //-
   * // List all companies that are located at 40.123 latitude
   * // and -74.0447 longitude.
   * //-
   * const query = datastore.createQuery('Company');
   * const companyQuery = query
   *   .filter('geoPoint.latitude', datastore.double(40.123))
   *   .filter('geoPoint.longitude', datastore.double(-74.0447));
   * ```
   */
  static geoPoint(coordinates: entity.Coordinates) {
    return new entity.GeoPoint(coordinates);
  }

  geoPoint(coordinates: entity.Coordinates) {
    return Datastore.geoPoint(coordinates);
  }

  /**
   * Helper function to check if something is a Datastore Geo Point object.
   *
   * @param {*} value
   * @returns {boolean}
   *
   * @example
   * ```
   * const {Datastore} = require('@google-cloud/datastore');
   * const datastore = new Datastore();
   * const coordinates = {
   *   latitude: 0,
   *   longitude: 0
   * };
   *
   * datastore.isGeoPoint(coordinates); // false
   * datastore.isGeoPoint(datastore.geoPoint(coordinates)); // true
   * ```
   */
  static isGeoPoint(value?: {}) {
    return entity.isDsGeoPoint(value);
  }

  isGeoPoint(value?: {}) {
    return Datastore.isGeoPoint(value);
  }

  /**
   * Helper function to get a Datastore Integer object.
   *
   * This is also useful when using an ID outside the bounds of a JavaScript
   * Number object.
   *
   * @param {number} value The integer value.
   * @returns {object}
   *
   * @example
   * ```
   * const {Datastore} = require('@google-cloud/datastore');
   * const datastore = new Datastore();
   * const sevenInteger = datastore.int(7);
   *
   * //-
   * // Create an Int to support long Key IDs.
   * //-
   * const key = datastore.key([
   *   'Kind',
   *   datastore.int('100000000000001234')
   * ]);
   * ```
   */
  static int(value: number | string) {
    return new entity.Int(value);
  }

  int(value: number | string) {
    return Datastore.int(value);
  }

  /**
   * Helper function to check if something is a Datastore Integer object.
   *
   * @param {*} value
   * @returns {boolean}
   *
   * @example
   * ```
   * const {Datastore} = require('@google-cloud/datastore');
   * const datastore = new Datastore();
   * datastore.isInt(42); // false
   * datastore.isInt(datastore.int(42)); // true
   * ```
   */
  static isInt(value?: {}) {
    return entity.isDsInt(value);
  }

  isInt(value?: {}) {
    return Datastore.isInt(value);
  }

  /**
   * Access the Key from an Entity object.
   *
   * @name Datastore.KEY
   * @type {symbol}
   */
  /**
   * Access the Key from an Entity object.
   *
   * @name Datastore#KEY
   * @type {symbol}
   */
  static KEY: typeof entity.KEY_SYMBOL = entity.KEY_SYMBOL;
  KEY: typeof entity.KEY_SYMBOL = Datastore.KEY;

  /**
   * This is one of three values which may be returned from
   * {@link Datastore#runQuery}, {@link Transaction#runQuery}, and
   * {@link Query#run} as `info.moreResults`.
   *
   * There *may* be more results after the specified end cursor.
   *
   * @type {string}
   */
  static MORE_RESULTS_AFTER_CURSOR = 'MORE_RESULTS_AFTER_CURSOR';
  MORE_RESULTS_AFTER_CURSOR = Datastore.MORE_RESULTS_AFTER_CURSOR;

  /**
   * This is one of three values which may be returned from
   * {@link Datastore#runQuery}, {@link Transaction#runQuery}, and
   * {@link Query#run} as `info.moreResults`.
   *
   * There *may* be more results after the specified limit.
   *
   * @type {string}
   */
  static MORE_RESULTS_AFTER_LIMIT = 'MORE_RESULTS_AFTER_LIMIT';
  MORE_RESULTS_AFTER_LIMIT = Datastore.MORE_RESULTS_AFTER_LIMIT;

  /**
   * This is one of three values which may be returned from
   * {@link Datastore#runQuery}, {@link Transaction#runQuery}, and
   * {@link Query#run} as `info.moreResults`.
   *
   * There are no more results left to query for.
   *
   * @type {string}
   */
  static NO_MORE_RESULTS = 'NO_MORE_RESULTS';
  NO_MORE_RESULTS = Datastore.NO_MORE_RESULTS;

  /**
   * Create a query for the specified kind. See {@link Query} for all
   * of the available methods.
   *
   * @see {@link https://cloud.google.com/datastore/docs/concepts/queries| Datastore Queries}
   * @see {@link Query}
   *
   * @param {string} [namespace] Namespace.
   * @param {string} kind  The kind to query.
   * @returns {Query}
   *
   * @example
   * ```
   * const {Datastore} = require('@google-cloud/datastore');
   * const datastore = new Datastore();
   * const query = datastore.createQuery('Company');
   * ```
   */
  createQuery(kind?: string): Query;
  createQuery(kind?: string[]): Query;
  createQuery(namespace: string, kind: string): Query;
  createQuery(namespace: string, kind: string[]): Query;
  createQuery(
    namespaceOrKind?: string | string[],
    kind?: string | string[]
  ): Query {
    let namespace = namespaceOrKind as string;
    if (!kind) {
      kind = namespaceOrKind;
      namespace = this.namespace!;
    }
    return new Query(this, namespace, arrify(kind) as string[]);
  }

  /**
   * Helper to create a Key object, scoped to the instance's namespace by
   * default.
   *
   * You may also specify a configuration object to define a namespace and path.
   *
   * @param {object|string|array} [options] Key path. To specify or override a namespace,
   *     you must use an object here to explicitly state it.
   * @param {string|array} [options.path]  Key path.
   * @param {string} [options.namespace] Optional namespace.
   * @returns {Key} A newly created Key from the options given.
   *
   * @example
   * ```
   * <caption>Create an incomplete key with a kind value of `Company`.
   * Since no Id is supplied, Datastore will generate one on save.</caption>
   * const {Datastore} = require('@google-cloud/datastore');
   * const datastore = new Datastore();
   * const key = datastore.key('Company');
   *
   * ```
   * @example
   * ```
   * <caption>Create a complete key with a kind value of `Company` and Id `123`.</caption>
   * const {Datastore} = require('@google-cloud/datastore');
   * const datastore = new Datastore();
   * const key = datastore.key(['Company', 123]);
   *
   * ```
   * @example
   * ```
   * <caption>If the ID integer is outside the bounds of a JavaScript Number
   * object, create an Int.</caption>
   * const {Datastore} = require('@google-cloud/datastore');
   * const datastore = new Datastore();
   * const key = datastore.key([
   *   'Company',
   *   datastore.int('100000000000001234')
   * ]);
   *
   * ```
   * @example
   * ```
   * <caption>Create a complete key with a kind value of `Company` and name `Google`.
   * Because the supplied Id is a string, Datastore will prefix it with "name=".
   * Had the supplied Id been numeric, Datastore would prefix it with the standard, "id=".</caption>
   * const {Datastore} = require('@google-cloud/datastore');
   * const datastore = new Datastore();
   * const key = datastore.key(['Company', 'Google']);
   *
   * ```
   * @example
   * ```
   * <caption>Create a complete key from a provided namespace and path.</caption>
   * const {Datastore} = require('@google-cloud/datastore');
   * const datastore = new Datastore();
   * const key = datastore.key({
   *   namespace: 'My-NS',
   *   path: ['Company', 123]
   * });
   *
   * ```
   * @example
   * ```
   * <caption>Create a complete key that specifies an ancestor. This will create a Team entity
   * with a name of "Datastore", which belongs to the Company with the "name=Google" key.</caption>
   * const {Datastore} = require('@google-cloud/datastore');
   * const datastore = new Datastore();
   * const key = datastore.key(['Company', 'Google', 'Team', 'Datastore']);
   *
   * ```
   * @example
   * ```
   * <caption>Create a incomplete key that specifies an ancestor. This will create an Employee entity
   * with an auto-generated Id, which belongs to the Company with the "name=Google" key.</caption>
   * const {Datastore} = require('@google-cloud/datastore');
   * const datastore = new Datastore();
   * const key = datastore.key(['Company', 'Google', 'Employee']);
   * ```
   */
  key(options: entity.KeyOptions): entity.Key;
  key(path: PathType[]): entity.Key;
  key(path: string): entity.Key;
  key(options: string | entity.KeyOptions | PathType[]): entity.Key {
    const keyOptions = is.object(options)
      ? (options as entity.KeyOptions)
      : {
          namespace: this.namespace,
          path: arrify(options) as PathType[],
        };
    return new entity.Key(keyOptions);
  }

  /**
   * Helper function to check if something is a Datastore Key object.
   *
   * @param {*} value
   * @returns {boolean}
   *
   * @example
   * ```
   * const {Datastore} = require('@google-cloud/datastore');
   * const datastore = new Datastore();
   * datastore.isKey({path: ['Company', 123]}); // false
   * datastore.isKey(datastore.key(['Company', 123])); // true
   * ```
   */
  static isKey(value?: {}) {
    return entity.isDsKey(value);
  }
  isKey(value?: {}) {
    return Datastore.isKey(value);
  }

  /**
   * Helper to create a URL safe key.
   *
   * This is intended to work with the "legacy" representation of a
   * datastore "Key" used within Google App Engine (a so-called "Reference").
   * The returned string can be used as the "urlsafe"
   * The base64 encoded values will have padding removed.
   *
   *
   * @param {entity.Key} key Entity key object.
   * @param {string} locationPrefix Optional .
   *  The location prefix of an App Engine project ID.
   *  Often this value is 's~', but may also be 'e~', or other location prefixes
   *  currently unknown.
   * @param {function} callback The callback function.
   * @param {?error} callback.err An error returned while making this request
   * @param {string} callback.urlSafeKey A Base64-encoded URL-safe key.
   *
   * @example
   * ```
   * const {Datastore} = require('@google-cloud/datastore');
   * const datastore = new Datastore();
   * const key = datastore.key(['Company', 'Google']);
   *
   * datastore.keyToLegacyUrlSafe(key, (err, urlSafeKey) => {
   *   if (err) {
   *     // Error handling omitted.
   *   }
   *   console.log(urlSafeKey);
   * });
   *
   * //-
   * // Create a complete URL-safe key using a location prefix.
   * //-
   * const locationPrefix = 's~';
   *
   * datastore.keyToLegacyUrlSafe(key, locationPrefix, (err, urlSafeKey) => {
   *   if (err) {
   *     // Error handling omitted.
   *   }
   *   console.log(urlSafeKey);
   * });
   *
   * //-
   * // If the callback is omitted, we'll return a Promise.
   * //-
   * datastore.keyToLegacyUrlSafe(key).then((data) => {
   *   const urlSafeKey = data[0];
   *   console.log(urlSafeKey);
   * });
   * ```
   */
  keyToLegacyUrlSafe(key: entity.Key, locationPrefix?: string): Promise<string>;
  keyToLegacyUrlSafe(
    key: entity.Key,
    callback: KeyToLegacyUrlSafeCallback
  ): void;
  keyToLegacyUrlSafe(
    key: entity.Key,
    locationPrefix: string,
    callback: KeyToLegacyUrlSafeCallback
  ): void;
  keyToLegacyUrlSafe(
    key: entity.Key,
    locationPrefixOrCallback?: string | KeyToLegacyUrlSafeCallback,
    callback?: KeyToLegacyUrlSafeCallback
  ): Promise<string> | void {
    const locationPrefix =
      typeof locationPrefixOrCallback === 'string'
        ? locationPrefixOrCallback
        : '';
    callback =
      typeof locationPrefixOrCallback === 'function'
        ? locationPrefixOrCallback
        : callback;
    this.auth.getProjectId((err, projectId) => {
      if (err) {
        callback!(err);
        return;
      }
      callback!(null, urlSafeKey.legacyEncode(projectId!, key, locationPrefix));
    });
  }

  /**
   * Helper to convert URL safe key string to entity key object
   *
   * This is intended to work with the "legacy" representation of a
   * datastore "Key" used within Google App Engine (a so-called "Reference").
   *
   * @param {entity.Key} key Entity key object.
   * @param {string} locationPrefix Optional .
   *  The location prefix of an App Engine project ID.
   *  Often this value is 's~', but may also be 'e~', or other location prefixes
   *  currently unknown.
   * @returns {string} Created urlsafe key.
   *
   * @example
   * ```
   * const {Datastore} = require('@google-cloud/datastore');
   * const datastore = new Datastore();
   * const urlSafeKey = 'ag9ncmFzcy1jbHVtcC00NzlyEwsSB0NvbXBhbnkiBkdvb2dsZQw';
   *
   * datastore.keyFromLegacyUrlsafe(key);
   *
   * ```
   */
  keyFromLegacyUrlsafe(key: string): entity.Key {
    return urlSafeKey.legacyDecode(key);
  }

  /**
   * Create a new Transaction object.
   *
   * @param {object} [options] Configuration object.
   * @param {string} [options.id] The ID of a previously run transaction.
   * @param {boolean} [options.readOnly=false] A read-only transaction cannot
   *     modify entities.
   * @returns {Transaction}
   *
   * @example
   * ```
   * const {Datastore} = require('@google-cloud/datastore');
   * const datastore = new Datastore();
   * const transaction = datastore.transaction();
   * ```
   */
  transaction(options?: TransactionOptions) {
    return new Transaction(this, options);
  }

  /**
   * Determine the appropriate endpoint to use for API requests. If not
   * explicitly defined, check for the "DATASTORE_EMULATOR_HOST" environment
   * variable, used to connect to a local Datastore server.
   *
   * @private
   *
   * @param {string} customApiEndpoint Custom API endpoint.
   */
  determineBaseUrl_(customApiEndpoint?: string) {
    let baseUrl = this.defaultBaseUrl_;
    const leadingProtocol = new RegExp('^https*://');
    const trailingSlashes = new RegExp('/*$');
    const port = new RegExp(':(\\d+)');

    if (customApiEndpoint) {
      baseUrl = customApiEndpoint;
      this.customEndpoint_ = true;
    } else if (process.env.DATASTORE_EMULATOR_HOST) {
      baseUrl = process.env.DATASTORE_EMULATOR_HOST;
      this.customEndpoint_ = true;
    }

    if (port.test(baseUrl)) {
      this.port_ = Number(baseUrl.match(port)![1]);
    }

    this.baseUrl_ = baseUrl
      .replace(leadingProtocol, '')
      .replace(port, '')
      .replace(trailingSlashes, '');
  }

  /**
   * {@link DatastoreRequest} class.
   *
   * @name Datastore.DatastoreRequest
   * @see DatastoreRequest
   * @type {constructor}
   */
  DatastoreRequest = DatastoreRequest;

  /**
   * {@link Query} class.
   *
   * @name Datastore.Query
   * @see Query
   * @type {constructor}
   */
  Query = Query;

  /**
   * {@link Transaction} class.
   *
   * @name Datastore.Transaction
   * @see Transaction
   * @type {constructor}
   */
  Transaction = Transaction;
}

/*! Developer Documentation
 *
 * All async methods (except for streams) will return a Promise in the event
 * that a callback is omitted.
 */
promisifyAll(Datastore, {
  exclude: [
    'createAggregationQuery',
    'double',
    'isDouble',
    'geoPoint',
    'getDatabaseId',
    'getProjectId',
<<<<<<< HEAD
    'getRequestWithDatabaseId',
    'getSharedQueryOptions',
=======
>>>>>>> 1446d7f3
    'isGeoPoint',
    'index',
    'int',
    'isInt',
    'createQuery',
    'key',
    'isKey',
    'keyFromLegacyUrlsafe',
    'transaction',
  ],
});

export {Datastore};

/**
 * The default export of the `@google-cloud/datastore` package is the
 * {@link Datastore} class.
 *
 * See the {@link Datastore} class for client methods and configuration options.
 *
 * @module {Datastore} @google-cloud/datastore
 * @alias nodejs-datastore
 *
 * @example Install the client library with <a href="https://www.npmjs.com/">npm</a>:
 * ```
 * npm install --save
 * ```
 * @google-cloud/datastore
 *
 * @example Import the client library
 * ```
 * const {Datastore} = require('@google-cloud/datastore');
 *
 * ```
 * @example Create a client that uses <a href="https://cloud.google.com/docs/authentication/production#providing_credentials_to_your_application">Application Default Credentials (ADC)</a>:
 * ```
 * const datastore = new Datastore();
 *
 * ```
 * @example Create a client with <a href="https://cloud.google.com/docs/authentication/production#obtaining_and_providing_service_account_credentials_manually">explicit credentials</a>:
 * ```
 * const datastore = new Datastore({ projectId:
 * 'your-project-id', keyFilename: '/path/to/keyfile.json'
 * });
 *
 * ```
 * @example <caption>include:samples/quickstart.js</caption>
 * region_tag:datastore_quickstart
 * Full quickstart example:
 */

/**
 * @name Datastore.v1
 * @see v1.DatastoreClient
 * @type {object}
 * @property {constructor} DatastoreClient
 *     Reference to {@link v1.DatastoreClient}.
 */

/**
 * @name module:@google-cloud/datastore.v1
 * @see v1.DatastoreClient
 * @type {object}
 * @property {constructor} DatastoreClient
 *     Reference to {@link v1.DatastoreClient}.
 */
module.exports.v1 = gapic.v1;

export interface TransactionOptions {
  id?: string;
  readOnly?: boolean;
}

export {Index, DatastoreRequest, Query, Transaction};

export interface DatastoreOptions extends GoogleAuthOptions {
  namespace?: string;
  apiEndpoint?: string;
  sslCreds?: ChannelCredentials;
  databaseId?: string;
}

export interface KeyToLegacyUrlSafeCallback {
  (err?: Error | null, urlSafeKey?: string): void;
}
const v1 = gapic.v1;
export {v1};

export {DatastoreClient, DatastoreAdminClient} from './v1';<|MERGE_RESOLUTION|>--- conflicted
+++ resolved
@@ -1831,11 +1831,6 @@
     'geoPoint',
     'getDatabaseId',
     'getProjectId',
-<<<<<<< HEAD
-    'getRequestWithDatabaseId',
-    'getSharedQueryOptions',
-=======
->>>>>>> 1446d7f3
     'isGeoPoint',
     'index',
     'int',
