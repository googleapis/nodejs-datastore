/*!
 * Copyright 2014 Google LLC.
 *
 * Licensed under the Apache License, Version 2.0 (the "License");
 * you may not use this file except in compliance with the License.
 * You may obtain a copy of the License at
 *
 *      http://www.apache.org/licenses/LICENSE-2.0
 *
 * Unless required by applicable law or agreed to in writing, software
 * distributed under the License is distributed on an "AS IS" BASIS,
 * WITHOUT WARRANTIES OR CONDITIONS OF ANY KIND, either express or implied.
 * See the License for the specific language governing permissions and
 * limitations under the License.
 */

import {promisifyAll} from '@google-cloud/promisify';
import arrify = require('arrify');
import {CallOptions} from 'google-gax';

import {google} from '../protos/protos';

import {Datastore, TransactionOptions} from '.';
import {entity, Entity, Entities} from './entity';
import {
  Query,
  RunQueryCallback,
  RunQueryInfo,
  RunQueryOptions,
  RunQueryResponse,
} from './query';
import {
  CommitCallback,
  CommitResponse,
  DatastoreRequest,
  RequestOptions,
  PrepareEntityObjectResponse,
  CreateReadStreamOptions,
  GetResponse,
  GetCallback,
  RequestCallback,
} from './request';
import {AggregateQuery} from './aggregate';
import {Mutex} from 'async-mutex';

type RunQueryResponseOptional = [
  Entity[] | undefined,
  RunQueryInfo | undefined,
];

/**
 * This type matches data typically passed into a callback the user supplies.
 * The data matches promises created from an argument of Resolver<T> type.
 */
interface UserCallbackData<T> {
  err: Error | null;
  // T is the type of the data that the promise delivered to the user resolves to.
  // T also matches the type of the response data provided in the user's callback.
  resp?: T;
}

/**
 * This is a type that matches the argument for a promise's resolve function.
 * It is also constrained to match data returned that may contain an error.
 */
interface PromiseResolveFunction<T> {
  (value: UserCallbackData<T> | PromiseLike<UserCallbackData<T>>): void;
}

/**
 * This is a type that matches the argument passed in when building a promise.
 * It is also assures that the promise will resolve with data of PassThroughReturnType<T> type.
 */
interface Resolver<T> {
  (resolve: PromiseResolveFunction<T>): void;
}

enum TransactionState {
  NOT_STARTED,
  IN_PROGRESS, // IN_PROGRESS currently tracks the expired state as well
}

/**
 * This function helps build resolvers from common callback data. Callback data
 * provided by many functions contains error information in the first argument
 * and an arbitrary response across all other arguments. It is common to build a
 * UserCallbackData object from the callback data by setting the resp property
 * in the UserCallbackData object to the array of arguments provided in the
 * callback after the error argument. Since resolvers expect a UserCallbackData
 * object, this tool becomes useful when building a resolver from a function
 * that accepts a callback because it translates the callback data into a
 * UserCallbackData object and allows the resolver's resolve function to consume it.
 *
 * @param {PromiseResolveFunction<T>} [resolve] The resolve function passed into a promise
 * that produces a value of UserCallbackData<T> type.
 * @returns {function} returns a callback that accepts parameters with an error
 * in the first argument and passes those parameters into a promise's resolve
 * function after those parameters are translated.
 */
function callbackWithError<T extends any[]>(
  resolve: PromiseResolveFunction<T>
): (err: Error | null | undefined, ...args: T) => void {
  return (err: Error | null | undefined, ...args: T) => {
    resolve({err: err ? err : null, resp: args});
  };
}

interface WithBeginParameters<T extends any[]> {
  gaxOptions: CallOptions | undefined;
  resolver: Resolver<T>;
  callback: (...args: [errorType, ...T] | [errorType]) => void;
}
interface WithBeginFunction<Args extends any[], T extends any[]> {
  (args: Args): WithBeginParameters<T>;
}

function decoratorFactory<T extends any[]>(withBeginFunction: (parameters: WithBeginParameters<T>) => void) {

}

/**
 * A transaction is a set of Datastore operations on one or more entities. Each
 * transaction is guaranteed to be atomic, which means that transactions are
 * never partially applied. Either all of the operations in the transaction are
 * applied, or none of them are applied.
 *
 * @see {@link https://cloud.google.com/datastore/docs/concepts/transactions| Transactions Reference}
 *
 * @class
 * @extends {Request}
 * @param {Datastore} datastore A Datastore instance.
 * @mixes module:datastore/request
 *
 * @example
 * ```
 * const {Datastore} = require('@google-cloud/datastore');
 * const datastore = new Datastore();
 * const transaction = datastore.transaction();
 * ```
 */
class Transaction extends DatastoreRequest {
  namespace?: string;
  readOnly: boolean;
  request: Function;
  modifiedEntities_: ModifiedEntities;
  skipCommit?: boolean;
  #mutex = new Mutex();
  #state = TransactionState.NOT_STARTED;
  constructor(datastore: Datastore, options?: TransactionOptions) {
    super();
    /**
     * @name Transaction#datastore
     * @type {Datastore}
     */
    this.datastore = datastore;

    /**
     * @name Transaction#namespace
     * @type {string}
     */
    this.namespace = datastore.namespace;

    options = options || {};

    this.id = options.id;
    this.readOnly = options.readOnly === true;

    this.request = datastore.request_.bind(datastore);

    // A queue for entity modifications made during the transaction.
    this.modifiedEntities_ = [];

    // Queue the callbacks that process the API responses.
    this.requestCallbacks_ = [];

    // Queue the requests to make when we send the transactional commit.
    this.requests_ = [];
  }

  /*! Developer Documentation
   *
   * Below, we override two methods that we inherit from DatastoreRequest:
   * `delete` and `save`. This is done because:
   *
   *   A) the documentation needs to be different for a transactional save, and
   *   B) we build up a "modifiedEntities_" array on this object, used to build
   *      the final commit request with.
   */

  /**
   * Commit the remote transaction and finalize the current transaction
   * instance.
   *
   * If the commit request fails, we will automatically rollback the
   * transaction.
   *
   * @param {object} [gaxOptions] Request configuration options, outlined here:
   *     https://googleapis.github.io/gax-nodejs/global.html#CallOptions.
   * @param {function} callback The callback function.
   * @param {?error} callback.err An error returned while making this request.
   *   If the commit fails, we automatically try to rollback the transaction
   * (see {module:datastore/transaction#rollback}).
   * @param {object} callback.apiResponse The full API response.
   *
   * @example
   * ```
   * const {Datastore} = require('@google-cloud/datastore');
   * const datastore = new Datastore();
   * const transaction = datastore.transaction();
   *
   * transaction.commit((err, apiResponse) => {
   *   if (err) {
   *     // Transaction could not be committed.
   *   }
   * });
   *
   * //-
   * // If the callback is omitted, we'll return a Promise.
   * //-
   * transaction.commit().then((data) => {
   *   const apiResponse = data[0];
   * });
   * ```
   */
  commit(gaxOptions?: CallOptions): Promise<CommitResponse>;
  commit(callback: CommitCallback): void;
  commit(gaxOptions: CallOptions, callback: CommitCallback): void;
  commit(
    gaxOptionsOrCallback?: CallOptions | CommitCallback,
    cb?: CommitCallback
  ): void | Promise<CommitResponse> {
    const callback =
      typeof gaxOptionsOrCallback === 'function'
        ? gaxOptionsOrCallback
        : typeof cb === 'function'
        ? cb
        : () => {};
    const gaxOptions =
      typeof gaxOptionsOrCallback === 'object' ? gaxOptionsOrCallback : {};
    const resolver: Resolver<
      [google.datastore.v1.ICommitResponse | undefined]
    > = resolve => {
      this.#runCommit(gaxOptions, callbackWithError(resolve));
    };
<<<<<<< HEAD
    this.#wrapWithBeginTransaction(gaxOptions, resolver, callback);
  }

  // TODO: Move this function to the bottom
  #wrapWithBeginTransaction<T extends any[]>(
    gaxOptions: CallOptions | undefined,
    resolver: Resolver<T>,
    callback: (...args: [errorType, ...T] | [errorType]) => void
  ) {
    this.#withBeginTransaction(gaxOptions, resolver).then(
      (response: UserCallbackData<T>) => {
        const resp: T | undefined = response.resp;
        if (resp) {
          callback(response.err, ...resp);
        } else {
          callback(response.err);
        }
      }
    );
=======
    this.#sendUserCallbackData(gaxOptions, resolver, callback);
>>>>>>> 3c69ffa0
  }

  /**
   * If the transaction has not begun yet then this function ensures the transaction
   * has started before running the resolver provided. The resolver is a function with one
   * argument. This argument is a function that is used to pass errors and
   * response data back to the caller of the withBeginTransaction function.
   *
   * @param {CallOptions | undefined} [gaxOptions] Gax options provided by the
   * user that are used for the beginTransaction grpc call.
   * @param {Resolver<T>} [resolver] A resolver object used to construct a
   * custom promise which is run after ensuring a beginTransaction call is made.
   * @returns {Promise<UserCallbackData<T>>} Returns a promise that will run
   * this code and resolve to an error or resolve with the data from the resolver.
   * @private
   */
  // TODO: Move this function to the bottom
  async #withBeginTransaction<T>(
    gaxOptions: CallOptions | undefined,
    resolver: Resolver<T>
  ): Promise<UserCallbackData<T>> {
    if (this.#state === TransactionState.NOT_STARTED) {
      try {
        await this.#mutex.runExclusive(async () => {
          if (this.#state === TransactionState.NOT_STARTED) {
            const runResults = await this.#runAsync({gaxOptions});
            this.#parseRunSuccess(runResults);
          }
        });
      } catch (err: any) {
        return {err};
      }
    }
    return await new Promise(resolver);
  }

  withRun<T extends any[], Args extends [any]>(
    target: Transaction,
    key: any,
    descriptor: {value: WithBeginFunction<Args, T>}
  ) {
    const method = descriptor.value;
    const withBeginFunction = (parameters: WithBeginParameters<T>) => {
      this.#wrapWithBeginTransaction(
        parameters.gaxOptions,
        parameters.resolver,
        parameters.callback
      );
    };
    const value = function (...args: Args) {
      const parameters: WithBeginParameters<T> = method.apply(target, args);
      withBeginFunction(parameters);
    };
    return Object.assign(Object.assign({}, descriptor), {value});
  }

  /**
   * Create a query for the specified kind. See {module:datastore/query} for all
   * of the available methods.
   *
   * @see {@link https://cloud.google.com/datastore/docs/concepts/queries| Datastore Queries}
   *
   * @see {@link Query}
   *
   * @param {string} [namespace] Namespace.
   * @param {string} kind The kind to query.
   * @returns {Query}
   *
   * @example
   * ```
   * const {Datastore} = require('@google-cloud/datastore');
   * const datastore = new Datastore();
   * const transaction = datastore.transaction();
   *
   * // Run the query inside the transaction.
   * transaction.run((err) => {
   *   if (err) {
   *     // Error handling omitted.
   *   }
   *   const ancestorKey = datastore.key(['ParentCompany', 'Alphabet']);
   *
   *   const query = transaction.createQuery('Company')
   *       .hasAncestor(ancestorKey);
   *
   *   query.run((err, entities) => {
   *     if (err) {
   *       // Error handling omitted.
   *     }
   *
   *     transaction.commit((err) => {
   *       if (!err) {
   *         // Transaction committed successfully.
   *       }
   *     });
   *   });
   * });
   *
   * // Run the query inside the transaction.with namespace
   * transaction.run((err) => {
   *   if (err) {
   *     // Error handling omitted.
   *   }
   *   const ancestorKey = datastore.key(['ParentCompany', 'Alphabet']);
   *
   *   const query = transaction.createQuery('CompanyNamespace', 'Company')
   *       .hasAncestor(ancestorKey);
   *
   *   query.run((err, entities) => {
   *     if (err) {
   *       // Error handling omitted.
   *     }
   *
   *     transaction.commit((err) => {
   *       if (!err) {
   *         // Transaction committed successfully.
   *       }
   *     });
   *   });
   * });
   * ```
   */
  createQuery(kind?: string): Query;
  createQuery(kind?: string[]): Query;
  createQuery(namespace: string, kind: string): Query;
  createQuery(namespace: string, kind: string[]): Query;
  createQuery(
    namespaceOrKind?: string | string[],
    kind?: string | string[]
  ): Query {
    return this.datastore.createQuery.call(
      this,
      namespaceOrKind as string,
      kind as string[]
    );
  }

  /**
   * Create an aggregation query from the query specified. See {module:datastore/query} for all
   * of the available methods.
   *
   */
  createAggregationQuery(query: Query): AggregateQuery {
    return this.datastore.createAggregationQuery.call(this, query);
  }

  /**
   * Delete all entities identified with the specified key(s) in the current
   * transaction.
   *
   * @param {Key|Key[]} key Datastore key object(s).
   *
   * @example
   * ```
   * const {Datastore} = require('@google-cloud/datastore');
   * const datastore = new Datastore();
   * const transaction = datastore.transaction();
   *
   * transaction.run((err) => {
   *   if (err) {
   *     // Error handling omitted.
   *   }
   *
   *   // Delete a single entity.
   *   transaction.delete(datastore.key(['Company', 123]));
   *
   *   // Delete multiple entities at once.
   *   transaction.delete([
   *     datastore.key(['Company', 123]),
   *     datastore.key(['Product', 'Computer'])
   *   ]);
   *
   *   transaction.commit((err) => {
   *     if (!err) {
   *       // Transaction committed successfully.
   *     }
   *   });
   * });
   * ```
   */
  // eslint-disable-next-line @typescript-eslint/no-explicit-any
  delete(entities?: Entities): any {
    arrify(entities).forEach((ent: Entity) => {
      this.modifiedEntities_.push({
        entity: {
          key: ent,
        },
        method: 'delete',
        args: [ent],
      });
    });
  }

  /**
   * This function calls get on the super class. If the transaction
   * has not been started yet then the transaction is started before the
   * get call is made.
   *
   * @param {Key|Key[]} keys Datastore key object(s).
   * @param {object} [options] Optional configuration.
   * @param {function} callback The callback function.
   *
   */
  get(
    keys: entity.Key | entity.Key[],
    options?: CreateReadStreamOptions
  ): Promise<GetResponse>;
  get(keys: entity.Key | entity.Key[], callback: GetCallback): void;
  get(
    keys: entity.Key | entity.Key[],
    options: CreateReadStreamOptions,
    callback: GetCallback
  ): void;
  get(
    keys: entity.Key | entity.Key[],
    optionsOrCallback?: CreateReadStreamOptions | GetCallback,
    cb?: GetCallback
  ): void | Promise<GetResponse> {
    const options =
      typeof optionsOrCallback === 'object' && optionsOrCallback
        ? optionsOrCallback
        : {};
    const callback =
      typeof optionsOrCallback === 'function' ? optionsOrCallback : cb!;
    const resolver: Resolver<GetResponse> = resolve => {
      super.get(keys, options, callbackWithError(resolve));
    };
    this.#sendUserCallbackData(options.gaxOptions, resolver, callback);
  }

  /**
   * Maps to {@link https://cloud.google.com/nodejs/docs/reference/datastore/latest/datastore/transaction#_google_cloud_datastore_Transaction_save_member_1_|Datastore#save}, forcing the method to be `insert`.
   *
   * @param {object|object[]} entities Datastore key object(s).
   * @param {Key} entities.key Datastore key object.
   * @param {string[]} [entities.excludeFromIndexes] Exclude properties from
   *     indexing using a simple JSON path notation. See the examples in
   *     {@link Datastore#save} to see how to target properties at different
   *     levels of nesting within your entity.
   * @param {object} entities.data Data to save with the provided key.
   */
  insert(entities: Entities): void {
    entities = arrify(entities)
      .map(DatastoreRequest.prepareEntityObject_)
      .map((x: PrepareEntityObjectResponse) => {
        x.method = 'insert';
        return x;
      });

    this.save(entities);
  }

  /**
   * Reverse a transaction remotely and finalize the current transaction
   * instance.
   *
   * @param {object} [gaxOptions] Request configuration options, outlined here:
   *     https://googleapis.github.io/gax-nodejs/global.html#CallOptions.
   * @param {function} callback The callback function.
   * @param {?error} callback.err An error returned while making this request.
   * @param {object} callback.apiResponse The full API response.
   *
   * @example
   * ```
   * const {Datastore} = require('@google-cloud/datastore');
   * const datastore = new Datastore();
   * const transaction = datastore.transaction();
   *
   * transaction.run((err) => {
   *   if (err) {
   *     // Error handling omitted.
   *   }
   *
   *   transaction.rollback((err) => {
   *     if (!err) {
   *       // Transaction rolled back successfully.
   *     }
   *   });
   * });
   *
   * //-
   * // If the callback is omitted, we'll return a Promise.
   * //-
   * transaction.rollback().then((data) => {
   *   const apiResponse = data[0];
   * });
   * ```
   */
  rollback(callback: RollbackCallback): void;
  rollback(gaxOptions?: CallOptions): Promise<RollbackResponse>;
  rollback(gaxOptions: CallOptions, callback: RollbackCallback): void;
  rollback(
    gaxOptionsOrCallback?: CallOptions | RollbackCallback,
    cb?: RollbackCallback
  ): void | Promise<RollbackResponse> {
    const gaxOptions =
      typeof gaxOptionsOrCallback === 'object' ? gaxOptionsOrCallback : {};
    const callback =
      typeof gaxOptionsOrCallback === 'function' ? gaxOptionsOrCallback : cb!;

    this.request_(
      {
        client: 'DatastoreClient',
        method: 'rollback',
        gaxOpts: gaxOptions || {},
      },
      (err, resp) => {
        this.skipCommit = true;
        callback(err || null, resp);
      }
    );
  }

  /**
   * Begin a remote transaction. In the callback provided, run your
   * transactional commands.
   *
   * @param {object} [options] Configuration object.
   * @param {object} [options.gaxOptions] Request configuration options, outlined
   *     here: https://googleapis.github.io/gax-nodejs/global.html#CallOptions.
   * @param {boolean} [options.readOnly=false] A read-only transaction cannot
   *     modify entities.
   * @param {string} [options.transactionId] The ID of a previous transaction.
   * @param {function} callback The function to execute within the context of
   *     a transaction.
   * @param {?error} callback.err An error returned while making this request.
   * @param {Transaction} callback.transaction This transaction
   *     instance.
   * @param {object} callback.apiResponse The full API response.
   *
   * @example
   * ```
   * const {Datastore} = require('@google-cloud/datastore');
   * const datastore = new Datastore();
   * const transaction = datastore.transaction();
   *
   * transaction.run((err, transaction) => {
   *   // Perform Datastore transactional operations.
   *   const key = datastore.key(['Company', 123]);
   *
   *   transaction.get(key, (err, entity) => {
   *     entity.name = 'Google';
   *
   *     transaction.save({
   *       key: key,
   *       data: entity
   *     });
   *
   *     transaction.commit((err) => {
   *       if (!err) {
   *         // Data saved successfully.
   *       }
   *     });
   *   });
   * });
   *
   * //-
   * // If the callback is omitted, we'll return a Promise.
   * //-
   * transaction.run().then((data) => {
   *   const transaction = data[0];
   *   const apiResponse = data[1];
   * });
   * ```
   */
  run(options?: RunOptions): Promise<RunResponse>;
  run(callback: RunCallback): void;
  run(options: RunOptions, callback: RunCallback): void;
  run(
    optionsOrCallback?: RunOptions | RunCallback,
    cb?: RunCallback
  ): void | Promise<RunResponse> {
    const options =
      typeof optionsOrCallback === 'object' ? optionsOrCallback : {};
    const callback =
      typeof optionsOrCallback === 'function' ? optionsOrCallback : cb!;
    this.#mutex.runExclusive(async () => {
      if (this.#state === TransactionState.NOT_STARTED) {
        const runResults = await this.#runAsync(options);
        this.#processBeginResults(runResults, callback);
      } else {
        process.emitWarning(
          'run has already been called and should not be called again.'
        );
        callback(null, this, {transaction: this.id});
      }
    });
  }

  /**
   * This function is a pass-through for the transaction.commit method
   * It contains the business logic used for committing a transaction
   *
   * @param {object} [gaxOptions] Request configuration options, outlined here:
   *     https://googleapis.github.io/gax-nodejs/global.html#CallOptions.
   * @param {function} callback The callback function.
   * @private
   */
  #runCommit(
    gaxOptions: CallOptions,
    callback: CommitCallback
  ): void | Promise<CommitResponse> {
    if (this.skipCommit) {
      setImmediate(callback);
      return;
    }

    const keys: Entities = {};

    this.modifiedEntities_
      // Reverse the order of the queue to respect the "last queued request
      // wins" behavior.
      .reverse()
      // Limit the operations we're going to send through to only the most
      // recently queued operations. E.g., if a user tries to save with the
      // same key they just asked to be deleted, the delete request will be
      // ignored, giving preference to the save operation.
      .filter((modifiedEntity: Entity) => {
        const key = modifiedEntity.entity.key;

        if (!entity.isKeyComplete(key)) return true;

        const stringifiedKey = JSON.stringify(modifiedEntity.entity.key);

        if (!keys[stringifiedKey]) {
          keys[stringifiedKey] = true;
          return true;
        }

        return false;
      })
      // Group entities together by method: `save` mutations, then `delete`.
      // Note: `save` mutations being first is required to maintain order when
      // assigning IDs to incomplete keys.
      .sort((a, b) => {
        return a.method < b.method ? 1 : a.method > b.method ? -1 : 0;
      })
      // Group arguments together so that we only make one call to each
      // method. This is important for `DatastoreRequest.save`, especially, as
      // that method handles assigning auto-generated IDs to the original keys
      // passed in. When we eventually execute the `save` method's API
      // callback, having all the keys together is necessary to maintain
      // order.
      .reduce((acc: Entities, entityObject: Entity) => {
        const lastEntityObject = acc[acc.length - 1];
        const sameMethod =
          lastEntityObject && entityObject.method === lastEntityObject.method;

        if (!lastEntityObject || !sameMethod) {
          acc.push(entityObject);
        } else {
          lastEntityObject.args = lastEntityObject.args.concat(
            entityObject.args
          );
        }

        return acc;
      }, [])
      // Call each of the mutational methods (DatastoreRequest[save,delete])
      // to build up a `req` array on this instance. This will also build up a
      // `callbacks` array, that is the same callback that would run if we
      // were using `save` and `delete` outside of a transaction, to process
      // the response from the API.
      .forEach(
        (modifiedEntity: {method: string; args: {reverse: () => void}}) => {
          const method = modifiedEntity.method;
          const args = modifiedEntity.args.reverse();
          Datastore.prototype[method].call(this, args, () => {});
        }
      );

    // Take the `req` array built previously, and merge them into one request to
    // send as the final transactional commit.
    const reqOpts = {
      mutations: this.requests_
        .map((x: {mutations: google.datastore.v1.Mutation}) => x.mutations)
        .reduce(
          (a: {concat: (arg0: Entity) => void}, b: Entity) => a.concat(b),
          []
        ),
    };

    this.request_(
      {
        client: 'DatastoreClient',
        method: 'commit',
        reqOpts,
        gaxOpts: gaxOptions || {},
      },
      (err, resp) => {
        if (err) {
          // Rollback automatically for the user.
          this.rollback(() => {
            // Provide the error & API response from the failed commit to the
            // user. Even a failed rollback should be transparent. RE:
            // https://github.com/GoogleCloudPlatform/google-cloud-node/pull/1369#discussion_r66833976
            callback(err, resp);
          });
          return;
        }

        // The `callbacks` array was built previously. These are the callbacks
        // that handle the API response normally when using the
        // DatastoreRequest.save and .delete methods.
        this.requestCallbacks_.forEach(
          (cb: (arg0: null, arg1: Entity) => void) => {
            cb(null, resp);
          }
        );
        callback(null, resp);
      }
    );
  }

  /**
   * This function parses results from a beginTransaction call
   *
   * @param {UserCallbackData<google.datastore.v1.IBeginTransactionResponse>} [response]
   * The response data from a call to begin a transaction.
   * @param {RunCallback} [callback] A callback that accepts an error and a
   * response as arguments.
   *
   **/
  #processBeginResults(
    runResults: UserCallbackData<google.datastore.v1.IBeginTransactionResponse>,
    callback: RunCallback
  ): void {
    const err = runResults.err;
    const resp = runResults.resp;
    if (err) {
      callback(err, null, resp);
    } else {
      this.#parseRunSuccess(runResults);
      callback(null, this, resp);
    }
  }

  /**
   * This function saves results from a successful beginTransaction call.
   *
   * @param {UserCallbackData<any>} [response] The response from a call to
   * begin a transaction that completed successfully.
   *
   **/
  #parseRunSuccess(runResults: UserCallbackData<any>) {
    const resp = runResults.resp;
    this.id = resp!.transaction;
    this.#state = TransactionState.IN_PROGRESS;
  }

  /**
   * This async function makes a beginTransaction call and returns a promise with
   * the information returned from the call that was made.
   *
   * @param {RunOptions} options The options used for a beginTransaction call.
   * @returns {Promise<RequestPromiseReturnType>}
   *
   *
   **/
  async #runAsync(
    options: RunOptions
  ): Promise<UserCallbackData<google.datastore.v1.IBeginTransactionResponse>> {
    const reqOpts: RequestOptions = {
      transactionOptions: {},
    };

    if (options.readOnly || this.readOnly) {
      reqOpts.transactionOptions!.readOnly = {};
    }

    if (options.transactionId || this.id) {
      reqOpts.transactionOptions!.readWrite = {
        previousTransaction: options.transactionId || this.id,
      };
    }

    if (options.transactionOptions) {
      reqOpts.transactionOptions = options.transactionOptions;
    }
    const resolver: Resolver<google.datastore.v1.IBeginTransactionResponse> = (
      resolve: PromiseResolveFunction<google.datastore.v1.IBeginTransactionResponse>
    ) => {
      this.request_(
        {
          client: 'DatastoreClient',
          method: 'beginTransaction',
          reqOpts,
          gaxOpts: options.gaxOptions,
        },
        // Always use resolve because then this function can return both the error and the response
        (err, resp) => {
          resolve({
            err: err ? err : null,
            resp,
          });
        }
      );
    };
    return new Promise(resolver);
  }

  /**
   *
   * This function calls runAggregationQuery on the super class. If the transaction
   * has not been started yet then the transaction is started before the
   * runAggregationQuery call is made.
   *
   * @param {AggregateQuery} [query] AggregateQuery object.
   * @param {RunQueryOptions} [options] Optional configuration
   * @param {function} [callback] The callback function. If omitted, a promise is
   * returned.
   *
   **/
  runAggregationQuery(
    query: AggregateQuery,
    options?: RunQueryOptions
  ): Promise<RunQueryResponse>;
  runAggregationQuery(
    query: AggregateQuery,
    options: RunQueryOptions,
    callback: RequestCallback
  ): void;
  runAggregationQuery(query: AggregateQuery, callback: RequestCallback): void;
  @(this.withRun)
  runAggregationQuery(
    query: AggregateQuery,
    optionsOrCallback?: RunQueryOptions | RequestCallback,
    cb?: RequestCallback
  ): void | Promise<RunQueryResponse> {
    const options =
      typeof optionsOrCallback === 'object' && optionsOrCallback
        ? optionsOrCallback
        : {};
    const callback =
      typeof optionsOrCallback === 'function' ? optionsOrCallback : cb!;
    const resolver: Resolver<any> = resolve => {
      super.runAggregationQuery(query, options, callbackWithError(resolve));
    };
<<<<<<< HEAD
    this.#wrapWithBeginTransaction(options.gaxOptions, resolver, callback);
    return {
      gaxOptions: options.gaxOptions,
      resolver,
      callback,
    };
=======
    this.#sendUserCallbackData(options.gaxOptions, resolver, callback);
>>>>>>> 3c69ffa0
  }

  /**
   * This function calls runQuery on the super class. If the transaction
   * has not been started yet then the transaction is started before the
   * runQuery call is made.
   *
   * @param {Query} query Query object.
   * @param {object} [options] Optional configuration.
   * @param {function} [callback] The callback function. If omitted, a readable
   *     stream instance is returned.
   *
   */
  runQuery(query: Query, options?: RunQueryOptions): Promise<RunQueryResponse>;
  runQuery(
    query: Query,
    options: RunQueryOptions,
    callback: RunQueryCallback
  ): void;
  runQuery(query: Query, callback: RunQueryCallback): void;
  runQuery(
    query: Query,
    optionsOrCallback?: RunQueryOptions | RunQueryCallback,
    cb?: RunQueryCallback
  ): void | Promise<RunQueryResponse> {
    // TODO: Return a resolver and use decorator
    const options =
      typeof optionsOrCallback === 'object' && optionsOrCallback
        ? optionsOrCallback
        : {};
    const callback =
      typeof optionsOrCallback === 'function' ? optionsOrCallback : cb!;
    const resolver: Resolver<RunQueryResponseOptional> = resolve => {
      super.runQuery(query, options, callbackWithError(resolve));
    };
    this.#sendUserCallbackData(options.gaxOptions, resolver, callback);
  }

  /**
   * Insert or update the specified object(s) in the current transaction. If a
   * key is incomplete, its associated object is inserted and the original Key
   * object is updated to contain the generated ID.
   *
   * This method will determine the correct Datastore method to execute
   * (`upsert`, `insert`, or `update`) by using the key(s) provided. For
   * example, if you provide an incomplete key (one without an ID), the request
   * will create a new entity and have its ID automatically assigned. If you
   * provide a complete key, the entity will be updated with the data specified.
   *
   * By default, all properties are indexed. To prevent a property from being
   * included in *all* indexes, you must supply an `excludeFromIndexes` array.
   * See below for an example.
   *
   * @param {object|object[]} entities Datastore key object(s).
   * @param {Key} entities.key Datastore key object.
   * @param {string[]} [entities.excludeFromIndexes] Exclude properties from
   *     indexing using a simple JSON path notation. See the example below to
   * see how to target properties at different levels of nesting within your
   *     entity.
   * @param {object} entities.data Data to save with the provided key.
   *
   * @example
   * ```
   * <caption>Save a single entity.</caption>
   * const {Datastore} = require('@google-cloud/datastore');
   * const datastore = new Datastore();
   * const transaction = datastore.transaction();
   *
   * // Notice that we are providing an incomplete key. After the transaction is
   * // committed, the Key object held by the `key` variable will be populated
   * // with a path containing its generated ID.
   * //-
   * const key = datastore.key('Company');
   *
   * transaction.run((err) => {
   *   if (err) {
   *     // Error handling omitted.
   *   }
   *
   *   transaction.save({
   *     key: key,
   *     data: {
   *       rating: '10'
   *     }
   *   });
   *
   *   transaction.commit((err) => {
   *     if (!err) {
   *       // Data saved successfully.
   *     }
   *   });
   * });
   *
   * ```
   * @example
   * ```
   * const {Datastore} = require('@google-cloud/datastore');
   * const datastore = new Datastore();
   * const transaction = datastore.transaction();
   *
   * // Use an array, `excludeFromIndexes`, to exclude properties from indexing.
   * // This will allow storing string values larger than 1500 bytes.
   *
   * transaction.run((err) => {
   *   if (err) {
   *     // Error handling omitted.
   *   }
   *
   *   transaction.save({
   *     key: key,
   *     excludeFromIndexes: [
   *       'description',
   *       'embeddedEntity.description',
   *       'arrayValue[].description'
   *     ],
   *     data: {
   *       description: 'Long string (...)',
   *       embeddedEntity: {
   *         description: 'Long string (...)'
   *       },
   *       arrayValue: [
   *         {
   *           description: 'Long string (...)'
   *         }
   *       ]
   *     }
   *   });
   *
   *   transaction.commit((err) => {
   *     if (!err) {
   *       // Data saved successfully.
   *     }
   *   });
   * });
   *
   * ```
   * @example
   * ```
   * <caption>Save multiple entities at once.</caption>
   * const {Datastore} = require('@google-cloud/datastore');
   * const datastore = new Datastore();
   * const transaction = datastore.transaction();
   * const companyKey = datastore.key(['Company', 123]);
   * const productKey = datastore.key(['Product', 'Computer']);
   *
   * transaction.run((err) => {
   *   if (err) {
   *     // Error handling omitted.
   *   }
   *
   *   transaction.save([
   *     {
   *       key: companyKey,
   *       data: {
   *         HQ: 'Dallas, TX'
   *       }
   *     },
   *     {
   *       key: productKey,
   *       data: {
   *         vendor: 'Dell'
   *       }
   *     }
   *   ]);
   *
   *   transaction.commit((err) => {
   *     if (!err) {
   *       // Data saved successfully.
   *     }
   *   });
   * });
   * ```
   */
  save(entities: Entities): void {
    arrify(entities).forEach((ent: Entity) => {
      this.modifiedEntities_.push({
        entity: {
          key: ent.key,
        },
        method: 'save',
        args: [ent],
      });
    });
  }

  /**
   * This function runs custom code provided in the resolver after ensuring the
   * transaction has been started. The custom code produces a UserCallbackData
   * object. The UserCallbackData object is then translated into parameters and
   * passed into the user's callback.
   *
   * @param {CallOptions | undefined} [gaxOptions] Gax options provided by the
   * user that are used for the beginTransaction grpc call.
   * @param {Resolver<T>} [resolver] A resolver object used to construct a
   * custom promise which is run after ensuring a beginTransaction call is made.
   * @param {function} [callback] A callback provided by the user that expects
   * an error in the first argument and a custom data type for the rest of the
   * arguments.
   * @private
   */
  #sendUserCallbackData<T extends any[]>(
    gaxOptions: CallOptions | undefined,
    resolver: Resolver<T>,
    callback: (...args: [Error | null, ...T] | [Error | null]) => void
  ): void {
    this.#withBeginTransaction(gaxOptions, resolver).then(
      (response: UserCallbackData<T>) => {
        const resp: T | undefined = response.resp;
        if (resp) {
          callback(response.err, ...resp);
        } else {
          callback(response.err);
        }
      }
    );
  }

  /**
   * Maps to {@link https://cloud.google.com/nodejs/docs/reference/datastore/latest/datastore/transaction#_google_cloud_datastore_Transaction_save_member_1_|Datastore#save}, forcing the method to be `update`.
   *
   * @param {object|object[]} entities Datastore key object(s).
   * @param {Key} entities.key Datastore key object.
   * @param {string[]} [entities.excludeFromIndexes] Exclude properties from
   *     indexing using a simple JSON path notation. See the examples in
   *     {@link Datastore#save} to see how to target properties at different
   *     levels of nesting within your entity.
   * @param {object} entities.data Data to save with the provided key.
   */
  update(entities: Entities): void {
    entities = arrify(entities)
      .map(DatastoreRequest.prepareEntityObject_)
      .map((x: PrepareEntityObjectResponse) => {
        x.method = 'update';
        return x;
      });

    this.save(entities);
  }

  /**
   * Maps to {@link https://cloud.google.com/nodejs/docs/reference/datastore/latest/datastore/transaction#_google_cloud_datastore_Transaction_save_member_1_|Datastore#save}, forcing the method to be `upsert`.
   *
   * @param {object|object[]} entities Datastore key object(s).
   * @param {Key} entities.key Datastore key object.
   * @param {string[]} [entities.excludeFromIndexes] Exclude properties from
   *     indexing using a simple JSON path notation. See the examples in
   *     {@link Datastore#save} to see how to target properties at different
   *     levels of nesting within your entity.
   * @param {object} entities.data Data to save with the provided key.
   */
  upsert(entities: Entities): void {
    entities = arrify(entities)
      .map(DatastoreRequest.prepareEntityObject_)
      .map((x: PrepareEntityObjectResponse) => {
        x.method = 'upsert';
        return x;
      });

    this.save(entities);
  }
}

export type ModifiedEntities = Array<{
  entity: {key: Entity};
  method: string;
  args: Entity[];
}>;
export type RunResponse = [
  Transaction,
  google.datastore.v1.IBeginTransactionResponse,
];
export interface RunCallback {
  (
    error: Error | null,
    transaction: Transaction | null,
    response?: google.datastore.v1.IBeginTransactionResponse
  ): void;
}
export interface RollbackCallback {
  (error: Error | null, response?: google.datastore.v1.IRollbackResponse): void;
}
export type RollbackResponse = [google.datastore.v1.IRollbackResponse];
export interface RunOptions {
  readOnly?: boolean;
  transactionId?: string;
  transactionOptions?: TransactionOptions;
  gaxOptions?: CallOptions;
}
/*! Developer Documentation
 *
 * All async methods (except for streams) will return a Promise in the event
 * that a callback is omitted.
 */
promisifyAll(Transaction, {
  exclude: [
    'createAggregationQuery',
    'createQuery',
    'delete',
    'insert',
    '#runAsync',
    'save',
    'update',
    'upsert',
    '#withBeginTransaction',
  ],
});

/**
 * Reference to the {@link Transaction} class.
 * @name module:@google-cloud/datastore.Transaction
 * @see Transaction
 */
export {Transaction};<|MERGE_RESOLUTION|>--- conflicted
+++ resolved
@@ -105,17 +105,75 @@
   };
 }
 
+type ErrorType = Error | null;
 interface WithBeginParameters<T extends any[]> {
   gaxOptions: CallOptions | undefined;
   resolver: Resolver<T>;
-  callback: (...args: [errorType, ...T] | [errorType]) => void;
+  callback: (...args: [ErrorType, ...T] | [ErrorType]) => void;
 }
 interface WithBeginFunction<Args extends any[], T extends any[]> {
   (args: Args): WithBeginParameters<T>;
 }
 
+/*
 function decoratorFactory<T extends any[]>(withBeginFunction: (parameters: WithBeginParameters<T>) => void) {
 
+}
+*/
+
+function decoratorFactory(transaction: Transaction) {
+  // Target is the function itself
+  // descriptor has information about the method
+  return function decorator(
+    target: Transaction,
+    key: string,
+    descriptor: PropertyDescriptor
+  ) {
+    const method = descriptor.value;
+    /*
+    const withBeginFunction = (parameters: WithBeginParameters<T>) => {
+      this.#wrapWithBeginTransaction(
+        parameters.gaxOptions,
+        parameters.resolver,
+        parameters.callback
+      );
+    };
+     */
+    const value = function (...args: any) {
+      console.log('printing args');
+      console.log(args);
+      return method.apply(target, args);
+    };
+    descriptor.value = value;
+    return descriptor;
+    // return Object.assign(Object.assign({}, descriptor), {value});
+  };
+}
+// Target is the function itself
+// descriptor has information about the method
+function decorator(
+  target: Transaction,
+  key: string,
+  descriptor: PropertyDescriptor
+) {
+  const method = descriptor.value;
+  /*
+  const withBeginFunction = (parameters: WithBeginParameters<T>) => {
+    this.#wrapWithBeginTransaction(
+      parameters.gaxOptions,
+      parameters.resolver,
+      parameters.callback
+    );
+  };
+   */
+  const value = function (...args: any) {
+    console.log('printing args');
+    console.log(args);
+    return method.apply(target, args);
+  };
+  descriptor.value = value;
+  return descriptor;
+  // return Object.assign(Object.assign({}, descriptor), {value});
 }
 
 /**
@@ -242,29 +300,34 @@
     > = resolve => {
       this.#runCommit(gaxOptions, callbackWithError(resolve));
     };
-<<<<<<< HEAD
-    this.#wrapWithBeginTransaction(gaxOptions, resolver, callback);
-  }
-
-  // TODO: Move this function to the bottom
-  #wrapWithBeginTransaction<T extends any[]>(
-    gaxOptions: CallOptions | undefined,
-    resolver: Resolver<T>,
-    callback: (...args: [errorType, ...T] | [errorType]) => void
+    this.#sendUserCallbackData(gaxOptions, resolver, callback);
+  }
+
+  // Target is the function itself
+  // descriptor has information about the method
+  decoratorAsMethod(
+    target: Transaction,
+    key: string,
+    descriptor: PropertyDescriptor
   ) {
-    this.#withBeginTransaction(gaxOptions, resolver).then(
-      (response: UserCallbackData<T>) => {
-        const resp: T | undefined = response.resp;
-        if (resp) {
-          callback(response.err, ...resp);
-        } else {
-          callback(response.err);
-        }
-      }
-    );
-=======
-    this.#sendUserCallbackData(gaxOptions, resolver, callback);
->>>>>>> 3c69ffa0
+    const method = descriptor.value;
+    /*
+    const withBeginFunction = (parameters: WithBeginParameters<T>) => {
+      this.#wrapWithBeginTransaction(
+        parameters.gaxOptions,
+        parameters.resolver,
+        parameters.callback
+      );
+    };
+     */
+    const value = (...args: any) => {
+      console.log('printing args');
+      console.log(args);
+      return method.apply(this, args);
+    };
+    descriptor.value = value;
+    return descriptor;
+    // return Object.assign(Object.assign({}, descriptor), {value});
   }
 
   /**
@@ -301,12 +364,13 @@
     return await new Promise(resolver);
   }
 
-  withRun<T extends any[], Args extends [any]>(
+  #withRun<T extends any[], Args extends [any]>(
     target: Transaction,
     key: any,
     descriptor: {value: WithBeginFunction<Args, T>}
   ) {
     const method = descriptor.value;
+    /*
     const withBeginFunction = (parameters: WithBeginParameters<T>) => {
       this.#wrapWithBeginTransaction(
         parameters.gaxOptions,
@@ -314,9 +378,9 @@
         parameters.callback
       );
     };
+     */
     const value = function (...args: Args) {
-      const parameters: WithBeginParameters<T> = method.apply(target, args);
-      withBeginFunction(parameters);
+      return method.apply(target, args);
     };
     return Object.assign(Object.assign({}, descriptor), {value});
   }
@@ -887,7 +951,6 @@
     callback: RequestCallback
   ): void;
   runAggregationQuery(query: AggregateQuery, callback: RequestCallback): void;
-  @(this.withRun)
   runAggregationQuery(
     query: AggregateQuery,
     optionsOrCallback?: RunQueryOptions | RequestCallback,
@@ -902,16 +965,7 @@
     const resolver: Resolver<any> = resolve => {
       super.runAggregationQuery(query, options, callbackWithError(resolve));
     };
-<<<<<<< HEAD
-    this.#wrapWithBeginTransaction(options.gaxOptions, resolver, callback);
-    return {
-      gaxOptions: options.gaxOptions,
-      resolver,
-      callback,
-    };
-=======
     this.#sendUserCallbackData(options.gaxOptions, resolver, callback);
->>>>>>> 3c69ffa0
   }
 
   /**
@@ -932,12 +986,18 @@
     callback: RunQueryCallback
   ): void;
   runQuery(query: Query, callback: RunQueryCallback): void;
+  @decorator
   runQuery(
     query: Query,
     optionsOrCallback?: RunQueryOptions | RunQueryCallback,
     cb?: RunQueryCallback
   ): void | Promise<RunQueryResponse> {
     // TODO: Return a resolver and use decorator
+    console.log('running runQuery');
+    console.log('start args');
+    console.log(query);
+    console.log(optionsOrCallback);
+    console.log(cb);
     const options =
       typeof optionsOrCallback === 'object' && optionsOrCallback
         ? optionsOrCallback
@@ -947,6 +1007,7 @@
     const resolver: Resolver<RunQueryResponseOptional> = resolve => {
       super.runQuery(query, options, callbackWithError(resolve));
     };
+    console.log('reading send');
     this.#sendUserCallbackData(options.gaxOptions, resolver, callback);
   }
 
@@ -1117,6 +1178,7 @@
     resolver: Resolver<T>,
     callback: (...args: [Error | null, ...T] | [Error | null]) => void
   ): void {
+    console.log('in reading send');
     this.#withBeginTransaction(gaxOptions, resolver).then(
       (response: UserCallbackData<T>) => {
         const resp: T | undefined = response.resp;
