/*!
 * Copyright 2014 Google Inc. All Rights Reserved.
 *
 * Licensed under the Apache License, Version 2.0 (the "License");
 * you may not use this file except in compliance with the License.
 * You may obtain a copy of the License at
 *
 *      http://www.apache.org/licenses/LICENSE-2.0
 *
 * Unless required by applicable law or agreed to in writing, software
 * distributed under the License is distributed on an "AS IS" BASIS,
 * WITHOUT WARRANTIES OR CONDITIONS OF ANY KIND, either express or implied.
 * See the License for the specific language governing permissions and
 * limitations under the License.
 */

import {promisifyAll} from '@google-cloud/promisify';
import * as arrify from 'arrify';

import {Datastore, TransactionOptions} from '.';
import {entity, Entity} from './entity';
import {Query} from './query';
import {DatastoreRequest} from './request';
<<<<<<< HEAD
import {google} from '../proto/datastore';
=======
import { google } from '../proto/datastore';
>>>>>>> 4ea08b97
import {CallOptions} from 'google-gax';

/**
 * A transaction is a set of Datastore operations on one or more entities. Each
 * transaction is guaranteed to be atomic, which means that transactions are
 * never partially applied. Either all of the operations in the transaction are
 * applied, or none of them are applied.
 *
 * @see [Transactions Reference]{@link https://cloud.google.com/datastore/docs/concepts/transactions}
 *
 * @class
 * @extends {Request}
 * @param {Datastore} datastore A Datastore instance.
 * @mixes module:datastore/request
 *
 * @example
 * const {Datastore} = require('@google-cloud/datastore');
 * const datastore = new Datastore();
 * const transaction = datastore.transaction();
 */
class Transaction extends DatastoreRequest {
  projectId: string;
  namespace?: string;
  readOnly: boolean;
  request: Function;
<<<<<<< HEAD
  modifiedEntities_: ModifiedEntities;
=======
  modifiedEntities_: ModifiedEntities_;
>>>>>>> 4ea08b97
  skipCommit?: boolean;
  constructor(datastore: Datastore, options?: TransactionOptions) {
    super();
    /**
     * @name Transaction#datastore
     * @type {Datastore}
     */
    this.datastore = datastore;

    /**
     * @name Transaction#projectId
     * @type {string}
     */
    this.projectId = datastore.projectId;
    /**
     * @name Transaction#namespace
     * @type {string}
     */
    this.namespace = datastore.namespace;

    options = options || {};

    this.id = options.id;
    this.readOnly = options.readOnly === true;

    this.request = datastore.request_.bind(datastore);

    // A queue for entity modifications made during the transaction.
    this.modifiedEntities_ = [];

    // Queue the callbacks that process the API responses.
    this.requestCallbacks_ = [];

    // Queue the requests to make when we send the transactional commit.
    this.requests_ = [];
  }

  /*! Developer Documentation
   *
   * Below, we override two methods that we inherit from DatastoreRequest:
   * `delete` and `save`. This is done because:
   *
   *   A) the documentation needs to be different for a transactional save, and
   *   B) we build up a "modifiedEntities_" array on this object, used to build
   *      the final commit request with.
   */

  /**
   * Commit the remote transaction and finalize the current transaction
   * instance.
   *
   * If the commit request fails, we will automatically rollback the
   * transaction.
   *
   * @param {object} [gaxOptions] Request configuration options, outlined here:
   *     https://googleapis.github.io/gax-nodejs/global.html#CallOptions.
   * @param {function} callback The callback function.
   * @param {?error} callback.err An error returned while making this request.
   *   If the commit fails, we automatically try to rollback the transaction
   * (see {module:datastore/transaction#rollback}).
   * @param {object} callback.apiResponse The full API response.
   *
   * @example
   * const {Datastore} = require('@google-cloud/datastore');
   * const datastore = new Datastore();
   * const transaction = datastore.transaction();
   *
   * transaction.commit((err, apiResponse) => {
   *   if (err) {
   *     // Transaction could not be committed.
   *   }
   * });
   *
   * //-
   * // If the callback is omitted, we'll return a Promise.
   * //-
   * transaction.commit().then((data) => {
   *   const apiResponse = data[0];
   * });
   */
<<<<<<< HEAD
  commit(gaxOptions?: CallOptions): Promise<google.datastore.v1.CommitResponse>;
  commit(callback: google.datastore.v1.Datastore.CommitCallback): void;
  commit(gaxOptions: CallOptions, callback: google.datastore.v1.Datastore.CommitCallback): void;
  commit(
    gaxOptionsOrCallback?: (CallOptions|google.datastore.v1.Datastore.CommitCallback),
    cb?: google.datastore.v1.Datastore.CommitCallback
  ): void | Promise<google.datastore.v1.CommitResponse> {
    const callback = typeof gaxOptionsOrCallback === 'function' ? gaxOptionsOrCallback : cb!;
    const gaxOptions = typeof gaxOptionsOrCallback === 'object' ? gaxOptionsOrCallback : {};
=======
  //! Failing test: Should accept gaxOptions. AssertionError [ERR_ASSERTION] {} === {}
  commit(): void;
  commit(callback: google.datastore.v1.Datastore.CommitCallback): void;
  commit(gaxOptions: CallOptions): Promise<google.datastore.v1.CommitResponse>;
  commit(gaxOptions: CallOptions, callback: google.datastore.v1.Datastore.CommitCallback): Promise<google.datastore.v1.CommitResponse>;
  commit(gaxOptionsOrCallback?: CallOptions|google.datastore.v1.Datastore.CommitCallback, cb?: google.datastore.v1.Datastore.CommitCallback): void|Promise<google.datastore.v1.CommitResponse> {
    if (typeof gaxOptionsOrCallback === 'function' && typeof gaxOptionsOrCallback !== 'object') {
      cb = gaxOptionsOrCallback;
      gaxOptionsOrCallback = {};
    } 
    else if (typeof gaxOptionsOrCallback === 'object') {}
    else gaxOptionsOrCallback = {};

    const gaxOptions: CallOptions = gaxOptionsOrCallback;
    let callback: google.datastore.v1.Datastore.CommitCallback;

    if (typeof cb === 'function' && cb !== undefined) callback = cb;
    else callback = (()=>{});
>>>>>>> 4ea08b97

    if (this.skipCommit) {
      setImmediate(callback);
      return;
    }

    const keys: Entity = {};

    this.modifiedEntities_
<<<<<<< HEAD
      // Reverse the order of the queue to respect the "last queued request
      // wins" behavior.
      .reverse()
      // Limit the operations we're going to send through to only the most
      // recently queued operations. E.g., if a user tries to save with the
      // same key they just asked to be deleted, the delete request will be
      // ignored, giving preference to the save operation.
      .filter((modifiedEntity: Entity) => {
        const key = modifiedEntity.entity.key;

        if (!entity.isKeyComplete(key)) return true;

        const stringifiedKey = JSON.stringify(modifiedEntity.entity.key);

        if (!keys[stringifiedKey]) {
          keys[stringifiedKey] = true;
          return true;
        }

        return false;
      })
      // Group entities together by method: `save` mutations, then `delete`.
      // Note: `save` mutations being first is required to maintain order when
      // assigning IDs to incomplete keys.
      .sort((a, b) => {
        return a.method < b.method ? 1 : a.method > b.method ? -1 : 0;
      })
      // Group arguments together so that we only make one call to each
      // method. This is important for `DatastoreRequest.save`, especially, as
      // that method handles assigning auto-generated IDs to the original keys
      // passed in. When we eventually execute the `save` method's API
      // callback, having all the keys together is necessary to maintain
      // order.
      .reduce((acc: Entities, entityObject) => {
        const lastEntityObject = acc[acc.length - 1];
        const sameMethod = lastEntityObject && entityObject.method === lastEntityObject.method;

        if (!lastEntityObject || !sameMethod) {
          acc.push(entityObject);
        } else {
          lastEntityObject.args = lastEntityObject.args.concat(
            entityObject.args
          );
        }

        return acc;
      }, [])
      // Call each of the mutational methods (DatastoreRequest[save,delete])
      // to build up a `req` array on this instance. This will also build up a
      // `callbacks` array, that is the same callback that would run if we
      // were using `save` and `delete` outside of a transaction, to process
      // the response from the API.
      .forEach(
        (modifiedEntity: {method: string; args: {reverse: () => void}}) => {
=======
        // Reverse the order of the queue to respect the "last queued request
        // wins" behavior.
        .reverse()
        // Limit the operations we're going to send through to only the most
        // recently queued operations. E.g., if a user tries to save with the
        // same key they just asked to be deleted, the delete request will be
        // ignored, giving preference to the save operation.
        .filter((modifiedEntity: Entity) => {
          const key = modifiedEntity.entity.key;

          if (!entity.isKeyComplete(key)) return true;

          const stringifiedKey = JSON.stringify(modifiedEntity.entity.key);

          if (!keys[stringifiedKey]) {
            keys[stringifiedKey] = true;
            return true;
          }

          return false;
        })
        // Group entities together by method: `save` mutations, then `delete`.
        // Note: `save` mutations being first is required to maintain order when
        // assigning IDs to incomplete keys.
        .sort((a, b) => {
          return a.method < b.method ? 1 : a.method > b.method ? -1 : 0;
        })
        // Group arguments together so that we only make one call to each
        // method. This is important for `DatastoreRequest.save`, especially, as
        // that method handles assigning auto-generated IDs to the original keys
        // passed in. When we eventually execute the `save` method's API
        // callback, having all the keys together is necessary to maintain
        // order.
        .reduce(
            (acc: Entity, entityObject) => {
              const lastEntityObject = acc[acc.length - 1];
              const sameMethod = lastEntityObject &&
                  entityObject.method === lastEntityObject.method;

              if (!lastEntityObject || !sameMethod) {
                acc.push(entityObject);
              } else {
                lastEntityObject.args =
                    lastEntityObject.args.concat(entityObject.args);
              }

              return acc;
            },
            [])
        // Call each of the mutational methods (DatastoreRequest[save,delete])
        // to build up a `req` array on this instance. This will also build up a
        // `callbacks` array, that is the same callback that would run if we
        // were using `save` and `delete` outside of a transaction, to process
        // the response from the API.
        .forEach((modifiedEntity: { method: string; args: { reverse: () => void; }; }) => {
>>>>>>> 4ea08b97
          const method = modifiedEntity.method;
          const args = modifiedEntity.args.reverse();
          DatastoreRequest.prototype[method].call(this, args, () => {});
        }
      );

    // Take the `req` array built previously, and merge them into one request to
    // send as the final transactional commit.
    const reqOpts = {
<<<<<<< HEAD
      mutations: this.requests_
        .map((x: {mutations: Entity}) => x.mutations)
        .reduce((a: {concat: (arg0: Entity) => void}, b: Entity) => a.concat(b), []),
    };

    this.request_(
      {
        client: 'DatastoreClient',
        method: 'commit',
        reqOpts,
        gaxOpts: gaxOptions || {},
      },
      (err, resp) => {
        if (err) {
          // Rollback automatically for the user.
          this.rollback(() => {
            // Provide the error & API response from the failed commit to the
            // user. Even a failed rollback should be transparent. RE:
            // https://github.com/GoogleCloudPlatform/google-cloud-node/pull/1369#discussion_r66833976
            callback(err, resp);
=======
      mutations: this.requests_.map((x: { mutations: Entity; }) => x.mutations)
                     .reduce((a: {concat: (arg0: Entity) => void;}, b: Entity) => a.concat(b), []),
    };

    this.request_(
        {
          client: 'DatastoreClient',
          method: 'commit',
          reqOpts,
          gaxOpts: gaxOptions || {},
        },
        (err, resp) => {
          if (err) {
            // Rollback automatically for the user.
            this.rollback(() => {
              // Provide the error & API response from the failed commit to the
              // user. Even a failed rollback should be transparent. RE:
              // https://github.com/GoogleCloudPlatform/google-cloud-node/pull/1369#discussion_r66833976
              callback(err, resp);
            });
            return;
          }

          // The `callbacks` array was built previously. These are the callbacks
          // that handle the API response normally when using the
          // DatastoreRequest.save and .delete methods.
          this.requestCallbacks_.forEach((cb: (arg0: null, arg1: Entity) => void) => {
            cb(null, resp);
>>>>>>> 4ea08b97
          });
          return;
        }

        // The `callbacks` array was built previously. These are the callbacks
        // that handle the API response normally when using the
        // DatastoreRequest.save and .delete methods.
        this.requestCallbacks_.forEach(
          (cb: (arg0: null, arg1: Entity) => void) => {
            cb(null, resp);
          }
        );
        callback(null, resp);
      }
    );
  }

  /**
   * Create a query for the specified kind. See {module:datastore/query} for all
   * of the available methods.
   *
   * @see [Datastore Queries]{@link https://cloud.google.com/datastore/docs/concepts/queries}
   *
   * @see {@link Query}
   *
   * @param {string} [namespace] Namespace.
   * @param {string} kind The kind to query.
   * @returns {Query}
   *
   * @example
   * const {Datastore} = require('@google-cloud/datastore');
   * const datastore = new Datastore();
   * const transaction = datastore.transaction();
   *
   * // Run the query inside the transaction.
   * transaction.run((err) => {
   *   if (err) {
   *     // Error handling omitted.
   *   }
   *
   *   const query = transaction.createQuery('Company');
   *
   *   query.run((err, entities) => {
   *     if (err) {
   *       // Error handling omitted.
   *     }
   *
   *     transaction.commit((err) => {
   *       if (!err) {
   *         // Transaction committed successfully.
   *       }
   *     });
   *   });
   * });
   */
<<<<<<< HEAD
=======
  createQuery(namespace: string): Query;
  createQuery(namespace: string, kind: string): Query;
>>>>>>> 4ea08b97
  createQuery(namespace: string, kind?: string): Query {
    return this.datastore.createQuery.call(this, namespace, kind);
  }

  /**
   * Delete all entities identified with the specified key(s) in the current
   * transaction.
   *
   * @param {Key|Key[]} key Datastore key object(s).
   *
   * @example
   * const {Datastore} = require('@google-cloud/datastore');
   * const datastore = new Datastore();
   * const transaction = datastore.transaction();
   *
   * transaction.run((err) => {
   *   if (err) {
   *     // Error handling omitted.
   *   }
   *
   *   // Delete a single entity.
   *   transaction.delete(datastore.key(['Company', 123]));
   *
   *   // Delete multiple entities at once.
   *   transaction.delete([
   *     datastore.key(['Company', 123]),
   *     datastore.key(['Product', 'Computer'])
   *   ]);
   *
   *   transaction.commit((err) => {
   *     if (!err) {
   *       // Transaction committed successfully.
   *     }
   *   });
   * });
   */
<<<<<<< HEAD
=======
  delete(entities: Entities): void;
>>>>>>> 4ea08b97
  delete(entities: Entities): void {
    arrify(entities).forEach(ent => {
      this.modifiedEntities_.push({
        entity: {
          key: ent,
        },
        method: 'delete',
        args: [ent],
      });
    });
  }

  /**
   * Reverse a transaction remotely and finalize the current transaction
   * instance.
   *
   * @param {object} [gaxOptions] Request configuration options, outlined here:
   *     https://googleapis.github.io/gax-nodejs/global.html#CallOptions.
   * @param {function} callback The callback function.
   * @param {?error} callback.err An error returned while making this request.
   * @param {object} callback.apiResponse The full API response.
   *
   * @example
   * const {Datastore} = require('@google-cloud/datastore');
   * const datastore = new Datastore();
   * const transaction = datastore.transaction();
   *
   * transaction.run((err) => {
   *   if (err) {
   *     // Error handling omitted.
   *   }
   *
   *   transaction.rollback((err) => {
   *     if (!err) {
   *       // Transaction rolled back successfully.
   *     }
   *   });
   * });
   *
   * //-
   * // If the callback is omitted, we'll return a Promise.
   * //-
   * transaction.rollback().then((data) => {
   *   const apiResponse = data[0];
   * });
   */
<<<<<<< HEAD
  rollback(gaxOptions: CallOptions): Promise<google.datastore.v1.RollbackResponse>;
  rollback(callback: google.datastore.v1.Datastore.RollbackCallback): void;
  rollback(
    gaxOptionsOrCallback: CallOptions|google.datastore.v1.Datastore.RollbackCallback,
    cb?: google.datastore.v1.Datastore.RollbackCallback): void|Promise<google.datastore.v1.RollbackResponse> {
    const gaxOptions = typeof gaxOptionsOrCallback === 'object' ? gaxOptionsOrCallback : {};
    const callback = typeof gaxOptionsOrCallback === 'function' ? gaxOptionsOrCallback : cb!;

    this.request_(
      {
        client: 'DatastoreClient',
        method: 'rollback',
        gaxOpts: gaxOptions || {},
      },
      (err, resp) => {
        this.skipCommit = true;
        callback(err || null, resp);
      }
    );
=======
<<<<<<< HEAD
  rollback(gaxOptions: CallOptions): Promise<google.datastore.v1.RollbackResponse>;
  rollback(callback: google.datastore.v1.Datastore.RollbackCallback): void;
  rollback(gaxOptionsOrCallback: CallOptions|google.datastore.v1.Datastore.RollbackCallback, cb?: google.datastore.v1.Datastore.RollbackCallback): void|Promise<google.datastore.v1.RollbackResponse> {
    if (typeof gaxOptionsOrCallback === 'function' && typeof gaxOptionsOrCallback !== 'object') {
      cb = gaxOptionsOrCallback;
      gaxOptionsOrCallback = {};
=======
  rollback(gaxOptions?, callback?) {
    if (is.fn(gaxOptions)) {
      callback = gaxOptions;
      gaxOptions = {};
>>>>>>> 860e209bb42c0c89ac451440646867fb597f1902
    }
    else if (typeof gaxOptionsOrCallback === 'object' && gaxOptionsOrCallback !== null) {}
    else gaxOptionsOrCallback = {};

    const gaxOptions: CallOptions = gaxOptionsOrCallback;
    let callback: google.datastore.v1.Datastore.RollbackCallback;

    if (typeof cb === 'function' && cb !== undefined) callback = cb;
    else callback = (()=>{});

    this.request_(
        {
          client: 'DatastoreClient',
          method: 'rollback',
          gaxOpts: gaxOptions || {},
        },
        (err, resp) => {
          this.skipCommit = true;
          callback(err || null, resp);
        });
>>>>>>> 4ea08b97
  }

  /**
   * Begin a remote transaction. In the callback provided, run your
   * transactional commands.
   *
   * @param {object} [options] Configuration object.
   * @param {object} [options.gaxOptions] Request configuration options, outlined
   *     here: https://googleapis.github.io/gax-nodejs/global.html#CallOptions.
   * @param {boolean} [options.readOnly=false] A read-only transaction cannot
   *     modify entities.
   * @param {string} [options.transactionId] The ID of a previous transaction.
   * @param {function} callback The function to execute within the context of
   *     a transaction.
   * @param {?error} callback.err An error returned while making this request.
   * @param {Transaction} callback.transaction This transaction
   *     instance.
   * @param {object} callback.apiResponse The full API response.
   *
   * @example
   * const {Datastore} = require('@google-cloud/datastore');
   * const datastore = new Datastore();
   * const transaction = datastore.transaction();
   *
   * transaction.run((err, transaction) => {
   *   // Perform Datastore transactional operations.
   *   const key = datastore.key(['Company', 123]);
   *
   *   transaction.get(key, (err, entity) => {
   *     entity.name = 'Google';
   *
   *     transaction.save({
   *       key: key,
   *       data: entity
   *     });
   *
   *     transaction.commit((err) => {
   *       if (!err) {
   *         // Data saved successfully.
   *       }
   *     });
   *   });
   * });
   *
   * //-
   * // If the callback is omitted, we'll return a Promise.
   * //-
   * transaction.run().then((data) => {
   *   const transaction = data[0];
   *   const apiResponse = data[1];
   * });
   */
  run(options?: RunOptions): Promise<google.datastore.v1.BeginTransactionResponse>;
  run(callback?: RunCallback): void;
  run(options?: RunOptions, callback?: RunCallback): void;
<<<<<<< HEAD
  run(
    optionsOrCallback?: RunOptions|RunCallback|Entity,
    cb?: RunCallback): void|Promise<google.datastore.v1.BeginTransactionResponse> {
    
    const options = typeof optionsOrCallback === 'object' ? optionsOrCallback : {};
    const callback = typeof optionsOrCallback === 'function' ? optionsOrCallback : cb!;
=======
  run(optionsOrCallback?: RunOptions|RunCallback|Entity, cb?: RunCallback): void|Promise<google.datastore.v1.BeginTransactionResponse> {
    if (typeof optionsOrCallback === 'function' && typeof optionsOrCallback !== 'object') {
      cb = optionsOrCallback;
      optionsOrCallback = {};
    }

    const options: RunOptions = optionsOrCallback;
    let callback: RunCallback;

    if (typeof cb === 'function' && cb !== undefined) callback = cb;
    else callback = (()=>{});
>>>>>>> 4ea08b97

    // tslint:disable-next-line no-any
    const reqOpts: any = {transactionOptions: {},};

    if (options.readOnly || this.readOnly) {
      reqOpts.transactionOptions.readOnly = {};
    }

    if (options.transactionId || this.id) {
      reqOpts.transactionOptions.readWrite = { previousTransaction: options.transactionId || this.id};
    }

    if (options.transactionOptions) {
      reqOpts.transactionOptions = options.transactionOptions;
    }

    this.request_(
      {
        client: 'DatastoreClient',
        method: 'beginTransaction',
        reqOpts,
        gaxOpts: options.gaxOptions,
      },
      (err, resp) => {
        if (err) {
          callback(err, null, resp);
          return;
        }
        this.id = resp.transaction;
        callback(null, this, resp);
      }
    );
  }

  /**
   * Insert or update the specified object(s) in the current transaction. If a
   * key is incomplete, its associated object is inserted and the original Key
   * object is updated to contain the generated ID.
   *
   * This method will determine the correct Datastore method to execute
   * (`upsert`, `insert`, or `update`) by using the key(s) provided. For
   * example, if you provide an incomplete key (one without an ID), the request
   * will create a new entity and have its ID automatically assigned. If you
   * provide a complete key, the entity will be updated with the data specified.
   *
   * By default, all properties are indexed. To prevent a property from being
   * included in *all* indexes, you must supply an `excludeFromIndexes` array.
   * See below for an example.
   *
   * @param {object|object[]} entities Datastore key object(s).
   * @param {Key} entities.key Datastore key object.
   * @param {string[]} [entities.excludeFromIndexes] Exclude properties from
   *     indexing using a simple JSON path notation. See the example below to
   * see how to target properties at different levels of nesting within your
   *     entity.
   * @param {object} entities.data Data to save with the provided key.
   *
   * @example
   * <caption>Save a single entity.</caption>
   * const {Datastore} = require('@google-cloud/datastore');
   * const datastore = new Datastore();
   * const transaction = datastore.transaction();
   *
   * // Notice that we are providing an incomplete key. After the transaction is
   * // committed, the Key object held by the `key` variable will be populated
   * // with a path containing its generated ID.
   * //-
   * const key = datastore.key('Company');
   *
   * transaction.run((err) => {
   *   if (err) {
   *     // Error handling omitted.
   *   }
   *
   *   transaction.save({
   *     key: key,
   *     data: {
   *       rating: '10'
   *     }
   *   });
   *
   *   transaction.commit((err) => {
   *     if (!err) {
   *       // Data saved successfully.
   *     }
   *   });
   * });
   *
   * @example
   * const {Datastore} = require('@google-cloud/datastore');
   * const datastore = new Datastore();
   * const transaction = datastore.transaction();
   *
   * // Use an array, `excludeFromIndexes`, to exclude properties from indexing.
   * // This will allow storing string values larger than 1500 bytes.
   *
   * transaction.run((err) => {
   *   if (err) {
   *     // Error handling omitted.
   *   }
   *
   *   transaction.save({
   *     key: key,
   *     excludeFromIndexes: [
   *       'description',
   *       'embeddedEntity.description',
   *       'arrayValue[].description'
   *     ],
   *     data: {
   *       description: 'Long string (...)',
   *       embeddedEntity: {
   *         description: 'Long string (...)'
   *       },
   *       arrayValue: [
   *         {
   *           description: 'Long string (...)'
   *         }
   *       ]
   *     }
   *   });
   *
   *   transaction.commit((err) => {
   *     if (!err) {
   *       // Data saved successfully.
   *     }
   *   });
   * });
   *
   * @example
   * <caption>Save multiple entities at once.</caption>
   * const {Datastore} = require('@google-cloud/datastore');
   * const datastore = new Datastore();
   * const transaction = datastore.transaction();
   * const companyKey = datastore.key(['Company', 123]);
   * const productKey = datastore.key(['Product', 'Computer']);
   *
   * transaction.run((err) => {
   *   if (err) {
   *     // Error handling omitted.
   *   }
   *
   *   transaction.save([
   *     {
   *       key: companyKey,
   *       data: {
   *         HQ: 'Dallas, TX'
   *       }
   *     },
   *     {
   *       key: productKey,
   *       data: {
   *         vendor: 'Dell'
   *       }
   *     }
   *   ]);
   *
   *   transaction.commit((err) => {
   *     if (!err) {
   *       // Data saved successfully.
   *     }
   *   });
   * });
   */
<<<<<<< HEAD
=======
  save(entities: Entities): void;
>>>>>>> 4ea08b97
  save(entities: Entities): void {
    arrify(entities).forEach(ent => {
      this.modifiedEntities_.push({
        entity: {
          key: ent.key,
        },
        method: 'save',
        args: [ent],
      });
    });
  }
}

<<<<<<< HEAD
export type Entities = Entity | Entity[];
export type ModifiedEntities = Array<{
  entity: {key: Entity};
  method: string;
  args: Entity[];
}>;

export type RunCallback = (
  error: Error | null,
  transaction: Transaction | null,
  response: google.datastore.v1.BeginTransactionResponse
) => void;
export interface RunOptions {
  readOnly?: boolean;
  transactionId?: string;
  transactionOptions?: TransactionOptions;
=======
export type Entities = Entity|Entity[];
export type ModifiedEntities_ = Array<{entity: { key: Entity; }; method: string; args: Entity[];}>;

export type RunCallback = (error: (Error|null), transaction: (Transaction|null), response: google.datastore.v1.BeginTransactionResponse) => void;
export interface RunOptions{
  readOnly?: boolean; 
  transactionId?: string; 
  transactionOptions?: TransactionOptions; 
>>>>>>> 4ea08b97
  gaxOptions?: CallOptions;
}

/*! Developer Documentation
 *
 * All async methods (except for streams) will return a Promise in the event
 * that a callback is omitted.
 */
promisifyAll(Transaction, {
  exclude: ['createQuery', 'delete', 'save'],
});

/**
 * Reference to the {@link Transaction} class.
 * @name module:@google-cloud/datastore.Transaction
 * @see Transaction
 */
export {Transaction};<|MERGE_RESOLUTION|>--- conflicted
+++ resolved
@@ -21,11 +21,7 @@
 import {entity, Entity} from './entity';
 import {Query} from './query';
 import {DatastoreRequest} from './request';
-<<<<<<< HEAD
 import {google} from '../proto/datastore';
-=======
-import { google } from '../proto/datastore';
->>>>>>> 4ea08b97
 import {CallOptions} from 'google-gax';
 
 /**
@@ -51,11 +47,7 @@
   namespace?: string;
   readOnly: boolean;
   request: Function;
-<<<<<<< HEAD
   modifiedEntities_: ModifiedEntities;
-=======
-  modifiedEntities_: ModifiedEntities_;
->>>>>>> 4ea08b97
   skipCommit?: boolean;
   constructor(datastore: Datastore, options?: TransactionOptions) {
     super();
@@ -136,36 +128,15 @@
    *   const apiResponse = data[0];
    * });
    */
-<<<<<<< HEAD
   commit(gaxOptions?: CallOptions): Promise<google.datastore.v1.CommitResponse>;
   commit(callback: google.datastore.v1.Datastore.CommitCallback): void;
   commit(gaxOptions: CallOptions, callback: google.datastore.v1.Datastore.CommitCallback): void;
   commit(
-    gaxOptionsOrCallback?: (CallOptions|google.datastore.v1.Datastore.CommitCallback),
+    gaxOptionsOrCallback?: CallOptions|google.datastore.v1.Datastore.CommitCallback,
     cb?: google.datastore.v1.Datastore.CommitCallback
-  ): void | Promise<google.datastore.v1.CommitResponse> {
+  ): void|Promise<google.datastore.v1.CommitResponse> {
     const callback = typeof gaxOptionsOrCallback === 'function' ? gaxOptionsOrCallback : cb!;
     const gaxOptions = typeof gaxOptionsOrCallback === 'object' ? gaxOptionsOrCallback : {};
-=======
-  //! Failing test: Should accept gaxOptions. AssertionError [ERR_ASSERTION] {} === {}
-  commit(): void;
-  commit(callback: google.datastore.v1.Datastore.CommitCallback): void;
-  commit(gaxOptions: CallOptions): Promise<google.datastore.v1.CommitResponse>;
-  commit(gaxOptions: CallOptions, callback: google.datastore.v1.Datastore.CommitCallback): Promise<google.datastore.v1.CommitResponse>;
-  commit(gaxOptionsOrCallback?: CallOptions|google.datastore.v1.Datastore.CommitCallback, cb?: google.datastore.v1.Datastore.CommitCallback): void|Promise<google.datastore.v1.CommitResponse> {
-    if (typeof gaxOptionsOrCallback === 'function' && typeof gaxOptionsOrCallback !== 'object') {
-      cb = gaxOptionsOrCallback;
-      gaxOptionsOrCallback = {};
-    } 
-    else if (typeof gaxOptionsOrCallback === 'object') {}
-    else gaxOptionsOrCallback = {};
-
-    const gaxOptions: CallOptions = gaxOptionsOrCallback;
-    let callback: google.datastore.v1.Datastore.CommitCallback;
-
-    if (typeof cb === 'function' && cb !== undefined) callback = cb;
-    else callback = (()=>{});
->>>>>>> 4ea08b97
 
     if (this.skipCommit) {
       setImmediate(callback);
@@ -175,7 +146,6 @@
     const keys: Entity = {};
 
     this.modifiedEntities_
-<<<<<<< HEAD
       // Reverse the order of the queue to respect the "last queued request
       // wins" behavior.
       .reverse()
@@ -230,63 +200,6 @@
       // the response from the API.
       .forEach(
         (modifiedEntity: {method: string; args: {reverse: () => void}}) => {
-=======
-        // Reverse the order of the queue to respect the "last queued request
-        // wins" behavior.
-        .reverse()
-        // Limit the operations we're going to send through to only the most
-        // recently queued operations. E.g., if a user tries to save with the
-        // same key they just asked to be deleted, the delete request will be
-        // ignored, giving preference to the save operation.
-        .filter((modifiedEntity: Entity) => {
-          const key = modifiedEntity.entity.key;
-
-          if (!entity.isKeyComplete(key)) return true;
-
-          const stringifiedKey = JSON.stringify(modifiedEntity.entity.key);
-
-          if (!keys[stringifiedKey]) {
-            keys[stringifiedKey] = true;
-            return true;
-          }
-
-          return false;
-        })
-        // Group entities together by method: `save` mutations, then `delete`.
-        // Note: `save` mutations being first is required to maintain order when
-        // assigning IDs to incomplete keys.
-        .sort((a, b) => {
-          return a.method < b.method ? 1 : a.method > b.method ? -1 : 0;
-        })
-        // Group arguments together so that we only make one call to each
-        // method. This is important for `DatastoreRequest.save`, especially, as
-        // that method handles assigning auto-generated IDs to the original keys
-        // passed in. When we eventually execute the `save` method's API
-        // callback, having all the keys together is necessary to maintain
-        // order.
-        .reduce(
-            (acc: Entity, entityObject) => {
-              const lastEntityObject = acc[acc.length - 1];
-              const sameMethod = lastEntityObject &&
-                  entityObject.method === lastEntityObject.method;
-
-              if (!lastEntityObject || !sameMethod) {
-                acc.push(entityObject);
-              } else {
-                lastEntityObject.args =
-                    lastEntityObject.args.concat(entityObject.args);
-              }
-
-              return acc;
-            },
-            [])
-        // Call each of the mutational methods (DatastoreRequest[save,delete])
-        // to build up a `req` array on this instance. This will also build up a
-        // `callbacks` array, that is the same callback that would run if we
-        // were using `save` and `delete` outside of a transaction, to process
-        // the response from the API.
-        .forEach((modifiedEntity: { method: string; args: { reverse: () => void; }; }) => {
->>>>>>> 4ea08b97
           const method = modifiedEntity.method;
           const args = modifiedEntity.args.reverse();
           DatastoreRequest.prototype[method].call(this, args, () => {});
@@ -296,7 +209,6 @@
     // Take the `req` array built previously, and merge them into one request to
     // send as the final transactional commit.
     const reqOpts = {
-<<<<<<< HEAD
       mutations: this.requests_
         .map((x: {mutations: Entity}) => x.mutations)
         .reduce((a: {concat: (arg0: Entity) => void}, b: Entity) => a.concat(b), []),
@@ -317,36 +229,6 @@
             // user. Even a failed rollback should be transparent. RE:
             // https://github.com/GoogleCloudPlatform/google-cloud-node/pull/1369#discussion_r66833976
             callback(err, resp);
-=======
-      mutations: this.requests_.map((x: { mutations: Entity; }) => x.mutations)
-                     .reduce((a: {concat: (arg0: Entity) => void;}, b: Entity) => a.concat(b), []),
-    };
-
-    this.request_(
-        {
-          client: 'DatastoreClient',
-          method: 'commit',
-          reqOpts,
-          gaxOpts: gaxOptions || {},
-        },
-        (err, resp) => {
-          if (err) {
-            // Rollback automatically for the user.
-            this.rollback(() => {
-              // Provide the error & API response from the failed commit to the
-              // user. Even a failed rollback should be transparent. RE:
-              // https://github.com/GoogleCloudPlatform/google-cloud-node/pull/1369#discussion_r66833976
-              callback(err, resp);
-            });
-            return;
-          }
-
-          // The `callbacks` array was built previously. These are the callbacks
-          // that handle the API response normally when using the
-          // DatastoreRequest.save and .delete methods.
-          this.requestCallbacks_.forEach((cb: (arg0: null, arg1: Entity) => void) => {
-            cb(null, resp);
->>>>>>> 4ea08b97
           });
           return;
         }
@@ -402,11 +284,6 @@
    *   });
    * });
    */
-<<<<<<< HEAD
-=======
-  createQuery(namespace: string): Query;
-  createQuery(namespace: string, kind: string): Query;
->>>>>>> 4ea08b97
   createQuery(namespace: string, kind?: string): Query {
     return this.datastore.createQuery.call(this, namespace, kind);
   }
@@ -443,10 +320,6 @@
    *   });
    * });
    */
-<<<<<<< HEAD
-=======
-  delete(entities: Entities): void;
->>>>>>> 4ea08b97
   delete(entities: Entities): void {
     arrify(entities).forEach(ent => {
       this.modifiedEntities_.push({
@@ -493,7 +366,6 @@
    *   const apiResponse = data[0];
    * });
    */
-<<<<<<< HEAD
   rollback(gaxOptions: CallOptions): Promise<google.datastore.v1.RollbackResponse>;
   rollback(callback: google.datastore.v1.Datastore.RollbackCallback): void;
   rollback(
@@ -513,41 +385,6 @@
         callback(err || null, resp);
       }
     );
-=======
-<<<<<<< HEAD
-  rollback(gaxOptions: CallOptions): Promise<google.datastore.v1.RollbackResponse>;
-  rollback(callback: google.datastore.v1.Datastore.RollbackCallback): void;
-  rollback(gaxOptionsOrCallback: CallOptions|google.datastore.v1.Datastore.RollbackCallback, cb?: google.datastore.v1.Datastore.RollbackCallback): void|Promise<google.datastore.v1.RollbackResponse> {
-    if (typeof gaxOptionsOrCallback === 'function' && typeof gaxOptionsOrCallback !== 'object') {
-      cb = gaxOptionsOrCallback;
-      gaxOptionsOrCallback = {};
-=======
-  rollback(gaxOptions?, callback?) {
-    if (is.fn(gaxOptions)) {
-      callback = gaxOptions;
-      gaxOptions = {};
->>>>>>> 860e209bb42c0c89ac451440646867fb597f1902
-    }
-    else if (typeof gaxOptionsOrCallback === 'object' && gaxOptionsOrCallback !== null) {}
-    else gaxOptionsOrCallback = {};
-
-    const gaxOptions: CallOptions = gaxOptionsOrCallback;
-    let callback: google.datastore.v1.Datastore.RollbackCallback;
-
-    if (typeof cb === 'function' && cb !== undefined) callback = cb;
-    else callback = (()=>{});
-
-    this.request_(
-        {
-          client: 'DatastoreClient',
-          method: 'rollback',
-          gaxOpts: gaxOptions || {},
-        },
-        (err, resp) => {
-          this.skipCommit = true;
-          callback(err || null, resp);
-        });
->>>>>>> 4ea08b97
   }
 
   /**
@@ -603,26 +440,11 @@
   run(options?: RunOptions): Promise<google.datastore.v1.BeginTransactionResponse>;
   run(callback?: RunCallback): void;
   run(options?: RunOptions, callback?: RunCallback): void;
-<<<<<<< HEAD
   run(
     optionsOrCallback?: RunOptions|RunCallback|Entity,
     cb?: RunCallback): void|Promise<google.datastore.v1.BeginTransactionResponse> {
-    
     const options = typeof optionsOrCallback === 'object' ? optionsOrCallback : {};
     const callback = typeof optionsOrCallback === 'function' ? optionsOrCallback : cb!;
-=======
-  run(optionsOrCallback?: RunOptions|RunCallback|Entity, cb?: RunCallback): void|Promise<google.datastore.v1.BeginTransactionResponse> {
-    if (typeof optionsOrCallback === 'function' && typeof optionsOrCallback !== 'object') {
-      cb = optionsOrCallback;
-      optionsOrCallback = {};
-    }
-
-    const options: RunOptions = optionsOrCallback;
-    let callback: RunCallback;
-
-    if (typeof cb === 'function' && cb !== undefined) callback = cb;
-    else callback = (()=>{});
->>>>>>> 4ea08b97
 
     // tslint:disable-next-line no-any
     const reqOpts: any = {transactionOptions: {},};
@@ -786,10 +608,6 @@
    *   });
    * });
    */
-<<<<<<< HEAD
-=======
-  save(entities: Entities): void;
->>>>>>> 4ea08b97
   save(entities: Entities): void {
     arrify(entities).forEach(ent => {
       this.modifiedEntities_.push({
@@ -803,7 +621,6 @@
   }
 }
 
-<<<<<<< HEAD
 export type Entities = Entity | Entity[];
 export type ModifiedEntities = Array<{
   entity: {key: Entity};
@@ -820,16 +637,6 @@
   readOnly?: boolean;
   transactionId?: string;
   transactionOptions?: TransactionOptions;
-=======
-export type Entities = Entity|Entity[];
-export type ModifiedEntities_ = Array<{entity: { key: Entity; }; method: string; args: Entity[];}>;
-
-export type RunCallback = (error: (Error|null), transaction: (Transaction|null), response: google.datastore.v1.BeginTransactionResponse) => void;
-export interface RunOptions{
-  readOnly?: boolean; 
-  transactionId?: string; 
-  transactionOptions?: TransactionOptions; 
->>>>>>> 4ea08b97
   gaxOptions?: CallOptions;
 }
 
