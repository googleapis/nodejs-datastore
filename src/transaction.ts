--- conflicted
+++ resolved
@@ -189,7 +189,6 @@
         : () => {};
     const gaxOptions =
       typeof gaxOptionsOrCallback === 'object' ? gaxOptionsOrCallback : {};
-<<<<<<< HEAD
     type commitPromiseType =
       PassThroughReturnType<google.datastore.v1.ICommitResponse>;
     const resolver: ResolverType<
@@ -234,9 +233,6 @@
     }
     const promiseResults = await new Promise(resolver);
     return promiseResults;
-=======
-    this.runCommit(gaxOptions, callback);
->>>>>>> e9bd732d
   }
 
   /**
@@ -555,7 +551,6 @@
       typeof optionsOrCallback === 'object' ? optionsOrCallback : {};
     const callback =
       typeof optionsOrCallback === 'function' ? optionsOrCallback : cb!;
-<<<<<<< HEAD
     const runIfStarted = () => {
       process.emitWarning(
         'run has already been called and should not be called again.'
@@ -567,12 +562,12 @@
     } else {
       this.#mutex.acquire().then(release => {
         if (this.#state === TransactionState.NOT_STARTED) {
-          this.runAsync(options).then(
+          this.#runAsync(options).then(
             (
               response: PassThroughReturnType<google.datastore.v1.IBeginTransactionResponse>
             ) => {
               release();
-              this.#parseRunAsync(response, callback);
+              this.#processBeginResults(response, callback);
             }
           );
         } else {
@@ -711,131 +706,6 @@
     );
   }
 
-  // TODO: Replace with #parseRunAsync when pack and play error is gone
-  #parseRunAsync(
-    response: PassThroughReturnType<google.datastore.v1.IBeginTransactionResponse>,
-=======
-    this.#runAsync(options).then((response: RequestPromiseReturnType) => {
-      this.#processBeginResults(response, callback);
-    });
-  }
-
-  private runCommit(
-    gaxOptions: CallOptions,
-    callback: CommitCallback
-  ): void | Promise<CommitResponse> {
-    if (this.skipCommit) {
-      setImmediate(callback);
-      return;
-    }
-
-    const keys: Entities = {};
-
-    this.modifiedEntities_
-      // Reverse the order of the queue to respect the "last queued request
-      // wins" behavior.
-      .reverse()
-      // Limit the operations we're going to send through to only the most
-      // recently queued operations. E.g., if a user tries to save with the
-      // same key they just asked to be deleted, the delete request will be
-      // ignored, giving preference to the save operation.
-      .filter((modifiedEntity: Entity) => {
-        const key = modifiedEntity.entity.key;
-
-        if (!entity.isKeyComplete(key)) return true;
-
-        const stringifiedKey = JSON.stringify(modifiedEntity.entity.key);
-
-        if (!keys[stringifiedKey]) {
-          keys[stringifiedKey] = true;
-          return true;
-        }
-
-        return false;
-      })
-      // Group entities together by method: `save` mutations, then `delete`.
-      // Note: `save` mutations being first is required to maintain order when
-      // assigning IDs to incomplete keys.
-      .sort((a, b) => {
-        return a.method < b.method ? 1 : a.method > b.method ? -1 : 0;
-      })
-      // Group arguments together so that we only make one call to each
-      // method. This is important for `DatastoreRequest.save`, especially, as
-      // that method handles assigning auto-generated IDs to the original keys
-      // passed in. When we eventually execute the `save` method's API
-      // callback, having all the keys together is necessary to maintain
-      // order.
-      .reduce((acc: Entities, entityObject: Entity) => {
-        const lastEntityObject = acc[acc.length - 1];
-        const sameMethod =
-          lastEntityObject && entityObject.method === lastEntityObject.method;
-
-        if (!lastEntityObject || !sameMethod) {
-          acc.push(entityObject);
-        } else {
-          lastEntityObject.args = lastEntityObject.args.concat(
-            entityObject.args
-          );
-        }
-
-        return acc;
-      }, [])
-      // Call each of the mutational methods (DatastoreRequest[save,delete])
-      // to build up a `req` array on this instance. This will also build up a
-      // `callbacks` array, that is the same callback that would run if we
-      // were using `save` and `delete` outside of a transaction, to process
-      // the response from the API.
-      .forEach(
-        (modifiedEntity: {method: string; args: {reverse: () => void}}) => {
-          const method = modifiedEntity.method;
-          const args = modifiedEntity.args.reverse();
-          Datastore.prototype[method].call(this, args, () => {});
-        }
-      );
-
-    // Take the `req` array built previously, and merge them into one request to
-    // send as the final transactional commit.
-    const reqOpts = {
-      mutations: this.requests_
-        .map((x: {mutations: google.datastore.v1.Mutation}) => x.mutations)
-        .reduce(
-          (a: {concat: (arg0: Entity) => void}, b: Entity) => a.concat(b),
-          []
-        ),
-    };
-
-    this.request_(
-      {
-        client: 'DatastoreClient',
-        method: 'commit',
-        reqOpts,
-        gaxOpts: gaxOptions || {},
-      },
-      (err, resp) => {
-        if (err) {
-          // Rollback automatically for the user.
-          this.rollback(() => {
-            // Provide the error & API response from the failed commit to the
-            // user. Even a failed rollback should be transparent. RE:
-            // https://github.com/GoogleCloudPlatform/google-cloud-node/pull/1369#discussion_r66833976
-            callback(err, resp);
-          });
-          return;
-        }
-
-        // The `callbacks` array was built previously. These are the callbacks
-        // that handle the API response normally when using the
-        // DatastoreRequest.save and .delete methods.
-        this.requestCallbacks_.forEach(
-          (cb: (arg0: null, arg1: Entity) => void) => {
-            cb(null, resp);
-          }
-        );
-        callback(null, resp);
-      }
-    );
-  }
-
   /**
    * This function parses results from a beginTransaction call
    *
@@ -846,8 +716,7 @@
    *
    **/
   #processBeginResults(
-    response: RequestPromiseReturnType,
->>>>>>> e9bd732d
+    response: PassThroughReturnType<google.datastore.v1.IBeginTransactionResponse>,
     callback: RunCallback
   ): void {
     const err = response.err;
@@ -855,12 +724,9 @@
     if (err) {
       callback(err, null, resp);
     } else {
-      this.id = resp!.transaction;
+      this.#parseRunSuccess(response);
       callback(null, this, resp);
     }
-<<<<<<< HEAD
-    this.#parseRunSuccess(response);
-    callback(null, this, resp);
   }
 
   #parseRunSuccess(response: PassThroughReturnType<any>) {
@@ -869,13 +735,6 @@
     this.#state = TransactionState.IN_PROGRESS;
   }
 
-  // TODO: Replace with #runAsync when pack and play error is gone
-  private async runAsync(
-    options: RunOptions
-  ): Promise<PassThroughReturnType<any>> {
-=======
-  }
-
   /**
    * This async function makes a beginTransaction call and returns a promise with
    * the information returned from the call that was made.
@@ -885,8 +744,7 @@
    *
    *
    **/
-  async #runAsync(options: RunOptions): Promise<RequestPromiseReturnType> {
->>>>>>> e9bd732d
+  async #runAsync(options: RunOptions): Promise<PassThroughReturnType<any>> {
     const reqOpts: RequestOptions = {
       transactionOptions: {},
     };
@@ -1232,13 +1090,7 @@
     'createQuery',
     'delete',
     'insert',
-<<<<<<< HEAD
-    'parseRunAsync',
-    'parseTransactionResponse',
-    'runAsync',
-=======
     '#runAsync',
->>>>>>> e9bd732d
     'save',
     'update',
     'upsert',
