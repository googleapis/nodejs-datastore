--- conflicted
+++ resolved
@@ -189,7 +189,6 @@
         : () => {};
     const gaxOptions =
       typeof gaxOptionsOrCallback === 'object' ? gaxOptionsOrCallback : {};
-<<<<<<< HEAD
     type commitPromiseType =
       PassThroughReturnType<google.datastore.v1.ICommitResponse>;
     const resolver: ResolverType<
@@ -234,9 +233,6 @@
     }
     const promiseResults = await new Promise(resolver);
     return promiseResults;
-=======
-    this.#runCommit(gaxOptions, callback);
->>>>>>> 2544ed91
   }
 
   /**
@@ -582,14 +578,6 @@
     }
   }
 
-<<<<<<< HEAD
-  #runCommit(gaxOptions?: CallOptions): Promise<CommitResponse>;
-  #runCommit(callback: CommitCallback): void;
-  #runCommit(gaxOptions: CallOptions, callback: CommitCallback): void;
-  #runCommit(
-    gaxOptionsOrCallback?: CallOptions | CommitCallback,
-    cb?: CommitCallback
-=======
   /**
    * This function is a pass-through for the transaction.commit method
    * It contains the business logic used for committing a transaction
@@ -602,17 +590,7 @@
   #runCommit(
     gaxOptions: CallOptions,
     callback: CommitCallback
->>>>>>> 2544ed91
   ): void | Promise<CommitResponse> {
-    const callback =
-      typeof gaxOptionsOrCallback === 'function'
-        ? gaxOptionsOrCallback
-        : typeof cb === 'function'
-        ? cb
-        : () => {};
-    const gaxOptions =
-      typeof gaxOptionsOrCallback === 'object' ? gaxOptionsOrCallback : {};
-
     if (this.skipCommit) {
       setImmediate(callback);
       return;
