--- conflicted
+++ resolved
@@ -17,11 +17,8 @@
 import * as arrify from 'arrify';
 import * as extend from 'extend';
 import * as is from 'is';
-<<<<<<< HEAD
+import {Query, QueryProto} from './query';
 import {google} from '../proto/datastore';
-=======
-import {Query, QueryProto} from './query';
->>>>>>> f4e4410f
 
 // tslint:disable-next-line no-namespace
 export namespace entity {
