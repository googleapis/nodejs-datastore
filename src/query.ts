--- conflicted
+++ resolved
@@ -24,10 +24,6 @@
 import {RunQueryStreamOptions} from '../src/request';
 import * as gaxInstance from 'google-gax';
 import {google} from '../protos/protos';
-<<<<<<< HEAD
-import {JSONValue} from 'proto3-json-serializer';
-=======
->>>>>>> 32329d2f
 
 export type Operator =
   | '='
@@ -602,26 +598,15 @@
   properties?: string | string[];
 }
 
-<<<<<<< HEAD
-export enum QueryMode {
-  NORMAL,
-  EXPLAIN,
-  EXPLAIN_ANALYZE,
-=======
 export interface ExplainOptions {
   analyze?: boolean;
->>>>>>> 32329d2f
 }
 
 export interface RunQueryOptions {
   consistency?: 'strong' | 'eventual';
   readTime?: number;
   gaxOptions?: CallOptions;
-<<<<<<< HEAD
-  mode?: QueryMode;
-=======
   explainOptions?: ExplainOptions;
->>>>>>> 32329d2f
   wrapNumbers?: boolean | IntegerTypeCastOptions;
 }
 
@@ -650,16 +635,6 @@
 }
 export interface ExecutionStats {
   resultsReturned?: number;
-<<<<<<< HEAD
-  bytesReturned?: number;
-  executionDuration?: google.protobuf.IDuration;
-  readOperations?: number;
-  debugStats?: JSONValue;
-}
-
-export interface PlanSummary {
-  indexesUsed: JSONValue[];
-=======
   executionDuration?: google.protobuf.IDuration;
   readOperations?: number;
   debugStats?: {
@@ -671,5 +646,4 @@
   indexesUsed: {
     [key: string]: any;
   }[];
->>>>>>> 32329d2f
 }