/*!
 * Copyright 2014 Google LLC.
 *
 * Licensed under the Apache License, Version 2.0 (the "License");
 * you may not use this file except in compliance with the License.
 * You may obtain a copy of the License at
 *
 *      http://www.apache.org/licenses/LICENSE-2.0
 *
 * Unless required by applicable law or agreed to in writing, software
 * distributed under the License is distributed on an "AS IS" BASIS,
 * WITHOUT WARRANTIES OR CONDITIONS OF ANY KIND, either express or implied.
 * See the License for the specific language governing permissions and
 * limitations under the License.
 */

import arrify = require('arrify');
import {Key} from 'readline';
import {Datastore} from '.';
import {Entity} from './entity';
import {Filter as NewFilter, isFilter} from './filter';
import {Transaction} from './transaction';
import {CallOptions} from 'google-gax';
import {RunQueryStreamOptions} from '../src/request';
import {string} from 'is';

export type Operator =
  | '='
  | '<'
  | '>'
  | '<='
  | '>='
  | 'HAS_ANCESTOR'
  | '!='
  | 'IN'
  | 'NOT_IN';

export interface OrderOptions {
  descending?: boolean;
}

export interface Order {
  name: string;
  sign: '-' | '+';
}

export interface Filter {
  name: string;
  // eslint-disable-next-line @typescript-eslint/no-explicit-any
  val: any;
  op: Operator;
}

/**
 * Build a Query object.
 *
 * **Queries are built with {module:datastore#createQuery} and
 * {@link Transaction#createQuery}.**
 *
 * @see {@link http://goo.gl/Cag0r6| Datastore Queries}
 *
 * @class
 * @param {Datastore|Transaction} scope The parent scope the query was created
 *     from.
 * @param {string} [namespace] Namespace to query entities from.
 * @param {string[]} kinds Kind to query.
 *
 * @example
 * ```
 * const {Datastore} = require('@google-cloud/datastore');
 * const datastore = new Datastore();
 * const query = datastore.createQuery('AnimalNamespace', 'Lion');
 * ```
 */
class Query {
  ancestor?: Key;
  scope?: Datastore | Transaction;
  namespace?: string | null;
  kinds: string[];
  filters: (Filter | NewFilter)[];
  orders: Order[];
  groupByVal: Array<{}>;
  selectVal: Array<{}>;
  startVal: string | Buffer | null;
  endVal: string | Buffer | null;
  limitVal: number;
  offsetVal: number;

  constructor(scope?: Datastore | Transaction, kinds?: string[] | null);
  constructor(
    scope?: Datastore | Transaction,
    namespace?: string | null,
    kinds?: string[]
  );
  constructor(
    scope?: Datastore | Transaction,
    namespaceOrKinds?: string | string[] | null,
    kinds?: string[]
  ) {
    let namespace = namespaceOrKinds as string | null;
    if (!kinds) {
      kinds = namespaceOrKinds as string[];
      namespace = null;
    }

    /**
     * @name Query#scope
     * @type {Datastore|Transaction}
     */
    this.scope = scope;

    /**
     * @name Query#namespace
     * @type {?string}
     */
    this.namespace = namespace || null;
    /**
     * @name Query#kinds
     * @type {string}
     */
    this.kinds = kinds;

    /**
     * @name Query#filters
     * @type {array}
     */
    this.filters = [];
    /**
     * @name Query#orders
     * @type {array}
     */
    this.orders = [];
    /**
     * @name Query#groupByVal
     * @type {array}
     */
    this.groupByVal = [];
    /**
     * @name Query#selectVal
     * @type {array}
     */
    this.selectVal = [];

    // pagination
    /**
     * @name Query#startVal
     * @type {?number}
     */
    this.startVal = null;
    /**
     * @name Query#endVal
     * @type {?number}
     */
    this.endVal = null;
    /**
     * @name Query#limitVal
     * @type {number}
     */
    this.limitVal = -1;
    /**
     * @name Query#offsetVal
     * @type {number}
     */
    this.offsetVal = -1;
  }

  /**
   * Datastore allows querying on properties. Supported comparison operators
   * are `=`, `<`, `>`, `<=`, `>=`, `!=`, `HAS_ANCESTOR`, `IN` and `NOT_IN`.
   *
   * *To filter by ancestors, see {module:datastore/query#hasAncestor}.*
   *
   * @see {@link https://cloud.google.com/datastore/docs/concepts/queries#datastore-property-filter-nodejs| Datastore Filters}
   *
   * @param {string | NewFilter} propertyOrFilter The field name.
   * @param {string} [operator="="] Operator (=, <, >, <=, >=).
   * @param {*} value Value to compare property to.
   * @returns {Query}
   *
   * @example
   * ```
   * const {Datastore} = require('@google-cloud/datastore');
   * const datastore = new Datastore();
   * const query = datastore.createQuery('Company');
   *
   * //-
   * // List all companies that are located in California.
   * //-
   * const caliQuery = query.filter('state', 'CA');
   *
   * //-
   * // List all companies named Google that have less than 400 employees.
   * //-
   * const companyQuery = query
   *   .filter('name', 'Google')
   *   .filter('size', '<', 400);
   *
   * //-
   * // To filter by key, use `__key__` for the property name. Filter on keys
   * // stored as properties is not currently supported.
   * //-
   * const key = datastore.key(['Company', 'Google']);
   * const keyQuery = query.filter('__key__', key);
   * ```
   */
<<<<<<< HEAD
  filter(propertyOrFilter: string | NewFilter, value?: {}): Query;
  filter(propertyOrFilter: string, operator: Operator, value: {}): Query;
  filter(
    propertyOrFilter: string | NewFilter,
    operatorOrValue?: Operator,
    value?: {}
  ): Query {
    if (isFilter(propertyOrFilter)) {
      this.filters.push(propertyOrFilter);
      return this;
    } else {
      process.emitWarning(
        'Providing Filter objects is recommended when using .filter'
      );
      let operator = operatorOrValue as Operator;
      if (arguments.length === 2) {
        value = operatorOrValue as {};
        operator = '=';
      }
=======
  filter(property: string, value: {} | null): Query;
  filter(property: string, operator: Operator, value: {} | null): Query;
  filter(
    property: string,
    operatorOrValue: Operator,
    value?: {} | null
  ): Query {
    let operator = operatorOrValue as Operator;
    if (arguments.length === 2) {
      value = operatorOrValue as {};
      operator = '=';
    }
>>>>>>> 6ce2e5b1

      this.filters.push({
        name: (propertyOrFilter as String).trim(),
        op: operator.trim() as Operator,
        val: value,
      });
    }
    return this;
  }

  /**
   * Filter a query by ancestors.
   *
   * @see {@link https://cloud.google.com/datastore/docs/concepts/queries#datastore-ancestor-query-nodejs| Datastore Ancestor Filters}
   *
   * @param {Key} key Key object to filter by.
   * @returns {Query}
   *
   * @example
   * ```
   * const {Datastore} = require('@google-cloud/datastore');
   * const datastore = new Datastore();
   * const query = datastore.createQuery('MyKind');
   * const ancestoryQuery = query.hasAncestor(datastore.key(['Parent', 123]));
   * ```
   *
   * @deprecated Use setAncestor().
   */
  hasAncestor(key: Key) {
    this.filters.push({name: '__key__', op: 'HAS_ANCESTOR', val: key});
    return this;
  }

  /**
   * Filter a query by ancestors.
   *
   * @see {@link https://cloud.google.com/datastore/docs/concepts/queries#datastore-ancestor-query-nodejs| Datastore Ancestor Filters}
   *
   * @param {Key} key Key object to filter by.
   * @returns {Query}
   *
   * @example
   * ```
   * const {Datastore} = require('@google-cloud/datastore');
   * const datastore = new Datastore();
   * const query = datastore.createQuery('MyKind');
   * const ancestorQuery = query.setAncestor(datastore.key(['Parent', 123]));
   * ```
   *
   */
  setAncestor(key: Key) {
    this.ancestor = key;
    return this;
  }

  /**
   * Sort the results by a property name in ascending or descending order. By
   * default, an ascending sort order will be used.
   *
   * @see {@link https://cloud.google.com/datastore/docs/concepts/queries#datastore-ascending-sort-nodejs| Datastore Sort Orders}
   *
   * @param {string} property The property to order by.
   * @param {object} [options] Options object.
   * @param {boolean} [options.descending=false] Sort the results by a property
   *     name in descending order.
   * @returns {Query}
   *
   * @example
   * ```
   * const {Datastore} = require('@google-cloud/datastore');
   * const datastore = new Datastore();
   * const companyQuery = datastore.createQuery('Company');
   *
   * // Sort by size ascendingly.
   * const companiesAscending = companyQuery.order('size');
   *
   * // Sort by size descendingly.
   * const companiesDescending = companyQuery.order('size', {
   *   descending: true
   * });
   * ```
   */
  order(property: string, options?: OrderOptions) {
    const sign = options && options.descending ? '-' : '+';
    this.orders.push({name: property, sign});
    return this;
  }

  /**
   * Group query results by a list of properties.
   *
   * @param {array} properties Properties to group by.
   * @returns {Query}
   *
   * @example
   * ```
   * const {Datastore} = require('@google-cloud/datastore');
   * const datastore = new Datastore();
   * const companyQuery = datastore.createQuery('Company');
   * const groupedQuery = companyQuery.groupBy(['name', 'size']);
   * ```
   */
  groupBy(fieldNames: string | string[]) {
    this.groupByVal = arrify(fieldNames);
    return this;
  }

  /**
   * Retrieve only select properties from the matched entities.
   *
   * Queries that select a subset of properties are called Projection Queries.
   *
   * @see {@link https://cloud.google.com/datastore/docs/concepts/projectionqueries| Projection Queries}
   *
   * @param {string|string[]} fieldNames Properties to return from the matched
   *     entities.
   * @returns {Query}
   *
   * @example
   * ```
   * const {Datastore} = require('@google-cloud/datastore');
   * const datastore = new Datastore();
   * const companyQuery = datastore.createQuery('Company');
   *
   * // Only retrieve the name property.
   * const selectQuery = companyQuery.select('name');
   *
   * // Only retrieve the name and size properties.
   * const selectQuery = companyQuery.select(['name', 'size']);
   * ```
   */
  select(fieldNames: string | string[]) {
    this.selectVal = arrify(fieldNames);
    return this;
  }

  /**
   * Set a starting cursor to a query.
   *
   * @see {@link https://cloud.google.com/datastore/docs/concepts/queries#cursors_limits_and_offsets| Query Cursors}
   *
   * @param {string} cursorToken The starting cursor token.
   * @returns {Query}
   *
   * @example
   * ```
   * const {Datastore} = require('@google-cloud/datastore');
   * const datastore = new Datastore();
   * const companyQuery = datastore.createQuery('Company');
   *
   * const cursorToken = 'X';
   *
   * // Retrieve results starting from cursorToken.
   * const startQuery = companyQuery.start(cursorToken);
   * ```
   */
  start(start: string | Buffer) {
    this.startVal = start;
    return this;
  }

  /**
   * Set an ending cursor to a query.
   *
   * @see {@link https://cloud.google.com/datastore/docs/concepts/queries#Datastore_Query_cursors| Query Cursors}
   *
   * @param {string} cursorToken The ending cursor token.
   * @returns {Query}
   *
   * @example
   * ```
   * const {Datastore} = require('@google-cloud/datastore');
   * const datastore = new Datastore();
   * const companyQuery = datastore.createQuery('Company');
   *
   * const cursorToken = 'X';
   *
   * // Retrieve results limited to the extent of cursorToken.
   * const endQuery = companyQuery.end(cursorToken);
   * ```
   */
  end(end: string | Buffer) {
    this.endVal = end;
    return this;
  }

  /**
   * Set a limit on a query.
   *
   * @see {@link https://cloud.google.com/datastore/docs/concepts/queries#datastore-limit-nodejs| Query Limits}
   *
   * @param {number} n The number of results to limit the query to.
   * @returns {Query}
   *
   * @example
   * ```
   * const {Datastore} = require('@google-cloud/datastore');
   * const datastore = new Datastore();
   * const companyQuery = datastore.createQuery('Company');
   *
   * // Limit the results to 10 entities.
   * const limitQuery = companyQuery.limit(10);
   * ```
   */
  limit(n: number) {
    this.limitVal = n;
    return this;
  }

  /**
   * Set an offset on a query.
   *
   * @see {@link https://cloud.google.com/datastore/docs/concepts/queries#datastore-limit-nodejs| Query Offsets}
   *
   * @param {number} n The offset to start from after the start cursor.
   * @returns {Query}
   *
   * @example
   * ```
   * const {Datastore} = require('@google-cloud/datastore');
   * const datastore = new Datastore();
   * const companyQuery = datastore.createQuery('Company');
   *
   * // Start from the 101st result.
   * const offsetQuery = companyQuery.offset(100);
   * ```
   */
  offset(n: number) {
    this.offsetVal = n;
    return this;
  }

  /**
   * Run the query.
   *
   * @param {object} [options] Optional configuration.
   * @param {string} [options.consistency] Specify either `strong` or `eventual`.
   *     If not specified, default values are chosen by Datastore for the
   *     operation. Learn more about strong and eventual consistency
   *     [here](https://cloud.google.com/datastore/docs/articles/balancing-strong-and-eventual-consistency-with-google-cloud-datastore).
   * @param {object} [options.gaxOptions] Request configuration options, outlined
   *     here: https://googleapis.github.io/gax-nodejs/global.html#CallOptions.
   * @param {boolean | IntegerTypeCastOptions} [options.wrapNumbers=false]
   *     Wrap values of integerValue type in {@link Datastore#Int} objects.
   *     If a `boolean`, this will wrap values in {@link Datastore#Int} objects.
   *     If an `object`, this will return a value returned by
   *     `wrapNumbers.integerTypeCastFunction`.
   *     Please see {@link IntegerTypeCastOptions} for options descriptions.
   * @param {function} [callback] The callback function. If omitted, a readable
   *     stream instance is returned.
   * @param {?error} callback.err An error returned while making this request
   * @param {object[]} callback.entities A list of entities.
   * @param {object} callback.info An object useful for pagination.
   * @param {?string} callback.info.endCursor Use this in a follow-up query to
   *     begin from where these results ended.
   * @param {string} callback.info.moreResults Datastore responds with one of:
   *
   *     - {@link Datastore#MORE_RESULTS_AFTER_LIMIT}: There *may* be more
   *       results after the specified limit.
   *     - {@link Datastore#MORE_RESULTS_AFTER_CURSOR}: There *may* be more
   *       results after the specified end cursor.
   *     - {@link Datastore#NO_MORE_RESULTS}: There are no more results.
   *
   * @example
   * ```
   * const {Datastore} = require('@google-cloud/datastore');
   * const datastore = new Datastore();
   * const query = datastore.createQuery('Company');
   *
   * query.run((err, entities, info) => {
   *   // entities = An array of records.
   *
   *   // Access the Key object for an entity.
   *   const firstEntityKey = entities[0][datastore.KEY];
   * });
   *
   * //-
   * // A keys-only query returns just the keys of the result entities instead
   * of
   * // the entities themselves, at lower latency and cost.
   * //-
   * query.select('__key__');
   *
   * query.run((err, entities) => {
   *   const keys = entities.map((entity) => {
   *     return entity[datastore.KEY];
   *   });
   * });
   *
   * //-
   * // If the callback is omitted, we'll return a Promise.
   * //-
   * query.run().then((data) => {
   *   const entities = data[0];
   * });
   * ```
   */
  run(options?: RunQueryOptions): Promise<RunQueryResponse>;
  run(options: RunQueryOptions, callback: RunQueryCallback): void;
  run(callback: RunQueryCallback): void;
  run(
    optionsOrCallback?: RunQueryOptions | RunQueryCallback,
    cb?: RunQueryCallback
  ): void | Promise<RunQueryResponse> {
    const options =
      typeof optionsOrCallback === 'object' ? optionsOrCallback : {};
    const callback =
      typeof optionsOrCallback === 'function' ? optionsOrCallback : cb!;
    const runQuery = this.scope!.runQuery.bind(this.scope);
    return runQuery(this, options, callback);
  }

  /**
   * Run the query as a readable object stream.
   *
   * @method Query#runStream
   * @param {object} [options] Optional configuration. See
   *     {@link Query#run} for a complete list of options.
   * @returns {stream}
   *
   * @example
   * ```
   * const {Datastore} = require('@google-cloud/datastore');
   * const datastore = new Datastore();
   * const query = datastore.createQuery('Company');
   *
   * query.runStream()
   *   .on('error', console.error)
   *   .on('data', function (entity) {
   *     // Access the Key object for this entity.
   *     const key = entity[datastore.KEY];
   *   })
   *   .on('info', (info) => {})
   *   .on('end', () => {
   *     // All entities retrieved.
   *   });
   *
   * //-
   * // If you anticipate many results, you can end a stream early to prevent
   * // unnecessary processing and API requests.
   * //-
   * query.runStream()
   *   .on('data', function (entity) {
   *     this.end();
   *   });
   * ```
   */
  runStream(options?: RunQueryStreamOptions) {
    return this.scope!.runQueryStream(this, options);
  }
}

export interface QueryProto {
  startCursor?: string | Buffer;
  distinctOn: {};
  kind: {};
  order: {};
  projection: {};
  endCursor?: string | Buffer;
  limit?: {};
  offset?: number;
  filter?: {};
}

/**
 * Reference to the {@link Query} class.
 * @name module:@google-cloud/datastore.Query
 * @see Query
 */
export {Query};

export interface IntegerTypeCastOptions {
  integerTypeCastFunction: Function;
  properties?: string | string[];
}

export interface RunQueryOptions {
  consistency?: 'strong' | 'eventual';
  readTime?: number;
  gaxOptions?: CallOptions;
  wrapNumbers?: boolean | IntegerTypeCastOptions;
}

export interface RunQueryCallback {
  (err: Error | null, entities?: Entity[], info?: RunQueryInfo): void;
}

export type RunQueryResponse = [Entity[], RunQueryInfo];

export type RunAggregateQueryResponse = any;

export interface RunQueryInfo {
  endCursor?: string;
  moreResults?:
    | 'MORE_RESULTS_TYPE_UNSPECIFIED'
    | 'NOT_FINISHED'
    | 'MORE_RESULTS_AFTER_LIMIT'
    | 'MORE_RESULTS_AFTER_CURSOR'
    | 'NO_MORE_RESULTS';
}<|MERGE_RESOLUTION|>--- conflicted
+++ resolved
@@ -203,13 +203,12 @@
    * const keyQuery = query.filter('__key__', key);
    * ```
    */
-<<<<<<< HEAD
-  filter(propertyOrFilter: string | NewFilter, value?: {}): Query;
-  filter(propertyOrFilter: string, operator: Operator, value: {}): Query;
+  filter(propertyOrFilter: string | NewFilter, value?: {} | null): Query;
+  filter(propertyOrFilter: string, operator: Operator, value: {} | null): Query;
   filter(
     propertyOrFilter: string | NewFilter,
     operatorOrValue?: Operator,
-    value?: {}
+    value?: {} | null
   ): Query {
     if (isFilter(propertyOrFilter)) {
       this.filters.push(propertyOrFilter);
@@ -223,20 +222,6 @@
         value = operatorOrValue as {};
         operator = '=';
       }
-=======
-  filter(property: string, value: {} | null): Query;
-  filter(property: string, operator: Operator, value: {} | null): Query;
-  filter(
-    property: string,
-    operatorOrValue: Operator,
-    value?: {} | null
-  ): Query {
-    let operator = operatorOrValue as Operator;
-    if (arguments.length === 2) {
-      value = operatorOrValue as {};
-      operator = '=';
-    }
->>>>>>> 6ce2e5b1
 
       this.filters.push({
         name: (propertyOrFilter as String).trim(),
