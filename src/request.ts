/*!
 * Copyright 2014 Google LLC.
 *
 * Licensed under the Apache License, Version 2.0 (the "License");
 * you may not use this file except in compliance with the License.
 * You may obtain a copy of the License at
 *
 *      http://www.apache.org/licenses/LICENSE-2.0
 *
 * Unless required by applicable law or agreed to in writing, software
 * distributed under the License is distributed on an "AS IS" BASIS,
 * WITHOUT WARRANTIES OR CONDITIONS OF ANY KIND, either express or implied.
 * See the License for the specific language governing permissions and
 * limitations under the License.
 */

import {promisifyAll} from '@google-cloud/promisify';
import arrify = require('arrify');

// eslint-disable-next-line @typescript-eslint/no-var-requires
const concat = require('concat-stream');
import * as extend from 'extend';
import {split} from 'split-array-stream';
import {google} from '../protos/protos';
import {CallOptions, CancellableStream} from 'google-gax';
import {Duplex, PassThrough, Transform} from 'stream';

// eslint-disable-next-line @typescript-eslint/no-var-requires
const streamEvents = require('stream-events');
export const transactionExpiredError = 'This transaction has already expired.';

export interface AbortableDuplex extends Duplex {
  abort(): void;
}

interface TransactionRequestOptions {
  readOnly?: {};
  readWrite?: {previousTransaction?: string | Uint8Array | null};
}

// Import the clients for each version supported by this package.
const gapic = Object.freeze({
  v1: require('./v1'),
});

import {
  entity,
  Entity,
  EntityProto,
  KeyProto,
  ResponseResult,
  Entities,
} from './entity';
import {
  ExplainMetrics,
  ExplainOptions,
  Query,
  QueryProto,
  RunQueryInfo,
  RunQueryOptions,
  RunQueryResponse,
  RunQueryCallback,
} from './query';
import {Datastore, Transaction} from '.';
import ITimestamp = google.protobuf.ITimestamp;
import {AggregateQuery} from './aggregate';
<<<<<<< HEAD
import {RunOptions} from './transaction';
=======
import * as protos from '../protos/protos';
import {serializer} from 'google-gax';
import * as gax from 'google-gax';
type JSONValue =
  | string
  | number
  | boolean
  | null
  | JSONValue[]
  | {
      [key: string]: JSONValue;
    };

const root = gax.protobuf.loadSync('google/protobuf/struct.proto');
const Struct = root.lookupType('Struct');

// This function decodes Struct proto values
function decodeStruct(structValue: google.protobuf.IStruct): JSONValue {
  return serializer.toProto3JSON(Struct.fromObject(structValue));
}

// This function gets a RunQueryInfo object that contains explain metrics that
// were returned from the server.
function getInfoFromStats(
  resp:
    | protos.google.datastore.v1.IRunQueryResponse
    | protos.google.datastore.v1.IRunAggregationQueryResponse
): RunQueryInfo {
  // Decode struct values stored in planSummary and executionStats
  const explainMetrics: ExplainMetrics = {};
  if (
    resp &&
    resp.explainMetrics &&
    resp.explainMetrics.planSummary &&
    resp.explainMetrics.planSummary.indexesUsed
  ) {
    Object.assign(explainMetrics, {
      planSummary: {
        indexesUsed: resp.explainMetrics.planSummary.indexesUsed.map(
          (index: google.protobuf.IStruct) => decodeStruct(index)
        ),
      },
    });
  }
  if (resp && resp.explainMetrics && resp.explainMetrics.executionStats) {
    const executionStats = {};
    {
      const resultsReturned =
        resp.explainMetrics.executionStats.resultsReturned;
      if (resultsReturned) {
        Object.assign(executionStats, {
          resultsReturned:
            typeof resultsReturned === 'string'
              ? parseInt(resultsReturned)
              : resultsReturned,
        });
      }
    }
    {
      const executionDuration =
        resp.explainMetrics.executionStats.executionDuration;
      if (executionDuration) {
        Object.assign(executionStats, {
          executionDuration:
            typeof executionDuration === 'string'
              ? parseInt(executionDuration)
              : executionDuration,
        });
      }
    }
    {
      const readOperations = resp.explainMetrics.executionStats.readOperations;
      if (readOperations) {
        Object.assign(executionStats, {
          readOperations:
            typeof readOperations === 'string'
              ? parseInt(readOperations)
              : readOperations,
        });
      }
    }
    {
      const debugStats = resp.explainMetrics.executionStats.debugStats;
      if (debugStats) {
        Object.assign(executionStats, {debugStats: decodeStruct(debugStats)});
      }
    }
    Object.assign(explainMetrics, {executionStats});
  }
  if (explainMetrics.planSummary || explainMetrics.executionStats) {
    return {explainMetrics};
  }
  return {};
}
>>>>>>> b7ff5c86

/**
 * A map of read consistency values to proto codes.
 *
 * @type {object}
 * @private
 */
const CONSISTENCY_PROTO_CODE: ConsistencyProtoCode = {
  eventual: 2,
  strong: 1,
};

/**
 * By default a DatastoreRequest is in the NOT_TRANSACTION state. If the
 * DatastoreRequest is a Transaction object, then initially it will be in
 * the NOT_STARTED state, but then the state will become IN_PROGRESS after the
 * transaction has started.
 */
export enum TransactionState {
  NOT_TRANSACTION,
  NOT_STARTED,
  IN_PROGRESS,
  EXPIRED,
}

/**
 * Handle logic for Datastore API operations. Handles request logic for
 * Datastore.
 *
 * Creates requests to the Datastore endpoint. Designed to be inherited by
 * the {@link Datastore} and {@link Transaction} classes.
 *
 * @class
 */
class DatastoreRequest {
  id: string | undefined | Uint8Array | null;
  requests_:
    | Entity
    | {
        mutations: Array<{}>;
      };
  requestCallbacks_:
    | Array<(err: Error | null, resp: Entity | null) => void>
    | Entity;
  datastore!: Datastore;
  protected state: TransactionState = TransactionState.NOT_TRANSACTION;
  [key: string]: Entity;

  /**
   * Format a user's input to mutation methods. This will create a deep clone of
   * the input, as well as allow users to pass an object in the format of an
   * entity.
   *
   * Both of the following formats can be supplied supported:
   *
   *     datastore.save({
   *       key: datastore.key('Kind'),
   *       data: { foo: 'bar' }
   *     }, (err) => {})
   *
   *     const entity = { foo: 'bar' }
   *     entity[datastore.KEY] = datastore.key('Kind')
   *     datastore.save(entity, (err) => {})
   *
   * @internal
   *
   * @see {@link https://github.com/GoogleCloudPlatform/google-cloud-node/issues/1803}
   *
   * @param {object} obj The user's input object.
   */
  static prepareEntityObject_(obj: Entity): PrepareEntityObjectResponse {
    const entityObject = extend(true, {}, obj);

    // Entity objects are also supported.
    if (obj[entity.KEY_SYMBOL]) {
      return {
        key: obj[entity.KEY_SYMBOL],
        data: entityObject,
      };
    }

    return entityObject;
  }

  /**
   * Generate IDs without creating entities.
   *
   * @param {Key} key The key object to complete.
   * @param {number|object} options Either the number of IDs to allocate or an
   *     options object for further customization of the request.
   * @param {number} options.allocations How many IDs to allocate.
   * @param {object} [options.gaxOptions] Request configuration options, outlined
   *     here: https://googleapis.github.io/gax-nodejs/global.html#CallOptions.
   * @param {function} callback The callback function.
   * @param {?error} callback.err An error returned while making this request
   * @param {array} callback.keys The generated IDs
   * @param {object} callback.apiResponse The full API response.
   *
   * @example
   * ```
   * const incompleteKey = datastore.key(['Company']);
   *
   * //-
   * // The following call will create 100 new IDs from the Company kind, which
   * // exists under the default namespace.
   * //-
   * datastore.allocateIds(incompleteKey, 100, (err, keys) => {});
   *
   * //-
   * // Or, if you're using a transaction object.
   * //-
   * const transaction = datastore.transaction();
   *
   * transaction.run((err) => {
   *   if (err) {
   *     // Error handling omitted.
   *   }
   *
   *   transaction.allocateIds(incompleteKey, 100, (err, keys) => {
   *     if (err) {
   *       // Error handling omitted.
   *     }
   *
   *     transaction.commit((err) => {
   *       if (!err) {
   *         // Transaction committed successfully.
   *       }
   *     });
   *   });
   * });
   *
   * //-
   * // You may prefer to create IDs from a non-default namespace by providing
   * an
   * // incomplete key with a namespace. Similar to the previous example, the
   * call
   * // below will create 100 new IDs, but from the Company kind that exists
   * under
   * // the "ns-test" namespace.
   * //-
   * const incompleteKey = datastore.key({
   *   namespace: 'ns-test',
   *   path: ['Company']
   * });
   *
   * function callback(err, keys, apiResponse) {}
   *
   * datastore.allocateIds(incompleteKey, 100, callback);
   *
   * //-
   * // Returns a Promise if callback is omitted.
   * //-
   * datastore.allocateIds(incompleteKey, 100).then((data) => {
   *   const keys = data[0];
   *   const apiResponse = data[1];
   * });
   * ```
   */
  allocateIds(
    key: entity.Key,
    options: AllocateIdsOptions | number
  ): Promise<AllocateIdsResponse>;
  allocateIds(
    key: entity.Key,
    options: AllocateIdsOptions | number,
    callback: AllocateIdsCallback
  ): void;
  allocateIds(
    key: entity.Key,
    options: AllocateIdsOptions | number,
    callback?: AllocateIdsCallback
  ): void | Promise<AllocateIdsResponse> {
    if (entity.isKeyComplete(key)) {
      throw new Error('An incomplete key should be provided.');
    }
    options = typeof options === 'number' ? {allocations: options} : options;

    this.request_(
      {
        client: 'DatastoreClient',
        method: 'allocateIds',
        reqOpts: {
          keys: new Array(options.allocations).fill(entity.keyToKeyProto(key)),
        },
        gaxOpts: options.gaxOptions,
      },
      (err, resp) => {
        if (err) {
          callback!(err, null, resp!);
          return;
        }
        const keys = arrify(resp!.keys!).map(entity.keyFromKeyProto);
        callback!(null, keys, resp!);
      }
    );
  }

  /* This throws an error if the transaction has already expired.
   *
   */
  protected checkExpired() {
    if (this.state === TransactionState.EXPIRED) {
      throw Error(transactionExpiredError);
    }
  }

  /**
   * Retrieve the entities as a readable object stream.
   *
   * @throws {Error} If at least one Key object is not provided.
   *
   * @param {Key|Key[]} keys Datastore key object(s).
   * @param {object} [options] Optional configuration. See {@link Datastore#get}
   *     for a complete list of options.
   *
   * @example
   * ```
   * const keys = [
   *   datastore.key(['Company', 123]),
   *   datastore.key(['Product', 'Computer'])
   * ];
   *
   * datastore.createReadStream(keys)
   *   .on('error', (err) =>  {})
   *   .on('data', (entity) => {
   *     // entity is an entity object.
   *   })
   *   .on('end', () => {
   *     // All entities retrieved.
   *   });
   * ```
   */
  createReadStream(
    keys: Entities,
    options: CreateReadStreamOptions = {}
  ): Transform {
    this.checkExpired();
    keys = arrify(keys).map(entity.keyToKeyProto);
    if (keys.length === 0) {
      throw new Error('At least one Key object is required.');
    }

    const makeRequest = (keys: entity.Key[] | KeyProto[]) => {
      const reqOpts = this.getRequestOptions(options);
      Object.assign(reqOpts, {keys});
      this.request_(
        {
          client: 'DatastoreClient',
          method: 'lookup',
          reqOpts,
          gaxOpts: options.gaxOptions,
        },
        (err, resp) => {
          this.parseTransactionResponse(resp);
          if (err) {
            stream.destroy(err);
            return;
          }

          let entities: Entity[] = [];

          try {
            entities = entity.formatArray(
              resp!.found! as ResponseResult[],
              options.wrapNumbers
            );
          } catch (err) {
            stream.destroy(err);
            return;
          }
          const nextKeys = (resp!.deferred || [])
            .map(entity.keyFromKeyProto)
            .map(entity.keyToKeyProto);

          split(entities, stream).then(streamEnded => {
            if (streamEnded) {
              return;
            }

            if (nextKeys.length > 0) {
              makeRequest(nextKeys);
              return;
            }

            stream.push(null);
          });
        }
      );
    };

    const stream = streamEvents(new Transform({objectMode: true}));
    stream.once('reading', () => {
      makeRequest(keys);
    });
    return stream;
  }

  /**
   * Delete all entities identified with the specified key(s).
   *
   * @param {Key|Key[]} key Datastore key object(s).
   * @param {object} [gaxOptions] Request configuration options, outlined here:
   *     https://googleapis.github.io/gax-nodejs/global.html#CallOptions.
   * @param {function} callback The callback function.
   * @param {?error} callback.err An error returned while making this request
   * @param {object} callback.apiResponse The full API response.
   *
   * @example
   * ```
   * const key = datastore.key(['Company', 123]);
   * datastore.delete(key, (err, apiResp) => {});
   *
   * //-
   * // Or, if you're using a transaction object.
   * //-
   * const transaction = datastore.transaction();
   *
   * transaction.run((err) => {
   *   if (err) {
   *     // Error handling omitted.
   *   }
   *
   *   transaction.delete(key);
   *
   *   transaction.commit((err) => {
   *     if (!err) {
   *       // Transaction committed successfully.
   *     }
   *   });
   * });
   *
   * //-
   * // Delete multiple entities at once.
   * //-
   * datastore.delete([
   *   datastore.key(['Company', 123]),
   *   datastore.key(['Product', 'Computer'])
   * ], (err, apiResponse) => {});
   *
   * //-
   * // Returns a Promise if callback is omitted.
   * //-
   * datastore.delete().then((data) => {
   *   const apiResponse = data[0];
   * });
   * ```
   */
  delete(keys: Entities, gaxOptions?: CallOptions): Promise<DeleteResponse>;
  delete(keys: Entities, callback: DeleteCallback): void;
  delete(
    keys: Entities,
    gaxOptions: CallOptions,
    callback: DeleteCallback
  ): void;
  delete(
    keys: entity.Key | entity.Key[],
    gaxOptionsOrCallback?: CallOptions | DeleteCallback,
    cb?: DeleteCallback
  ): void | Promise<DeleteResponse> {
    const gaxOptions =
      typeof gaxOptionsOrCallback === 'object' ? gaxOptionsOrCallback : {};
    const callback =
      typeof gaxOptionsOrCallback === 'function' ? gaxOptionsOrCallback : cb!;

    const reqOpts = {
      mutations: arrify(keys).map(key => {
        return {
          delete: entity.keyToKeyProto(key),
        };
      }),
      // eslint-disable-next-line @typescript-eslint/no-explicit-any
    } as any;

    if (this.id) {
      this.requests_.push(reqOpts);
      return;
    }

    this.request_(
      {
        client: 'DatastoreClient',
        method: 'commit',
        reqOpts,
        gaxOpts: gaxOptions,
      },
      callback
    );
  }

  /**
   * Retrieve the entities identified with the specified key(s) in the current
   * transaction. Get operations require a valid key to retrieve the
   * key-identified entity from Datastore.
   *
   * @throws {Error} If at least one Key object is not provided.
   *
   * @param {Key|Key[]} keys Datastore key object(s).
   * @param {object} [options] Optional configuration.
   * @param {string} [options.consistency] Specify either `strong` or `eventual`.
   *     If not specified, default values are chosen by Datastore for the
   *     operation. Learn more about strong and eventual consistency
   *     [here](https://cloud.google.com/datastore/docs/articles/balancing-strong-and-eventual-consistency-with-google-cloud-datastore).
   * @param {object} [options.gaxOptions] Request configuration options, outlined
   *     here: https://googleapis.github.io/gax-nodejs/global.html#CallOptions.
   * @param {boolean | IntegerTypeCastOptions} [options.wrapNumbers=false]
   *     Wrap values of integerValue type in {@link Datastore#Int} objects.
   *     If a `boolean`, this will wrap values in {@link Datastore#Int} objects.
   *     If an `object`, this will return a value returned by
   *     `wrapNumbers.integerTypeCastFunction`.
   *     Please see {@link IntegerTypeCastOptions} for options descriptions.
   * @param {function} callback The callback function.
   * @param {?error} callback.err An error returned while making this request
   * @param {object|object[]} callback.entity The entity object(s) which match
   *     the provided keys.
   *
   * @example
   * ```
   * //-
   * // Get a single entity.
   * //-
   * const key = datastore.key(['Company', 123]);
   *
   * datastore.get(key, (err, entity) => {});
   *
   * //-
   * // Or, if you're using a transaction object.
   * //-
   * const transaction = datastore.transaction();
   *
   * transaction.run((err) => {
   *   if (err) {
   *     // Error handling omitted.
   *   }
   *
   *   transaction.get(key, (err, entity) => {
   *     if (err) {
   *       // Error handling omitted.
   *     }
   *
   *     transaction.commit((err) => {
   *       if (!err) {
   *         // Transaction committed successfully.
   *       }
   *     });
   *   });
   * });
   *
   * //-
   * // Get multiple entities at once with a callback.
   * //-
   * const keys = [
   *   datastore.key(['Company', 123]),
   *   datastore.key(['Product', 'Computer'])
   * ];
   *
   * datastore.get(keys, (err, entities) => {});
   *
   * //-
   * // Below is how to update the value of an entity with the help of the
   * // `save` method.
   * //-
   * datastore.get(key, (err, entity) => {
   *   if (err) {
   *     // Error handling omitted.
   *   }
   *
   *   entity.newValue = true;
   *
   *   datastore.save({
   *     key: key,
   *     data: entity
   *   }, (err) => {});
   * });
   *
   * //-
   * // Returns a Promise if callback is omitted.
   * //-
   * datastore.get(keys).then((data) => {
   *   const entities = data[0];
   * });
   * ```
   */
  get(
    keys: entity.Key | entity.Key[],
    options?: CreateReadStreamOptions
  ): Promise<GetResponse>;
  get(keys: entity.Key | entity.Key[], callback: GetCallback): void;
  get(
    keys: entity.Key | entity.Key[],
    options: CreateReadStreamOptions,
    callback: GetCallback
  ): void;
  get(
    keys: entity.Key | entity.Key[],
    optionsOrCallback?: CreateReadStreamOptions | GetCallback,
    cb?: GetCallback
  ): void | Promise<GetResponse> {
    const options =
      typeof optionsOrCallback === 'object' && optionsOrCallback
        ? optionsOrCallback
        : {};
    const callback =
      typeof optionsOrCallback === 'function' ? optionsOrCallback : cb!;

    if (this.state === TransactionState.EXPIRED) {
      callback(new Error(transactionExpiredError));
    }
    this.createReadStream(keys, options)
      .on('error', callback)
      .pipe(
        concat((results: Entity[]) => {
          const isSingleLookup = !Array.isArray(keys);
          callback(null, isSingleLookup ? results[0] : results);
        })
      );
  }

  /**
   * This function saves results from a successful beginTransaction call.
   *
   * @param {BeginAsyncResponse} [response] The response from a call to
   * begin a transaction that completed successfully.
   *
   **/
  protected parseTransactionResponse(resp?: {
    transaction?: Uint8Array | string | undefined | null;
  }): void {
    if (resp && resp.transaction && Buffer.byteLength(resp.transaction) > 0) {
      this.id = resp!.transaction;
      this.state = TransactionState.IN_PROGRESS;
    }
  }

  /**
   * Datastore allows you to run aggregate queries by supplying aggregate fields
   * which will determine the type of aggregation that is performed.
   *
   * The query is run, and the results are returned in the second argument of
   * the callback provided.
   *
   * @param {AggregateQuery} query AggregateQuery object.
   * @param {RunQueryOptions} options Optional configuration
   * @param {function} [callback] The callback function. If omitted, a promise is
   * returned.
   *
   **/
  runAggregationQuery(
    query: AggregateQuery,
    options?: RunQueryOptions
  ): Promise<RunQueryResponse>;
  runAggregationQuery(
    query: AggregateQuery,
    options: RunQueryOptions,
    callback: RunAggregationQueryCallback
  ): void;
  runAggregationQuery(
    query: AggregateQuery,
    callback: RunAggregationQueryCallback
  ): void;
  runAggregationQuery(
    query: AggregateQuery,
    optionsOrCallback?: RunQueryOptions | RunAggregationQueryCallback,
    cb?: RequestCallback
  ): void | Promise<RunQueryResponse> {
    const options =
      typeof optionsOrCallback === 'object' ? optionsOrCallback : {};
    const callback =
      typeof optionsOrCallback === 'function' ? optionsOrCallback : cb!;

    if (this.state === TransactionState.EXPIRED) {
      callback(new Error(transactionExpiredError));
    }
    query.query = extend(true, new Query(), query.query);
    let queryProto: QueryProto;
    try {
      queryProto = entity.queryToQueryProto(query.query);
    } catch (e) {
      // using setImmediate here to make sure this doesn't throw a
      // synchronous error
      setImmediate(callback, e as Error);
      return;
    }
    const sharedQueryOpts = this.getQueryOptions(query.query, options);
    const aggregationQueryOptions: AggregationQueryOptions = {
      nestedQuery: queryProto,
      aggregations: query.toProto(),
    };
    const reqOpts: RunAggregationQueryRequest = Object.assign(sharedQueryOpts, {
      aggregationQuery: aggregationQueryOptions,
    });
    this.request_(
      {
        client: 'DatastoreClient',
        method: 'runAggregationQuery',
        reqOpts,
        gaxOpts: options.gaxOptions,
      },
      (err, res) => {
<<<<<<< HEAD
        this.parseTransactionResponse(res);
=======
        const info = getInfoFromStats(res);
>>>>>>> b7ff5c86
        if (res && res.batch) {
          const results = res.batch.aggregationResults;
          const finalResults = results
            .map(
              (aggregationResult: any) => aggregationResult.aggregateProperties
            )
            .map((aggregateProperties: any) =>
              Object.fromEntries(
                new Map(
                  Object.keys(aggregateProperties).map(key => [
                    key,
                    entity.decodeValueProto(aggregateProperties[key]),
                  ])
                )
              )
            );
          callback(err, finalResults, info);
        } else {
          callback(err, [], info);
        }
      }
    );
  }

  /**
   * Datastore allows you to query entities by kind, filter them by property
   * filters, and sort them by a property name. Projection and pagination are
   * also supported.
   *
   * The query is run, and the results are returned as the second argument to
   * your callback. A third argument may also exist, which is a query object
   * that uses the end cursor from the previous query as the starting cursor for
   * the next query. You can pass that object back to this method to see if more
   * results exist.
   * @param {Query} query Query object.
   * @param {object} [options] Optional configuration.
   * @param {string} [options.consistency] Specify either `strong` or `eventual`.
   *     If not specified, default values are chosen by Datastore for the
   *     operation. Learn more about strong and eventual consistency
   *     [here](https://cloud.google.com/datastore/docs/articles/balancing-strong-and-eventual-consistency-with-google-cloud-datastore).
   * @param {object} [options.gaxOptions] Request configuration options, outlined
   *     here: https://googleapis.github.io/gax-nodejs/global.html#CallOptions.
   * @param {boolean | IntegerTypeCastOptions} [options.wrapNumbers=false]
   *     Wrap values of integerValue type in {@link Datastore#Int} objects.
   *     If a `boolean`, this will wrap values in {@link Datastore#Int} objects.
   *     If an `object`, this will return a value returned by
   *     `wrapNumbers.integerTypeCastFunction`.
   *     Please see {@link IntegerTypeCastOptions} for options descriptions.
   * @param {function} [callback] The callback function. If omitted, a readable
   *     stream instance is returned.
   * @param {?error} callback.err An error returned while making this request
   * @param {object[]} callback.entities A list of entities.
   * @param {object} callback.info An object useful for pagination.
   * @param {?string} callback.info.endCursor Use this in a follow-up query to
   *     begin from where these results ended.
   * @param {string} callback.info.moreResults Datastore responds with one of:
   *
   *     - {@link Datastore#MORE_RESULTS_AFTER_LIMIT}: There *may* be more
   *       results after the specified limit.
   *     - {@link Datastore#MORE_RESULTS_AFTER_CURSOR}: There *may* be more
   *       results after the specified end cursor.
   *     - {@link Datastore#NO_MORE_RESULTS}: There are no more results.
   *
   * @example
   * ```
   * //-
   * // Where you see `transaction`, assume this is the context that's relevant
   * to
   * // your use, whether that be a Datastore or a Transaction object.
   * //-
   * const query = datastore.createQuery('Lion');
   *
   * datastore.runQuery(query, (err, entities, info) => {
   *   // entities = An array of records.
   *
   *   // Access the Key object for an entity.
   *   const firstEntityKey = entities[0][datastore.KEY];
   * });
   *
   * //-
   * // Or, if you're using a transaction object.
   * //-
   * const transaction = datastore.transaction();
   *
   * transaction.run((err) => {
   *   if (err) {
   *     // Error handling omitted.
   *   }
   *
   *   transaction.runQuery(query, (err, entities) => {
   *     if (err) {
   *       // Error handling omitted.
   *     }
   *
   *     transaction.commit((err) => {
   *       if (!err) {
   *         // Transaction committed successfully.
   *       }
   *     });
   *   });
   * });
   *
   * //-
   * // A keys-only query returns just the keys of the result entities instead
   * of
   * // the entities themselves, at lower latency and cost.
   * //-
   * const keysOnlyQuery = datastore.createQuery('Lion').select('__key__');
   *
   * datastore.runQuery(keysOnlyQuery, (err, entities) => {
   *   const keys = entities.map((entity) => {
   *     return entity[datastore.KEY];
   *   });
   * });
   *
   * //-
   * // Returns a Promise if callback is omitted.
   * //-
   * datastore.runQuery(query).then((data) => {
   *   const entities = data[0];
   * });
   * ```
   */
  runQuery(query: Query, options?: RunQueryOptions): Promise<RunQueryResponse>;
  runQuery(
    query: Query,
    options: RunQueryOptions,
    callback: RunQueryCallback
  ): void;
  runQuery(query: Query, callback: RunQueryCallback): void;
  runQuery(
    query: Query,
    optionsOrCallback?: RunQueryOptions | RunQueryCallback,
    cb?: RunQueryCallback
  ): void | Promise<RunQueryResponse> {
    const options =
      typeof optionsOrCallback === 'object' ? optionsOrCallback : {};
    const callback =
      typeof optionsOrCallback === 'function' ? optionsOrCallback : cb!;

    let info: RunQueryInfo;

    if (this.state === TransactionState.EXPIRED) {
      callback(new Error(transactionExpiredError));
    }
    this.runQueryStream(query, options)
      .on('error', callback)
      .on('info', info_ => {
        info = info_;
      })
      .pipe(
        concat((results: Entity[]) => {
          callback(null, results, info);
        })
      );
  }

  /**
   * Get a list of entities as a readable object stream.
   *
   * See {@link Datastore#runQuery} for a list of all available options.
   *
   * @param {Query} query Query object.
   * @param {object} [options] Optional configuration.
   * @param {object} [options.gaxOptions] Request configuration options, outlined
   *     here: https://googleapis.github.io/gax-nodejs/global.html#CallOptions.
   *
   * @example
   * ```
   * datastore.runQueryStream(query)
   *   .on('error', console.error)
   *   .on('data', (entity) => {
   *     // Access the Key object for this entity.
   *     const key = entity[datastore.KEY];
   *   })
   *   .on('info', (info) => {})
   *   .on('end', () => {
   *     // All entities retrieved.
   *   });
   *
   * //-
   * // If you anticipate many results, you can end a stream early to prevent
   * // unnecessary processing and API requests.
   * //-
   * datastore.runQueryStream(query)
   *   .on('data', (entity) => {
   *     this.end();
   *   });
   * ```
   */
  runQueryStream(query: Query, options: RunQueryStreamOptions = {}): Transform {
    this.checkExpired();
    query = extend(true, new Query(), query);
    const makeRequest = (query: Query) => {
      let queryProto: QueryProto;
      try {
        queryProto = entity.queryToQueryProto(query);
      } catch (e) {
        // using setImmediate here to make sure this doesn't throw a
        // synchronous error
        setImmediate(onResultSet, e as Error);
        return;
      }
      const sharedQueryOpts = this.getQueryOptions(query, options);

      const reqOpts: RequestOptions = sharedQueryOpts;
      reqOpts.query = queryProto;
      this.request_(
        {
          client: 'DatastoreClient',
          method: 'runQuery',
          reqOpts,
          gaxOpts: options.gaxOptions,
        },
        onResultSet
      );
    };

    const onResultSet = (err?: Error | null, resp?: Entity) => {
      this.parseTransactionResponse(resp);
      if (err) {
        stream.destroy(err);
        return;
      }

      if (!resp.batch) {
        // If there are no results then send any stats back and end the stream.
        stream.emit('info', getInfoFromStats(resp));
        stream.push(null);
        return;
      }

      const info = Object.assign(getInfoFromStats(resp), {
        moreResults: resp.batch.moreResults,
      });

      if (resp.batch.endCursor) {
        info.endCursor = resp.batch.endCursor.toString('base64');
      }

      let entities: Entity[] = [];

      if (resp.batch.entityResults) {
        try {
          entities = entity.formatArray(
            resp.batch.entityResults,
            options.wrapNumbers
          );
        } catch (err) {
          stream.destroy(err);
          return;
        }
      }

      // Emit each result right away, then get the rest if necessary.
      split(entities, stream).then(streamEnded => {
        if (streamEnded) {
          return;
        }

        if (resp.batch.moreResults !== 'NOT_FINISHED') {
          stream.emit('info', info);
          stream.push(null);
          return;
        }

        // The query is "NOT_FINISHED". Get the rest of the results.
        const offset = query.offsetVal === -1 ? 0 : query.offsetVal;

        query.start(info.endCursor!).offset(offset - resp.batch.skippedResults);

        const limit = query.limitVal;
        if (limit && limit > -1) {
          query.limit(limit - resp.batch.entityResults.length);
        }

        makeRequest(query);
      });
    };

    const stream = streamEvents(new Transform({objectMode: true}));
    stream.once('reading', () => {
      makeRequest(query);
    });
    return stream;
  }

  private getRequestOptions(
    options: RunQueryStreamOptions
  ): SharedQueryOptions {
    const sharedQueryOpts = {} as SharedQueryOptions;
    if (isTransaction(this)) {
      if (this.state === TransactionState.NOT_STARTED) {
        if (sharedQueryOpts.readOptions === undefined) {
          sharedQueryOpts.readOptions = {};
        }
        sharedQueryOpts.readOptions.newTransaction = getTransactionRequest(
          this,
          {}
        );
        sharedQueryOpts.readOptions.consistencyType = 'newTransaction';
      }
    }
    if (options.consistency) {
      const code = CONSISTENCY_PROTO_CODE[options.consistency.toLowerCase()];
      sharedQueryOpts.readOptions = {
        readConsistency: code,
      };
    }
    if (options.readTime) {
      if (sharedQueryOpts.readOptions === undefined) {
        sharedQueryOpts.readOptions = {};
      }
      if (options.consistency) {
        throw new Error(
            'Read time and read consistency cannot both be specified.'
        );
      }
      const readTime = options.readTime;
      const seconds = readTime / 1000;
      sharedQueryOpts.readOptions.readTime = {
        seconds: Math.floor(seconds),
      };
    }
    return sharedQueryOpts;
  }

  private getQueryOptions(
    query: Query,
    options: RunQueryStreamOptions = {}
  ): SharedQueryOptions {
    const sharedQueryOpts = this.getRequestOptions(options);
    if (options.explainOptions) {
      sharedQueryOpts.explainOptions = options.explainOptions;
    }
    if (query.namespace) {
      sharedQueryOpts.partitionId = {
        namespaceId: query.namespace,
      };
    }
    return sharedQueryOpts;
  }

  /**
   * Merge the specified object(s). If a key is incomplete, its associated object
   * is inserted and the original Key object is updated to contain the generated ID.
   * For example, if you provide an incomplete key (one without an ID),
   * the request will create a new entity and have its ID automatically assigned.
   * If you provide a complete key, the entity will be get the data from datastore
   * and merge with the data specified.
   * By default, all properties are indexed. To prevent a property from being
   * included in *all* indexes, you must supply an `excludeFromIndexes` array.
   *
   * Maps to {@link Datastore#save}, forcing the method to be `upsert`.
   *
   * @param {object|object[]} entities Datastore key object(s).
   * @param {Key} entities.key Datastore key object.
   * @param {string[]} [entities.excludeFromIndexes] Exclude properties from
   *     indexing using a simple JSON path notation. See the examples in
   *     {@link Datastore#save} to see how to target properties at different
   *     levels of nesting within your entity.
   * @param {object} entities.data Data to merge to the same for provided key.
   * @param {function} callback The callback function.
   * @param {?error} callback.err An error returned while making this request
   * @param {object} callback.apiResponse The full API response.
   */
  merge(entities: Entities): Promise<CommitResponse>;
  merge(entities: Entities, callback: SaveCallback): void;
  merge(
    entities: Entities,
    callback?: SaveCallback
  ): void | Promise<CommitResponse> {
    const transaction = this.datastore.transaction();
    transaction.run(async (err: any) => {
      if (err) {
        try {
          await transaction.rollback();
        } catch (error) {
          // Provide the error & API response from the failed run to the user.
          // Even a failed rollback should be transparent.
          // RE: https://github.com/GoogleCloudPlatform/gcloud-node/pull/1369#discussion_r66833976
        }
        callback!(err);
        return;
      }
      try {
        await Promise.all(
          arrify(entities).map(async (objEntity: Entity) => {
            const obj: Entity =
              DatastoreRequest.prepareEntityObject_(objEntity);
            const [data] = await transaction.get(obj.key);
            obj.method = 'upsert';
            obj.data = Object.assign({}, data, obj.data);
            transaction.save(obj);
          })
        );

        const [response] = await transaction.commit();
        callback!(null, response);
      } catch (err) {
        try {
          await transaction.rollback();
        } catch (error) {
          // Provide the error & API response from the failed commit to the user.
          // Even a failed rollback should be transparent.
          // RE: https://github.com/GoogleCloudPlatform/gcloud-node/pull/1369#discussion_r66833976
        }
        callback!(err as Error);
      }
    });
  }

  /**
   * @private
   */
  prepareGaxRequest_(config: RequestConfig, callback: Function): void {
    const datastore = this.datastore;

    const isTransaction = this.id ? true : false;
    const method = config.method;
    const reqOpts = extend(true, {}, config.reqOpts);

    // Set properties to indicate if we're in a transaction or not.
    if (method === 'commit') {
      if (isTransaction) {
        reqOpts.mode = 'TRANSACTIONAL';
        reqOpts.transaction = this.id;
      } else {
        reqOpts.mode = 'NON_TRANSACTIONAL';
      }
    }

    if (datastore.options && datastore.options.databaseId) {
      reqOpts.databaseId = datastore.options.databaseId;
    }

    if (method === 'rollback') {
      reqOpts.transaction = this.id;
    }

    if (
      isTransaction &&
      (method === 'lookup' ||
        method === 'runQuery' ||
        method === 'runAggregationQuery')
    ) {
      if (reqOpts.readOptions && reqOpts.readOptions.readConsistency) {
        throw new Error(
          'Read consistency cannot be specified in a transaction.'
        );
      }
      if (reqOpts.readOptions && reqOpts.readOptions.readTime) {
        throw new Error(
            'Read time cannot be specified in a transaction.'
        );
      }

      if (reqOpts.readOptions) {
        Object.assign(reqOpts.readOptions, {transaction: this.id});
      } else {
        reqOpts.readOptions = {
          transaction: this.id,
        };
      }
    }

    datastore.auth.getProjectId((err, projectId) => {
      if (err) {
        callback!(err);
        return;
      }
      const clientName = config.client;
      if (!datastore.clients_.has(clientName)) {
        datastore.clients_.set(
          clientName,
          new gapic.v1[clientName](datastore.options)
        );
      }
      const gaxClient = datastore.clients_.get(clientName);
      reqOpts.projectId = projectId!;
      const gaxOpts = extend(true, {}, config.gaxOpts, {
        headers: {
          'google-cloud-resource-prefix': `projects/${projectId}`,
        },
      });
      const requestFn = gaxClient![method].bind(gaxClient, reqOpts, gaxOpts);
      callback(null, requestFn);
    });
  }

  /**
   * Make a request to the API endpoint. Properties to indicate a transactional
   * or non-transactional operation are added automatically.
   *
   * @param {object} config Configuration object.
   * @param {object} config.gaxOpts GAX options.
   * @param {string} config.client The name of the gax client.
   * @param {function} config.method The gax method to call.
   * @param {object} config.reqOpts Request options.
   * @param {function} callback The callback function.
   *
   * @private
   */
  request_(config: RequestConfig, callback: RequestCallback): void;
  request_(config: RequestConfig, callback: RequestCallback): void {
    this.prepareGaxRequest_(config, (err: Error, requestFn: Function) => {
      if (err) {
        callback(err);
        return;
      }
      requestFn(callback);
    });
  }

  /**
   * Make a request as a stream.
   *
   * @param {object} config Configuration object.
   * @param {object} config.gaxOpts GAX options.
   * @param {string} config.client The name of the gax client.
   * @param {string} config.method The gax method to call.
   * @param {object} config.reqOpts Request options.
   */
  requestStream_(config: RequestConfig): AbortableDuplex {
    let gaxStream: CancellableStream;
    const stream = streamEvents(new PassThrough({objectMode: true}));

    stream.abort = () => {
      if (gaxStream && gaxStream.cancel) {
        gaxStream.cancel();
      }
    };

    stream.once('reading', () => {
      this.prepareGaxRequest_(config, (err: Error, requestFn: Function) => {
        if (err) {
          stream.destroy(err);
          return;
        }

        gaxStream = requestFn();
        gaxStream
          .on('error', stream.destroy.bind(stream))
          .on('response', stream.emit.bind(stream, 'response'))
          .pipe(stream);
      });
    });

    return stream as AbortableDuplex;
  }
}

function isTransaction(request: DatastoreRequest): request is Transaction {
  return request instanceof Transaction;
}

export function getTransactionRequest(
  transaction: Transaction,
  options: RunOptions
): TransactionRequestOptions {
  let reqOpts: TransactionRequestOptions = {};
  if (options.readOnly || transaction.readOnly) {
    reqOpts.readOnly = {};
  }
  if (options.transactionId || transaction.id) {
    reqOpts.readWrite = {
      previousTransaction: options.transactionId || transaction.id,
    };
  }
  if (options.transactionOptions) {
    reqOpts = {};
    if (options.transactionOptions.readOnly) {
      reqOpts.readOnly = {};
    }
    const id = options.transactionOptions.id;
    if (id) {
      reqOpts.readWrite = {previousTransaction: id};
    }
  }
  return reqOpts;
}

export interface ConsistencyProtoCode {
  [key: string]: number;
}
export type AllocateIdsResponse = [
  entity.Key[],
  google.datastore.v1.IAllocateIdsResponse,
];
export interface AllocateIdsCallback {
  (
    a: Error | null,
    b: entity.Key[] | null,
    c: google.datastore.v1.IAllocateIdsResponse
  ): void;
}
export interface AllocateIdsOptions {
  allocations?: number;
  gaxOptions?: CallOptions;
}
export type CreateReadStreamOptions = RunQueryOptions;
export interface GetCallback {
  (err?: Error | null, entity?: Entities): void;
}
export type GetResponse = [Entities];
export interface Mutation {
  [key: string]: EntityProto;
}
export interface PrepareEntityObject {
  [key: string]: google.datastore.v1.Key | undefined;
}
export interface PrepareEntityObjectResponse {
  key?: google.datastore.v1.Key;
  data?: google.datastore.v1.Entity;
  method?: string;
}
export interface RequestCallback {
  (
    a?: Error | null,
    // eslint-disable-next-line @typescript-eslint/no-explicit-any
    b?: any
  ): void;
}
export interface RunAggregationQueryCallback {
  (
    a?: Error | null,
    // eslint-disable-next-line @typescript-eslint/no-explicit-any
    b?: any,
    c?: RunQueryInfo
  ): void;
}
export interface RequestConfig {
  client: string;
  gaxOpts?: CallOptions;
  method: string;
  prepared?: boolean;
  reqOpts?: RequestOptions;
}
export interface SharedQueryOptions {
  databaseId?: string;
  explainOptions?: ExplainOptions;
  projectId?: string;
  partitionId?: google.datastore.v1.IPartitionId | null;
  readOptions?: {
    readConsistency?: number;
    transaction?: string | Uint8Array | null;
    readTime?: ITimestamp;
    newTransaction?: TransactionRequestOptions;
    consistencyType?:
      | 'readConsistency'
      | 'transaction'
      | 'newTransaction'
      | 'readTime';
  };
}
export interface RequestOptions extends SharedQueryOptions {
  mutations?: google.datastore.v1.IMutation[];
  keys?: Entity;
  transactionOptions?: TransactionRequestOptions | null;
  transaction?: string | null | Uint8Array;
  mode?: string;
  query?: QueryProto;
  filter?: string;
  indexId?: string;
  entityFilter?: google.datastore.admin.v1.IEntityFilter;
}
export interface RunAggregationQueryRequest extends SharedQueryOptions {
  aggregationQuery: AggregationQueryOptions;
}
export interface AggregationQueryOptions {
  nestedQuery: QueryProto;
  aggregations: Array<any>;
}
export type RunQueryStreamOptions = RunQueryOptions;
export interface CommitCallback {
  (err?: Error | null, resp?: google.datastore.v1.ICommitResponse): void;
}
export type CommitResponse = [google.datastore.v1.ICommitResponse];
export type SaveCallback = CommitCallback;
export type SaveResponse = CommitResponse;
export type DeleteCallback = CommitCallback;
export type DeleteResponse = CommitResponse;

/*! Developer Documentation
 *
 * All async methods (except for streams) will return a Promise in the event
 * that a callback is omitted.
 */
promisifyAll(DatastoreRequest, {
  exclude: ['checkExpired', 'getQueryOptions', 'getRequestOptions'],
});

/**
 * Reference to the {@link DatastoreRequest} class.
 * @name module:@google-cloud/datastore.DatastoreRequest
 * @see DatastoreRequest
 */
export {DatastoreRequest};<|MERGE_RESOLUTION|>--- conflicted
+++ resolved
@@ -64,9 +64,7 @@
 import {Datastore, Transaction} from '.';
 import ITimestamp = google.protobuf.ITimestamp;
 import {AggregateQuery} from './aggregate';
-<<<<<<< HEAD
 import {RunOptions} from './transaction';
-=======
 import * as protos from '../protos/protos';
 import {serializer} from 'google-gax';
 import * as gax from 'google-gax';
@@ -161,7 +159,6 @@
   }
   return {};
 }
->>>>>>> b7ff5c86
 
 /**
  * A map of read consistency values to proto codes.
@@ -760,11 +757,8 @@
         gaxOpts: options.gaxOptions,
       },
       (err, res) => {
-<<<<<<< HEAD
+        const info = getInfoFromStats(res);
         this.parseTransactionResponse(res);
-=======
-        const info = getInfoFromStats(res);
->>>>>>> b7ff5c86
         if (res && res.batch) {
           const results = res.batch.aggregationResults;
           const finalResults = results
