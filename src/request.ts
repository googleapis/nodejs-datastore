--- conflicted
+++ resolved
@@ -36,10 +36,6 @@
 import {entity, Entity, KeyProto, ValueProto} from './entity';
 import {Query, RunQueryInfo, RunQueryOptions, RunQueryResponse, RunQueryCallback} from './query';
 import {Datastore} from '.';
-<<<<<<< HEAD
-=======
-import { queue, AsyncBooleanResultCallback } from 'async';
->>>>>>> b06d6922
 
 /**
  * A map of read consistency values to proto codes.
@@ -61,11 +57,7 @@
  *
  * @class
  */
-<<<<<<< HEAD
-class DatastoreRequest{
-=======
 class DatastoreRequest {
->>>>>>> b06d6922
   id: string | number | undefined;
   requests_: Entity | { mutations: Array<{}>; };
   requestCallbacks_: Array<(err: Error|null, resp: Entity|null) => void> | Entity;
