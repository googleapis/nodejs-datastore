/*!
 * Copyright 2014 Google Inc. All Rights Reserved.
 *
 * Licensed under the Apache License, Version 2.0 (the "License");
 * you may not use this file except in compliance with the License.
 * You may obtain a copy of the License at
 *
 *      http://www.apache.org/licenses/LICENSE-2.0
 *
 * Unless required by applicable law or agreed to in writing, software
 * distributed under the License is distributed on an "AS IS" BASIS,
 * WITHOUT WARRANTIES OR CONDITIONS OF ANY KIND, either express or implied.
 * See the License for the specific language governing permissions and
 * limitations under the License.
 */

import {replaceProjectIdToken} from '@google-cloud/projectify';
import {promisifyAll} from '@google-cloud/promisify';
import * as arrify from 'arrify';

const concat = require('concat-stream');
import * as extend from 'extend';
import * as is from 'is';
import {split} from 'split-array-stream';
import * as streamEvents from 'stream-events';
import * as through from 'through2';
import { googleDatastore } from '../proto/datastore';
import { googleEntity } from '../proto/entity';
import {CallOptions} from 'google-gax';

// Import the clients for each version supported by this package.
const gapic = Object.freeze({
  v1: require('./v1'),
});

import {entity, Entity} from './entity';
import {Query, RunQueryInfo, RunQueryOptions, RunQueryResponse, RunQueryCallback} from './query';
import {Datastore} from '.';

export interface EntityDataObj {
  [key: string]: string;
}

export interface ConsistencyProtoCode {
  eventual: number;
  strong: number;
}
/**
 * A map of read consistency values to proto codes.
 *
 * @type {object}
 * @private
 */
const CONSISTENCY_PROTO_CODE: ConsistencyProtoCode = {
  eventual: 2,
  strong: 1,
};

/**
 * Handle logic for Datastore API operations. Handles request logic for
 * Datastore.
 *
 * Creates requests to the Datastore endpoint. Designed to be inherited by
 * the {@link Datastore} and {@link Transaction} classes.
 *
 * @class
 */
class DatastoreRequest {
  id: string | number | undefined;
  requests_: never[] | {
    mutations: Array<{}>;
  } | undefined;
  requestsCallbacks_: never[] | Array<(err: {}|void, resp: {}|void) => void> | undefined;
  datastore!: Datastore;

  /**
   * Format a user's input to mutation methods. This will create a deep clone of
   * the input, as well as allow users to pass an object in the format of an
   * entity.
   *
   * Both of the following formats can be supplied supported:
   *
   *     datastore.save({
   *       key: datastore.key('Kind'),
   *       data: { foo: 'bar' }
   *     }, (err) => {})
   *
   *     const entity = { foo: 'bar' }
   *     entity[datastore.KEY] = datastore.key('Kind')
   *     datastore.save(entity, (err) => {})
   *
   * @private
   *
   * @see [#1803]{@link https://github.com/GoogleCloudPlatform/google-cloud-node/issues/1803}
   *
   * @param {object} obj The user's input object.
   */
  //! Object to object interface accepting any value
  static prepareEntityObject_(obj) {
    const entityObject = extend(true, {}, obj);

    // Entity objects are also supported.
    if (obj[entity.KEY_SYMBOL]) {
      return {
        key: obj[entity.KEY_SYMBOL],
        data: entityObject,
      };
    }

    return entityObject;
  }

  /**
   * Generate IDs without creating entities.
   *
   * @param {Key} key The key object to complete.
   * @param {number|object} options Either the number of IDs to allocate or an
   *     options object for further customization of the request.
   * @param {number} options.allocations How many IDs to allocate.
   * @param {object} [options.gaxOptions] Request configuration options, outlined
   *     here: https://googleapis.github.io/gax-nodejs/global.html#CallOptions.
   * @param {function} callback The callback function.
   * @param {?error} callback.err An error returned while making this request
   * @param {array} callback.keys The generated IDs
   * @param {object} callback.apiResponse The full API response.
   *
   * @example
   * const incompleteKey = datastore.key(['Company']);
   *
   * //-
   * // The following call will create 100 new IDs from the Company kind, which
   * // exists under the default namespace.
   * //-
   * datastore.allocateIds(incompleteKey, 100, (err, keys) => {});
   *
   * //-
   * // Or, if you're using a transaction object.
   * //-
   * const transaction = datastore.transaction();
   *
   * transaction.run((err) => {
   *   if (err) {
   *     // Error handling omitted.
   *   }
   *
   *   transaction.allocateIds(incompleteKey, 100, (err, keys) => {
   *     if (err) {
   *       // Error handling omitted.
   *     }
   *
   *     transaction.commit((err) => {
   *       if (!err) {
   *         // Transaction committed successfully.
   *       }
   *     });
   *   });
   * });
   *
   * //-
   * // You may prefer to create IDs from a non-default namespace by providing
   * an
   * // incomplete key with a namespace. Similar to the previous example, the
   * call
   * // below will create 100 new IDs, but from the Company kind that exists
   * under
   * // the "ns-test" namespace.
   * //-
   * const incompleteKey = datastore.key({
   *   namespace: 'ns-test',
   *   path: ['Company']
   * });
   *
   * function callback(err, keys, apiResponse) {}
   *
   * datastore.allocateIds(incompleteKey, 100, callback);
   *
   * //-
   * // Returns a Promise if callback is omitted.
   * //-
   * datastore.allocateIds(incompleteKey, 100).then((data) => {
   *   const keys = data[0];
   *   const apiResponse = data[1];
   * });
   */
  //* Error object set to any 
  //! Response object set to any
  //! No overloads, options can be two different data types, callback needs
  
  allocateIds(key: entity.Key, options: number, callback): Promise<google.datastore.v1.AllocateIdsResponse>;
  allocateIds(key: entity.Key, options: Error, callback): void;
  allocateIds(key: entity.Key, options: number|{}, callback) {
    if (entity.isKeyComplete(key)) {
      throw new Error('An incomplete key should be provided.');
    }

    if (is.number(options)) {
      options = {
        allocations: options,
      };
    }

    this.request_(
        {
          client: 'DatastoreClient',
          method: 'allocateIds',
          reqOpts: {
            keys:
                new Array(options.allocations).fill(entity.keyToKeyProto(key)),
          },
          gaxOpts: options.gaxOptions,
        },
        (err: Error, resp) => {
          if (err) {
            callback(err, null, resp);
            return;
          }
          const keys = arrify(resp.keys).map(entity.keyFromKeyProto);
          callback(null, keys, resp);
        });
  }

  /**
   * Retrieve the entities as a readable object stream.
   *
   * @throws {Error} If at least one Key object is not provided.
   *
   * @param {Key|Key[]} keys Datastore key object(s).
   * @param {object} [options] Optional configuration. See {@link Datastore#get}
   *     for a complete list of options.
   *
   * @example
   * const keys = [
   *   datastore.key(['Company', 123]),
   *   datastore.key(['Product', 'Computer'])
   * ];
   *
   * datastore.createReadStream(keys)
   *   .on('error', (err) =>  {})
   *   .on('data', (entity) => {
   *     // entity is an entity object.
   *   })
   *   .on('end', () => {
   *     // All entities retrieved.
   *   });
   */
  //! Keys not set to Datastore key object type
  //! No overloads for optional param -> follow Datastore#get for possible types
  //! CONSISTENCY_PROTO_CODE has no signature
  //! Error & Response objects set to any
  //! Needs return annotation
  createReadStream(keys, options?) {
    options = options || {};
    keys = arrify(keys).map(entity.keyToKeyProto);
    if (keys.length === 0) {
      throw new Error('At least one Key object is required.');
    }

    const makeRequest = keys => {
      // tslint:disable-next-line no-any
      const reqOpts: any = {
        keys,
      };

      if (options.consistency) {
        const code = CONSISTENCY_PROTO_CODE[options.consistency.toLowerCase()];

        reqOpts.readOptions = {
          readConsistency: code,
        };
      }

      this.request_(
          {
            client: 'DatastoreClient',
            method: 'lookup',
            reqOpts,
            gaxOpts: options.gaxOptions,
          },
          (err, resp) => {
            if (err) {
              stream.destroy(err);
              return;
            }

            const entities = entity.formatArray(resp.found);
            const nextKeys = (resp.deferred || [])
                                 .map(entity.keyFromKeyProto)
                                 .map(entity.keyToKeyProto);

            split(entities, stream).then(streamEnded => {
              if (streamEnded) {
                return;
              }

              if (nextKeys.length > 0) {
                makeRequest(nextKeys);
                return;
              }

              stream.push(null);
            });
          });
    };

    const stream = streamEvents(through.obj());
    stream.once('reading', () => {
      makeRequest(keys);
    });
    return stream;
  }

  /**
   * Delete all entities identified with the specified key(s).
   *
   * @param {Key|Key[]} key Datastore key object(s).
   * @param {object} [gaxOptions] Request configuration options, outlined here:
   *     https://googleapis.github.io/gax-nodejs/global.html#CallOptions.
   * @param {function} callback The callback function.
   * @param {?error} callback.err An error returned while making this request
   * @param {object} callback.apiResponse The full API response.
   *
   * @example
   * const key = datastore.key(['Company', 123]);
   * datastore.delete(key, (err, apiResp) => {});
   *
   * //-
   * // Or, if you're using a transaction object.
   * //-
   * const transaction = datastore.transaction();
   *
   * transaction.run((err) => {
   *   if (err) {
   *     // Error handling omitted.
   *   }
   *
   *   transaction.delete(key);
   *
   *   transaction.commit((err) => {
   *     if (!err) {
   *       // Transaction committed successfully.
   *     }
   *   });
   * });
   *
   * //-
   * // Delete multiple entities at once.
   * //-
   * datastore.delete([
   *   datastore.key(['Company', 123]),
   *   datastore.key(['Product', 'Computer'])
   * ], (err, apiResponse) => {});
   *
   * //-
   * // Returns a Promise if callback is omitted.
   * //-
   * datastore.delete().then((data) => {
   *   const apiResponse = data[0];
   * });
   */
  //! No overloads for combinations
  //! Keys not set to Datastore key objects
  //* GaxOptions type needs research
  //? "Object is possibly undefined" needs research
  //! Needs return annotation
  delete(keys, gaxOptions?: CallOptions, callback?) {
    if (is.fn(gaxOptions)) {
      callback = gaxOptions;
      gaxOptions = {};
    }

    callback = callback || (() => {});

    const reqOpts = {
      mutations: arrify(keys).map(key => {
        return {
          delete: entity.keyToKeyProto(key),
        };
      }),
    };

    if (this.id) {
      this.requests_.push(reqOpts);
      return;
    }

    this.request_(
        {
          client: 'DatastoreClient',
          method: 'commit',
          reqOpts,
          gaxOpts: gaxOptions,
        },
        callback);
  }

  /**
   * Retrieve the entities identified with the specified key(s) in the current
   * transaction. Get operations require a valid key to retrieve the
   * key-identified entity from Datastore.
   *
   * @throws {Error} If at least one Key object is not provided.
   *
   * @param {Key|Key[]} keys Datastore key object(s).
   * @param {object} [options] Optional configuration.
   * @param {string} [options.consistency] Specify either `strong` or `eventual`.
   *     If not specified, default values are chosen by Datastore for the
   *     operation. Learn more about strong and eventual consistency
   *     [here](https://cloud.google.com/datastore/docs/articles/balancing-strong-and-eventual-consistency-with-google-cloud-datastore).
   * @param {object} [options.gaxOptions] Request configuration options, outlined
   *     here: https://googleapis.github.io/gax-nodejs/global.html#CallOptions.
   * @param {function} callback The callback function.
   * @param {?error} callback.err An error returned while making this request
   * @param {object|object[]} callback.entity The entity object(s) which match
   *     the provided keys.
   *
   * @example
   * //-
   * // Get a single entity.
   * //-
   * const key = datastore.key(['Company', 123]);
   *
   * datastore.get(key, (err, entity) => {});
   *
   * //-
   * // Or, if you're using a transaction object.
   * //-
   * const transaction = datastore.transaction();
   *
   * transaction.run((err) => {
   *   if (err) {
   *     // Error handling omitted.
   *   }
   *
   *   transaction.get(key, (err, entity) => {
   *     if (err) {
   *       // Error handling omitted.
   *     }
   *
   *     transaction.commit((err) => {
   *       if (!err) {
   *         // Transaction committed successfully.
   *       }
   *     });
   *   });
   * });
   *
   * //-
   * // Get multiple entities at once with a callback.
   * //-
   * const keys = [
   *   datastore.key(['Company', 123]),
   *   datastore.key(['Product', 'Computer'])
   * ];
   *
   * datastore.get(keys, (err, entities) => {});
   *
   * //-
   * // Below is how to update the value of an entity with the help of the
   * // `save` method.
   * //-
   * datastore.get(key, (err, entity) => {
   *   if (err) {
   *     // Error handling omitted.
   *   }
   *
   *   entity.newValue = true;
   *
   *   datastore.save({
   *     key: key,
   *     data: entity
   *   }, (err) => {});
   * });
   *
   * //-
   * // Returns a Promise if callback is omitted.
   * //-
   * datastore.get(keys).then((data) => {
   *   const entities = data[0];
   * });
   */
  //! Keys needs Datastore key type
  //! Options needs identifying -> Options for a createReadStream
  //! Results needs identifying
  get(keys, options?): Promise<EntityDataObj[]>;
  get(keys, options?, callback?): void|Promise<EntityDataObj[]> {
    if (is.fn(options)) {
      callback = options;
      options = {};
    }

    options = options || {};

    this.createReadStream(keys, options)
        .on('error', callback)
        .pipe(concat(results => {
          const isSingleLookup = !is.array(keys);
          callback(null, isSingleLookup ? results[0] : results);
        }));
  }

  /**
   * Maps to {@link Datastore#save}, forcing the method to be `insert`.
   *
   * @param {object|object[]} entities Datastore key object(s).
   * @param {Key} entities.key Datastore key object.
   * @param {string[]} [entities.excludeFromIndexes] Exclude properties from
   *     indexing using a simple JSON path notation. See the examples in
   *     {@link Datastore#save} to see how to target properties at different
   *     levels of nesting within your entity.
   * @param {object} entities.data Data to save with the provided key.
   * @param {function} callback The callback function.
   * @param {?error} callback.err An error returned while making this request
   * @param {object} callback.apiResponse The full API response.
   */
  //? Do we need an overload for a function that has only 1 possible combination
  //! Entities to datastore key object
  //! Callback might have more than one type -> Interface needed
  //! 2x .map() might need optimizing
  //! Needs return annotation
  insert(entities, callback) {
    entities =
        arrify(entities).map(DatastoreRequest.prepareEntityObject_).map(x => {
          x.method = 'insert';
          return x;
        });

    this.save(entities, callback);
  }

  /**
   * Datastore allows you to query entities by kind, filter them by property
   * filters, and sort them by a property name. Projection and pagination are
   * also supported.
   *
   * The query is run, and the results are returned as the second argument to
   * your callback. A third argument may also exist, which is a query object
   * that uses the end cursor from the previous query as the starting cursor for
   * the next query. You can pass that object back to this method to see if more
   * results exist.
   *
   * @param {Query} query Query object.
   * @param {object} [options] Optional configuration.
   * @param {string} [options.consistency] Specify either `strong` or `eventual`.
   *     If not specified, default values are chosen by Datastore for the
   *     operation. Learn more about strong and eventual consistency
   *     [here](https://cloud.google.com/datastore/docs/articles/balancing-strong-and-eventual-consistency-with-google-cloud-datastore).
   * @param {object} [options.gaxOptions] Request configuration options, outlined
   *     here: https://googleapis.github.io/gax-nodejs/global.html#CallOptions.
   * @param {function} [callback] The callback function. If omitted, a readable
   *     stream instance is returned.
   * @param {?error} callback.err An error returned while making this request
   * @param {object[]} callback.entities A list of entities.
   * @param {object} callback.info An object useful for pagination.
   * @param {?string} callback.info.endCursor Use this in a follow-up query to
   *     begin from where these results ended.
   * @param {string} callback.info.moreResults Datastore responds with one of:
   *
   *     - {@link Datastore#MORE_RESULTS_AFTER_LIMIT}: There *may* be more
   *       results after the specified limit.
   *     - {@link Datastore#MORE_RESULTS_AFTER_CURSOR}: There *may* be more
   *       results after the specified end cursor.
   *     - {@link Datastore#NO_MORE_RESULTS}: There are no more results.
   *
   * @example
   * //-
   * // Where you see `transaction`, assume this is the context that's relevant
   * to
   * // your use, whether that be a Datastore or a Transaction object.
   * //-
   * const query = datastore.createQuery('Lion');
   *
   * datastore.runQuery(query, (err, entities, info) => {
   *   // entities = An array of records.
   *
   *   // Access the Key object for an entity.
   *   const firstEntityKey = entities[0][datastore.KEY];
   * });
   *
   * //-
   * // Or, if you're using a transaction object.
   * //-
   * const transaction = datastore.transaction();
   *
   * transaction.run((err) => {
   *   if (err) {
   *     // Error handling omitted.
   *   }
   *
   *   transaction.runQuery(query, (err, entities) => {
   *     if (err) {
   *       // Error handling omitted.
   *     }
   *
   *     transaction.commit((err) => {
   *       if (!err) {
   *         // Transaction committed successfully.
   *       }
   *     });
   *   });
   * });
   *
   * //-
   * // A keys-only query returns just the keys of the result entities instead
   * of
   * // the entities themselves, at lower latency and cost.
   * //-
   * const keysOnlyQuery = datastore.createQuery('Lion').select('__key__');
   *
   * datastore.runQuery(keysOnlyQuery, (err, entities) => {
   *   const keys = entities.map((entity) => {
   *     return entity[datastore.KEY];
   *   });
   * });
   *
   * //-
   * // Returns a Promise if callback is omitted.
   * //-
   * datastore.runQuery(query).then((data) => {
   *   const entities = data[0];
   * });
   */
<<<<<<< HEAD
  //! Query to query object
  //! Info needs type
  //! Callback might need to be an any -> ? How do you set type to a function
  runQuery(query, options?): Promise<Array<Array<{}>>>;
  runQuery(query, options?, callback?): void|Promise<Array<Array<{}>>> {
    if (is.fn(options)) {
      callback = options;
      options = {};
    }

    options = options || {};

    let info;
=======
  runQuery(query: Query, options?: RunQueryOptions): Promise<RunQueryResponse>;
  runQuery(query: Query, options: RunQueryOptions, callback: RunQueryCallback):
      void;
  runQuery(query: Query, callback: RunQueryCallback): void;
  runQuery(
      query: Query, optionsOrCallback?: RunQueryOptions|RunQueryCallback,
      cb?: RunQueryCallback): void|Promise<RunQueryResponse> {
    const options =
        typeof optionsOrCallback === 'object' ? optionsOrCallback : {};
    const callback =
        typeof optionsOrCallback === 'function' ? optionsOrCallback : cb!;

    let info: RunQueryInfo;
>>>>>>> f4e4410f

    this.runQueryStream(query, options)
        .on('error', callback)
        .on('info',
            info_ => {
              info = info_;
            })
        .pipe(concat((results: Entity[]) => {
          callback(null, results, info);
        }));
  }

  /**
   * Get a list of entities as a readable object stream.
   *
   * See {@link Datastore#runQuery} for a list of all available options.
   *
   * @param {Query} query Query object.
   * @param {object} [options] Optional configuration.
   * @param {object} [options.gaxOptions] Request configuration options, outlined
   *     here: https://googleapis.github.io/gax-nodejs/global.html#CallOptions.
   *
   * @example
   * datastore.runQueryStream(query)
   *   .on('error', console.error)
   *   .on('data', (entity) => {
   *     // Access the Key object for this entity.
   *     const key = entity[datastore.KEY];
   *   })
   *   .on('info', (info) => {})
   *   .on('end', () => {
   *     // All entities retrieved.
   *   });
   *
   * //-
   * // If you anticipate many results, you can end a stream early to prevent
   * // unnecessary processing and API requests.
   * //-
   * datastore.runQueryStream(query)
   *   .on('data', (entity) => {
   *     this.end();
   *   });
   */
<<<<<<< HEAD
  //! Query to Datastore Query
  //! Options set to object interface
  //! CONSISTENCY_PROTO_CODE needs signature
  //! Error & Response Objects
  runQueryStream(query, options?) {
=======
  runQueryStream(query: Query, options?) {
>>>>>>> f4e4410f
    options = options || {};
    query = extend(true, new Query(), query);

    const makeRequest = query => {
      // tslint:disable-next-line no-any
      const reqOpts: any = {
        query: entity.queryToQueryProto(query),
      };

      if (options.consistency) {
        const code = CONSISTENCY_PROTO_CODE[options.consistency.toLowerCase()];
        reqOpts.readOptions = {
          readConsistency: code,
        };
      }

      if (query.namespace) {
        reqOpts.partitionId = {
          namespaceId: query.namespace,
        };
      }

      this.request_(
          {
            client: 'DatastoreClient',
            method: 'runQuery',
            reqOpts,
            gaxOpts: options.gaxOptions,
          },
          onResultSet);
    };

    function onResultSet(err: Error, resp) {
      if (err) {
        stream.destroy(err);
        return;
      }

      // tslint:disable-next-line no-any
      const info: any = {
        moreResults: resp.batch.moreResults,
      };

      if (resp.batch.endCursor) {
        info.endCursor = resp.batch.endCursor.toString('base64');
      }

      // tslint:disable-next-line no-any
      let entities: any[] = [];

      if (resp.batch.entityResults) {
        entities = entity.formatArray(resp.batch.entityResults);
      }

      // Emit each result right away, then get the rest if necessary.
      split(entities, stream).then(streamEnded => {
        if (streamEnded) {
          return;
        }

        if (resp.batch.moreResults !== 'NOT_FINISHED') {
          stream.emit('info', info);
          stream.push(null);
          return;
        }

        // The query is "NOT_FINISHED". Get the rest of the results.
        const offset = query.offsetVal === -1 ? 0 : query.offsetVal;

        query.start(info.endCursor).offset(offset - resp.batch.skippedResults);

        const limit = query.limitVal;
        if (limit && limit > -1) {
          query.limit(limit - resp.batch.entityResults.length);
        }

        makeRequest(query);
      });
    }

    const stream = streamEvents(through.obj());
    stream.once('reading', () => {
      makeRequest(query);
    });
    return stream;
  }

  /**
   * Insert or update the specified object(s). If a key is incomplete, its
   * associated object is inserted and the original Key object is updated to
   * contain the generated ID.
   *
   * This method will determine the correct Datastore method to execute
   * (`upsert`, `insert`, or `update`) by using the key(s) provided. For
   * example, if you provide an incomplete key (one without an ID), the request
   * will create a new entity and have its ID automatically assigned. If you
   * provide a complete key, the entity will be updated with the data specified.
   *
   * By default, all properties are indexed. To prevent a property from being
   * included in *all* indexes, you must supply an `excludeFromIndexes` array.
   * See below for an example.
   *
   * @borrows {@link Transaction#save} as save
   *
   * @throws {Error} If an unrecognized method is provided.
   *
   * @param {object|object[]} entities Datastore key object(s).
   * @param {Key} entities.key Datastore key object.
   * @param {string[]} [entities.excludeFromIndexes] Exclude properties from
   *     indexing using a simple JSON path notation. See the example below to
   * see how to target properties at different levels of nesting within your
   * @param {string} [entities.method] Explicit method to use, either 'insert',
   *     'update', or 'upsert'.
   * @param {object} entities.data Data to save with the provided key.
   *     entity.
   * @param {object} [gaxOptions] Request configuration options, outlined here:
   *     https://googleapis.github.io/gax-nodejs/global.html#CallOptions.
   * @param {function} callback The callback function.
   * @param {?error} callback.err An error returned while making this request
   * @param {object} callback.apiResponse The full API response.
   *
   * @example
   * //-
   * // Save a single entity.
   * //
   * // Notice that we are providing an incomplete key. After saving, the
   * original
   * // Key object used to save will be updated to contain the path with its
   * // generated ID.
   * //-
   * const key = datastore.key('Company');
   * const entity = {
   *   key: key,
   *   data: {
   *     rating: '10'
   *   }
   * };
   *
   * datastore.save(entity, (err) => {
   *   console.log(key.path); // [ 'Company', 5669468231434240 ]
   *   console.log(key.namespace); // undefined
   * });
   *
   * //-
   * // Save a single entity using a provided name instead of auto-generated ID.
   * //
   * // Here we are providing a key with name instead of an ID. After saving,
   * the
   * // original Key object used to save will be updated to contain the path
   * with
   * // the name instead of a generated ID.
   * //-
   * const key = datastore.key(['Company', 'donutshack']);
   * const entity = {
   *   key: key,
   *   data: {
   *     name: 'DonutShack',
   *     rating: 8
   *   }
   * };
   *
   * datastore.save(entity, (err) => {
   *   console.log(key.path); // ['Company', 'donutshack']
   *   console.log(key.namespace); // undefined
   * });
   *
   * //-
   * // Save a single entity with a provided namespace. Namespaces allow for
   * // multitenancy. To read more about this, see
   * // [the Datastore docs on key concepts](https://goo.gl/M1LUAu).
   * //
   * // Here we are providing a key with namespace.
   * //-
   * const key = datastore.key({
   *   namespace: 'my-namespace',
   *   path: ['Company', 'donutshack']
   * });
   *
   * const entity = {
   *   key: key,
   *   data: {
   *     name: 'DonutShack',
   *     rating: 8
   *   }
   * };
   *
   * datastore.save(entity, (err) => {
   *   console.log(key.path); // ['Company', 'donutshack']
   *   console.log(key.namespace); // 'my-namespace'
   * });
   *
   * //-
   * // Save different types of data, including ints, doubles, dates, booleans,
   * // blobs, and lists.
   * //
   * // Notice that we are providing an incomplete key. After saving, the
   * original
   * // Key object used to save will be updated to contain the path with its
   * // generated ID.
   * //-
   * const key = datastore.key('Company');
   * const entity = {
   *   key: key,
   *   data: {
   *     name: 'DonutShack',
   *     rating: datastore.int(10),
   *     worth: datastore.double(123456.78),
   *     location: datastore.geoPoint({
   *       latitude: 40.6894,
   *       longitude: -74.0447
   *     }),
   *     numDonutsServed: 45,
   *     founded: new Date('Tue May 12 2015 15:30:00 GMT-0400 (EDT)'),
   *     isStartup: true,
   *     donutEmoji: Buffer.from('\uD83C\uDF69'),
   *     keywords: [
   *       'donut',
   *       'coffee',
   *       'yum'
   *     ]
   *   }
   * };
   *
   * datastore.save(entity, (err, apiResponse) => {});
   *
   * //-
   * // Use an array, `excludeFromIndexes`, to exclude properties from indexing.
   * // This will allow storing string values larger than 1500 bytes.
   * //-
   * const entity = {
   *   key: datastore.key('Company'),
   *   excludeFromIndexes: [
   *     'description',
   *     'embeddedEntity.description',
   *     'arrayValue[]',
   *     'arrayValue[].description'
   *   ],
   *   data: {
   *     description: 'Long string (...)',
   *     embeddedEntity: {
   *       description: 'Long string (...)'
   *     },
   *     arrayValue: [
   *       'Long string (...)',
   *       {
   *         description: 'Long string (...)'
   *       }
   *     ]
   *   }
   * };
   *
   * datastore.save(entity, (err, apiResponse) => {});
   *
   * //-
   * // Save multiple entities at once.
   * //-
   * const companyKey = datastore.key(['Company', 123]);
   * const productKey = datastore.key(['Product', 'Computer']);
   * const entities = [
   *   {
   *     key: companyKey,
   *     data: {
   *       HQ: 'Dallas, TX'
   *     }
   *   },
   *   {
   *     key: productKey,
   *     data: {
   *       vendor: 'Dell'
   *     }
   *   }
   * ];
   *
   * datastore.save(entities, (err, apiResponse) => {});
   *
   * //-
   * // Explicitly attempt to 'insert' a specific entity.
   * //-
   * const userKey = datastore.key(['User', 'chilts']);
   * const entity = {
   *   key: userKey,
   *   method: 'insert',
   *   data: {
   *     fullName: 'Andrew Chilton'
   *   }
   * };
   *
   * datastore.save(entity, (err, apiResponse) => {});
   *
   * //-
   * // Returns a Promise if callback is omitted.
   * //-
   * datastore.save(entity).then((data) => {
   *   const apiResponse = data[0];
   * });
   */
  //! Entities to Datastore key object -> 
  //* gaxOptions to "request configuration object"
  //! Callback to function
  //! Needs return value annotation
  //! Overloading for combinations
  //* Index to number (probably)
  //! Reduce: Accumulator to -
  //! Reduce: Data to  -
  //! Mutation[method] needs index signature
  //* Error to Error
  //! this.request_ "Object is possibly undefined"
  //! this.requestCallbacks_ "Does not exist on this"
  save(entities: googleEntity.datastore.v1.Entity, gaxOptions?: CallOptions, callback?) {
    entities = arrify(entities);

    if (is.fn(gaxOptions)) {
      callback = gaxOptions;
      gaxOptions = {};
    }

    const insertIndexes = {};
    const mutations: Array<{}> = [];
    const methods = {
      insert: true,
      update: true,
      upsert: true,
    };

    // Iterate over the entity objects, build a proto from all keys and values,
    // then place in the correct mutation array (insert, update, etc).
    entities.map(DatastoreRequest.prepareEntityObject_)
        .forEach((entityObject, index: number) => {
          const mutation = {};
          // tslint:disable-next-line no-any
          let entityProto: any = {};
          let method = 'upsert';

          if (entityObject.method) {
            if (methods[entityObject.method]) {
              method = entityObject.method;
            } else {
              throw new Error(
                  'Method ' + entityObject.method + ' not recognized.');
            }
          }

          if (!entity.isKeyComplete(entityObject.key)) {
            insertIndexes[index] = true;
          }

          // @TODO remove in @google-cloud/datastore@2.0.0
          // This was replaced with a more efficient mechanism in the top-level
          // `excludeFromIndexes` option.
          if (is.array(entityObject.data)) {
            entityProto.properties = entityObject.data.reduce((acc, data) => {
              const value = entity.encodeValue(data.value);

              if (is.boolean(data.excludeFromIndexes)) {
                const excluded = data.excludeFromIndexes;
                let values = value.arrayValue && value.arrayValue.values;

                if (values) {
                  values = values.map(x => {
                    x.excludeFromIndexes = excluded;
                    return x;
                  });
                } else {
                  value.excludeFromIndexes = data.excludeFromIndexes;
                }
              }

              acc[data.name] = value;

              return acc;
            }, {});
          } else {
            entityProto = entity.entityToEntityProto(entityObject);
          }

          entityProto.key = entity.keyToKeyProto(entityObject.key);

          mutation[method] = entityProto;
          mutations.push(mutation);
        });

    const reqOpts = {
      mutations,
    };

    function onCommit(err: Error, resp) {
      if (err || !resp) {
        callback(err, resp);
        return;
      }

      arrify(resp.mutationResults).forEach((result, index) => {
        if (!result.key) {
          return;
        }

        if (insertIndexes[index]) {
          const id = entity.keyFromKeyProto(result.key).id;
          entities[index].key.id = id;
        }
      });

      callback(null, resp);
    }

    if (this.id) {
      this.requests_.push(reqOpts);
      this.requestCallbacks_.push(onCommit);
      return;
    }

    this.request_(
        {
          client: 'DatastoreClient',
          method: 'commit',
          reqOpts,
          gaxOpts: gaxOptions || {},
        },
        onCommit);
  }

  /**
   * Maps to {@link Datastore#save}, forcing the method to be `update`.
   *
   * @param {object|object[]} entities Datastore key object(s).
   * @param {Key} entities.key Datastore key object.
   * @param {string[]} [entities.excludeFromIndexes] Exclude properties from
   *     indexing using a simple JSON path notation. See the examples in
   *     {@link Datastore#save} to see how to target properties at different
   *     levels of nesting within your entity.
   * @param {object} entities.data Data to save with the provided key.
   * @param {function} callback The callback function.
   * @param {?error} callback.err An error returned while making this request
   * @param {object} callback.apiResponse The full API response.
   */
  //! Needs return annotation
  //! Entities to Datastore Key
  //! Callback to function
  //? TSlint not picking up on certain "any's", should I annotate anyway?
  //? Overload
  update(entities, callback) {
    entities =
        arrify(entities).map(DatastoreRequest.prepareEntityObject_).map(x => {
          x.method = 'update';
          return x;
        });

    this.save(entities, callback);
  }

  /**
   * Maps to {@link Datastore#save}, forcing the method to be `upsert`.
   *
   * @param {object|object[]} entities Datastore key object(s).
   * @param {Key} entities.key Datastore key object.
   * @param {string[]} [entities.excludeFromIndexes] Exclude properties from
   *     indexing using a simple JSON path notation. See the examples in
   *     {@link Datastore#save} to see how to target properties at different
   *     levels of nesting within your entity.
   * @param {object} entities.data Data to save with the provided key.
   * @param {function} callback The callback function.
   * @param {?error} callback.err An error returned while making this request
   * @param {object} callback.apiResponse The full API response.
   */
  //! Needs return annotation
  //! Entities to Datastore Key object
  //! Callback to function
  //? Overload
  upsert(entities, callback) {
    entities =
        arrify(entities).map(DatastoreRequest.prepareEntityObject_).map(x => {
          x.method = 'upsert';
          return x;
        });

    this.save(entities, callback);
  }

  /**
   * Make a request to the API endpoint. Properties to indicate a transactional
   * or non-transactional operation are added automatically.
   *
   * @param {object} config Configuration object.
   * @param {object} config.gaxOpts GAX options.
   * @param {function} config.method The gax method to call.
   * @param {object} config.reqOpts Request options.
   * @param {function} callback The callback function.
   *
   * @private
   */
  //! Needs return annotation
  //! Config to configuration object interface (specified above?)
  //! Callback to function
  //? Overloading
  request_(config, callback) {
    const datastore = this.datastore;

    callback = callback || (() => {});

    const isTransaction = is.defined(this.id);
    const method = config.method;
    let reqOpts = extend(true, {}, config.reqOpts);

    reqOpts.projectId = datastore.projectId;

    // Set properties to indicate if we're in a transaction or not.
    if (method === 'commit') {
      if (isTransaction) {
        reqOpts.mode = 'TRANSACTIONAL';
        reqOpts.transaction = this.id;
      } else {
        reqOpts.mode = 'NON_TRANSACTIONAL';
      }
    }

    if (method === 'rollback') {
      reqOpts.transaction = this.id;
    }

    if (isTransaction && (method === 'lookup' || method === 'runQuery')) {
      if (reqOpts.readOptions && reqOpts.readOptions.readConsistency) {
        throw new Error(
            'Read consistency cannot be specified in a transaction.');
      }

      reqOpts.readOptions = {
        transaction: this.id,
      };
    }

    datastore.auth.getProjectId((err, projectId) => {
      if (err) {
        callback(err);
        return;
      }

      const clientName = config.client;

      if (!datastore.clients_.has(clientName)) {
        datastore.clients_.set(
            clientName, new gapic.v1[clientName](datastore.options));
      }
      const gaxClient = datastore.clients_.get(clientName);
      reqOpts = replaceProjectIdToken(reqOpts, projectId!);
      const gaxOpts = extend(true, {}, config.gaxOpts, {
        headers: {
          'google-cloud-resource-prefix': `projects/${projectId}`,
        },
      });
      gaxClient![method](reqOpts, gaxOpts, callback);
    });
  }
}

/*! Developer Documentation
 *
 * All async methods (except for streams) will return a Promise in the event
 * that a callback is omitted.
 */
promisifyAll(DatastoreRequest);

/**
 * Reference to the {@link DatastoreRequest} class.
 * @name module:@google-cloud/datastore.DatastoreRequest
 * @see DatastoreRequest
 */
export {DatastoreRequest};<|MERGE_RESOLUTION|>--- conflicted
+++ resolved
@@ -619,21 +619,6 @@
    *   const entities = data[0];
    * });
    */
-<<<<<<< HEAD
-  //! Query to query object
-  //! Info needs type
-  //! Callback might need to be an any -> ? How do you set type to a function
-  runQuery(query, options?): Promise<Array<Array<{}>>>;
-  runQuery(query, options?, callback?): void|Promise<Array<Array<{}>>> {
-    if (is.fn(options)) {
-      callback = options;
-      options = {};
-    }
-
-    options = options || {};
-
-    let info;
-=======
   runQuery(query: Query, options?: RunQueryOptions): Promise<RunQueryResponse>;
   runQuery(query: Query, options: RunQueryOptions, callback: RunQueryCallback):
       void;
@@ -647,7 +632,6 @@
         typeof optionsOrCallback === 'function' ? optionsOrCallback : cb!;
 
     let info: RunQueryInfo;
->>>>>>> f4e4410f
 
     this.runQueryStream(query, options)
         .on('error', callback)
@@ -691,15 +675,12 @@
    *     this.end();
    *   });
    */
-<<<<<<< HEAD
-  //! Query to Datastore Query
+  //* Query to Datastore Query
   //! Options set to object interface
-  //! CONSISTENCY_PROTO_CODE needs signature
-  //! Error & Response Objects
-  runQueryStream(query, options?) {
-=======
+  //* CONSISTENCY_PROTO_CODE needs signature
+  //* Error object
+  //! Response Objects
   runQueryStream(query: Query, options?) {
->>>>>>> f4e4410f
     options = options || {};
     query = extend(true, new Query(), query);
 
