--- conflicted
+++ resolved
@@ -798,516 +798,6 @@
     return stream;
   }
 
-<<<<<<< HEAD
-  save(entities: Entities, gaxOptions?: CallOptions): Promise<SaveResponse>;
-  save(
-    entities: Entities,
-    gaxOptions: CallOptions,
-    callback: SaveCallback
-  ): void;
-  save(entities: Entities, callback: SaveCallback): void;
-  /**
-   * Insert or update the specified object(s). If a key is incomplete, its
-   * associated object is inserted and the original Key object is updated to
-   * contain the generated ID.
-   *
-   * This method will determine the correct Datastore method to execute
-   * (`upsert`, `insert`, or `update`) by using the key(s) provided. For
-   * example, if you provide an incomplete key (one without an ID), the request
-   * will create a new entity and have its ID automatically assigned. If you
-   * provide a complete key, the entity will be updated with the data specified.
-   *
-   * By default, all properties are indexed. To prevent a property from being
-   * included in *all* indexes, you must supply an `excludeFromIndexes` array.
-   *
-   * To prevent large properties from being included in *all* indexes, you must supply
-   * `excludeLargeProperties: true`.
-   *  See below for an example.
-   *
-   * @borrows {@link Transaction#save} as save
-   *
-   * @throws {Error} If an unrecognized method is provided.
-=======
-  merge(entities: Entities): Promise<CommitResponse>;
-  merge(entities: Entities, callback: SaveCallback): void;
-  /**
-   * Merge the specified object(s). If a key is incomplete, its associated object
-   * is inserted and the original Key object is updated to contain the generated ID.
-   * For example, if you provide an incomplete key (one without an ID),
-   * the request will create a new entity and have its ID automatically assigned.
-   * If you provide a complete key, the entity will be get the data from datastore
-   * and merge with the data specified.
-   * By default, all properties are indexed. To prevent a property from being
-   * included in *all* indexes, you must supply an `excludeFromIndexes` array.
-   *
-   * Maps to {@link Datastore#save}, forcing the method to be `merge`.
->>>>>>> fa5faacb
-   *
-   * @param {object|object[]} entities Datastore key object(s).
-   * @param {Key} entities.key Datastore key object.
-   * @param {string[]} [entities.excludeFromIndexes] Exclude properties from
-<<<<<<< HEAD
-   *     indexing using a simple JSON path notation. See the example below to
-   * see how to target properties at different levels of nesting within your
-   * @param {boolean} [entities.excludeLargeProperties] Automatically exclude
-   *  large properties from indexing. It help in storing large values.
-   * @param {string} [entities.method] Explicit method to use, either 'insert',
-   *     'update', or 'upsert'.
-   * @param {object} entities.data Data to save with the provided key.
-   *     entity.
-   * @param {object} [gaxOptions] Request configuration options, outlined here:
-   *     https://googleapis.github.io/gax-nodejs/global.html#CallOptions.
-   * @param {function} callback The callback function.
-   * @param {?error} callback.err An error returned while making this request
-   * @param {object} callback.apiResponse The full API response.
-   *
-   * @example
-   * //-
-   * // Save a single entity.
-   * //
-   * // Notice that we are providing an incomplete key. After saving, the
-   * original
-   * // Key object used to save will be updated to contain the path with its
-   * // generated ID.
-   * //-
-   * const key = datastore.key('Company');
-   * const entity = {
-   *   key: key,
-   *   data: {
-   *     rating: '10'
-   *   }
-   * };
-   *
-   * datastore.save(entity, (err) => {
-   *   console.log(key.path); // [ 'Company', 5669468231434240 ]
-   *   console.log(key.namespace); // undefined
-   * });
-   *
-   * //-
-   * // Save a single entity using a provided name instead of auto-generated ID.
-   * //
-   * // Here we are providing a key with name instead of an ID. After saving,
-   * the
-   * // original Key object used to save will be updated to contain the path
-   * with
-   * // the name instead of a generated ID.
-   * //-
-   * const key = datastore.key(['Company', 'donutshack']);
-   * const entity = {
-   *   key: key,
-   *   data: {
-   *     name: 'DonutShack',
-   *     rating: 8
-   *   }
-   * };
-   *
-   * datastore.save(entity, (err) => {
-   *   console.log(key.path); // ['Company', 'donutshack']
-   *   console.log(key.namespace); // undefined
-   * });
-   *
-   * //-
-   * // Save a single entity with a provided namespace. Namespaces allow for
-   * // multitenancy. To read more about this, see
-   * // [the Datastore docs on key concepts](https://goo.gl/M1LUAu).
-   * //
-   * // Here we are providing a key with namespace.
-   * //-
-   * const key = datastore.key({
-   *   namespace: 'my-namespace',
-   *   path: ['Company', 'donutshack']
-   * });
-   *
-   * const entity = {
-   *   key: key,
-   *   data: {
-   *     name: 'DonutShack',
-   *     rating: 8
-   *   }
-   * };
-   *
-   * datastore.save(entity, (err) => {
-   *   console.log(key.path); // ['Company', 'donutshack']
-   *   console.log(key.namespace); // 'my-namespace'
-   * });
-   *
-   * //-
-   * // Save different types of data, including ints, doubles, dates, booleans,
-   * // blobs, and lists.
-   * //
-   * // Notice that we are providing an incomplete key. After saving, the
-   * original
-   * // Key object used to save will be updated to contain the path with its
-   * // generated ID.
-   * //-
-   * const key = datastore.key('Company');
-   * const entity = {
-   *   key: key,
-   *   data: {
-   *     name: 'DonutShack',
-   *     rating: datastore.int(10),
-   *     worth: datastore.double(123456.78),
-   *     location: datastore.geoPoint({
-   *       latitude: 40.6894,
-   *       longitude: -74.0447
-   *     }),
-   *     numDonutsServed: 45,
-   *     founded: new Date('Tue May 12 2015 15:30:00 GMT-0400 (EDT)'),
-   *     isStartup: true,
-   *     donutEmoji: Buffer.from('\uD83C\uDF69'),
-   *     keywords: [
-   *       'donut',
-   *       'coffee',
-   *       'yum'
-   *     ]
-   *   }
-   * };
-   *
-   * datastore.save(entity, (err, apiResponse) => {});
-   *
-   * //-
-   * // Use an array, `excludeFromIndexes`, to exclude properties from indexing.
-   * // This will allow storing string values larger than 1500 bytes.
-   * //-
-   * const entity = {
-   *   key: datastore.key('Company'),
-   *   excludeFromIndexes: [
-   *     'description',
-   *     'embeddedEntity.description',
-   *     'arrayValue[]',
-   *     'arrayValue[].description'
-   *   ],
-   *   data: {
-   *     description: 'Long string (...)',
-   *     embeddedEntity: {
-   *       description: 'Long string (...)'
-   *     },
-   *     arrayValue: [
-   *       'Long string (...)',
-   *       {
-   *         description: 'Long string (...)'
-   *       }
-   *     ]
-   *   }
-   * };
-   *
-   * datastore.save(entity, (err, apiResponse) => {});
-   * //-
-   * // Use boolean `excludeLargeProperties`, to auto exclude Large properties from indexing.
-   * // This will allow storing string values larger than 1500 bytes.
-   * //-
-   * const entity = {
-   *   key: datastore.key('Company'),
-   *   data: {
-   *     description: 'Long string (...)',
-   *     embeddedEntity: {
-   *       description: 'Long string (...)'
-   *     },
-   *     arrayValue: [
-   *       'Long string (...)',
-   *       {
-   *         description: 'Long string (...)'
-   *       }
-   *     ]
-   *   },
-   *   excludeLargeProperties: true
-   * };
-   *
-   * datastore.save(entity, (err, apiResponse) => {});
-   *
-   * //-
-   * // Save multiple entities at once.
-   * //-
-   * const companyKey = datastore.key(['Company', 123]);
-   * const productKey = datastore.key(['Product', 'Computer']);
-   * const entities = [
-   *   {
-   *     key: companyKey,
-   *     data: {
-   *       HQ: 'Dallas, TX'
-   *     }
-   *   },
-   *   {
-   *     key: productKey,
-   *     data: {
-   *       vendor: 'Dell'
-   *     }
-   *   }
-   * ];
-   *
-   * datastore.save(entities, (err, apiResponse) => {});
-   *
-   * //-
-   * // Explicitly attempt to 'insert' a specific entity.
-   * //-
-   * const userKey = datastore.key(['User', 'chilts']);
-   * const entity = {
-   *   key: userKey,
-   *   method: 'insert',
-   *   data: {
-   *     fullName: 'Andrew Chilton'
-   *   }
-   * };
-   *
-   * datastore.save(entity, (err, apiResponse) => {});
-   *
-   * //-
-   * // Returns a Promise if callback is omitted.
-   * //-
-   * datastore.save(entity).then((data) => {
-   *   const apiResponse = data[0];
-   * });
-   */
-  save(
-    entities: Entities,
-    gaxOptionsOrCallback?: CallOptions | SaveCallback,
-    cb?: SaveCallback
-  ): void | Promise<SaveResponse> {
-    entities = arrify(entities);
-    const gaxOptions =
-      typeof gaxOptionsOrCallback === 'object' ? gaxOptionsOrCallback : {};
-    const callback =
-      typeof gaxOptionsOrCallback === 'function' ? gaxOptionsOrCallback : cb!;
-
-    const insertIndexes: BooleanObject = {};
-    const mutations: google.datastore.v1.IMutation[] = [];
-    const methods: BooleanObject = {
-      insert: true,
-      update: true,
-      upsert: true,
-    };
-
-    // Iterate over the entity objects, build a proto from all keys and values,
-    // then place in the correct mutation array (insert, update, etc).
-    entities
-      .map(DatastoreRequest.prepareEntityObject_)
-      .forEach((entityObject: Entity, index: number) => {
-        const mutation: Mutation = {};
-        let entityProto: EntityProto = {};
-        let method = 'upsert';
-
-        if (entityObject.method) {
-          if (methods[entityObject.method]) {
-            method = entityObject.method;
-          } else {
-            throw new Error(
-              'Method ' + entityObject.method + ' not recognized.'
-            );
-          }
-        }
-
-        if (entityObject.excludeLargeProperties) {
-          entityObject.excludeFromIndexes = entity.findLargeProperties_(
-            entityObject.data,
-            '',
-            entityObject.excludeFromIndexes
-          );
-        }
-
-        if (!entity.isKeyComplete(entityObject.key)) {
-          insertIndexes[index] = true;
-        }
-
-        // @TODO remove in @google-cloud/datastore@2.0.0
-        // This was replaced with a more efficient mechanism in the top-level
-        // `excludeFromIndexes` option.
-        if (Array.isArray(entityObject.data)) {
-          entityProto.properties = entityObject.data.reduce(
-            (
-              acc: EntityProtoReduceAccumulator,
-              data: EntityProtoReduceData
-            ) => {
-              const value = entity.encodeValue(
-                data.value,
-                data.name.toString()
-              );
-
-              if (typeof data.excludeFromIndexes === 'boolean') {
-                const excluded = data.excludeFromIndexes;
-                let values = value.arrayValue && value.arrayValue.values;
-
-                if (values) {
-                  values = values.map((x: ValueProto) => {
-                    x.excludeFromIndexes = excluded;
-                    return x;
-                  });
-                } else {
-                  value.excludeFromIndexes = data.excludeFromIndexes;
-                }
-              }
-
-              acc[data.name] = value;
-
-              return acc;
-            },
-            {}
-          );
-        } else {
-          entityProto = entity.entityToEntityProto(entityObject);
-        }
-
-        entityProto.key = entity.keyToKeyProto(entityObject.key);
-
-        mutation[method] = entityProto;
-        mutations.push(mutation);
-      });
-
-    const reqOpts = {
-      mutations,
-    };
-
-    function onCommit(
-      err?: Error | null,
-      resp?: google.datastore.v1.ICommitResponse
-    ) {
-      if (err || !resp) {
-        callback(err, resp);
-        return;
-      }
-
-      arrify(resp.mutationResults).forEach((result, index) => {
-        if (!result.key) {
-          return;
-        }
-        if (insertIndexes[index]) {
-          const id = entity.keyFromKeyProto(result.key).id;
-          entities[index].key.id = id;
-        }
-      });
-
-      callback(null, resp);
-    }
-
-    if (this.id) {
-      this.requests_.push(reqOpts);
-      this.requestCallbacks_.push(onCommit);
-      return;
-    }
-
-    this.request_(
-      {
-        client: 'DatastoreClient',
-        method: 'commit',
-        reqOpts,
-        gaxOpts: gaxOptions,
-      },
-      onCommit
-    );
-  }
-
-  update(entities: Entities): Promise<UpdateResponse>;
-  update(entities: Entities, callback: UpdateCallback): void;
-  /**
-   * Maps to {@link Datastore#save}, forcing the method to be `update`.
-   *
-   * @param {object|object[]} entities Datastore key object(s).
-   * @param {Key} entities.key Datastore key object.
-   * @param {string[]} [entities.excludeFromIndexes] Exclude properties from
-   *     indexing using a simple JSON path notation. See the examples in
-   *     {@link Datastore#save} to see how to target properties at different
-   *     levels of nesting within your entity.
-   * @param {object} entities.data Data to save with the provided key.
-   * @param {function} callback The callback function.
-   * @param {?error} callback.err An error returned while making this request
-   * @param {object} callback.apiResponse The full API response.
-   */
-  update(
-    entities: Entities,
-    callback?: UpdateCallback
-  ): void | Promise<UpdateResponse> {
-    entities = arrify(entities)
-      .map(DatastoreRequest.prepareEntityObject_)
-      .map((x: PrepareEntityObjectResponse) => {
-        x.method = 'update';
-        return x;
-      });
-
-    this.save(entities, callback!);
-  }
-
-  upsert(entities: Entities): Promise<UpsertResponse>;
-  upsert(entities: Entities, callback: UpsertCallback): void;
-  /**
-   * Maps to {@link Datastore#save}, forcing the method to be `upsert`.
-   *
-   * @param {object|object[]} entities Datastore key object(s).
-   * @param {Key} entities.key Datastore key object.
-   * @param {string[]} [entities.excludeFromIndexes] Exclude properties from
-   *     indexing using a simple JSON path notation. See the examples in
-   *     {@link Datastore#save} to see how to target properties at different
-   *     levels of nesting within your entity.
-   * @param {object} entities.data Data to save with the provided key.
-   * @param {function} callback The callback function.
-   * @param {?error} callback.err An error returned while making this request
-   * @param {object} callback.apiResponse The full API response.
-   */
-  upsert(
-    entities: Entities,
-    callback?: UpsertCallback
-  ): void | Promise<UpsertResponse> {
-    entities = arrify(entities)
-      .map(DatastoreRequest.prepareEntityObject_)
-      .map((x: PrepareEntityObjectResponse) => {
-        x.method = 'upsert';
-        return x;
-      });
-
-    this.save(entities, callback!);
-=======
-   *     indexing using a simple JSON path notation. See the examples in
-   *     {@link Datastore#save} to see how to target properties at different
-   *     levels of nesting within your entity.
-   * @param {object} entities.data Data to merge to the same for provided key.
-   * @param {function} callback The callback function.
-   * @param {?error} callback.err An error returned while making this request
-   * @param {object} callback.apiResponse The full API response.
-   */
-  merge(
-    entities: Entities,
-    callback?: SaveCallback
-  ): void | Promise<CommitResponse> {
-    const transaction = this.datastore.transaction();
-    transaction.run(async err => {
-      if (err) {
-        try {
-          await transaction.rollback();
-        } catch (error) {
-          // Provide the error & API response from the failed run to the user.
-          // Even a failed rollback should be transparent.
-          // RE: https://github.com/GoogleCloudPlatform/gcloud-node/pull/1369#discussion_r66833976
-        }
-        callback!(err);
-        return;
-      }
-      try {
-        await Promise.all(
-          arrify(entities).map(async (objEntity: Entity) => {
-            const obj: Entity = DatastoreRequest.prepareEntityObject_(
-              objEntity
-            );
-            const [data] = await transaction.get(obj.key);
-            obj.method = 'upsert';
-            obj.data = Object.assign({}, data, obj.data);
-            transaction.save(obj);
-          })
-        );
-
-        const [response] = await transaction.commit();
-        callback!(null, response);
-      } catch (err) {
-        try {
-          await transaction.rollback();
-        } catch (error) {
-          // Provide the error & API response from the failed commit to the user.
-          // Even a failed rollback should be transparent.
-          // RE: https://github.com/GoogleCloudPlatform/gcloud-node/pull/1369#discussion_r66833976
-        }
-        callback!(err);
-      }
-    });
->>>>>>> fa5faacb
-  }
-
   request_(config: RequestConfig, callback: RequestCallback): void;
   /**
    * Make a request to the API endpoint. Properties to indicate a transactional
