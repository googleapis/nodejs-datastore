--- conflicted
+++ resolved
@@ -38,49 +38,26 @@
 });
 
 import {
-  Entities,
+  entity,
   Entity,
-  entity,
   EntityProto,
   KeyProto,
   ResponseResult,
-<<<<<<< HEAD
-} from './entity';
-import {
-  ExplainMetrics,
-=======
   Entities,
 } from './entity';
 import {
   ExplainMetrics,
   ExplainOptions,
->>>>>>> 32329d2f
   Query,
-  QueryMode,
   QueryProto,
-  RunQueryCallback,
   RunQueryInfo,
   RunQueryOptions,
   RunQueryResponse,
+  RunQueryCallback,
 } from './query';
 import {Datastore} from '.';
+import ITimestamp = google.protobuf.ITimestamp;
 import {AggregateQuery} from './aggregate';
-<<<<<<< HEAD
-import ITimestamp = google.protobuf.ITimestamp;
-import * as serializer from 'proto3-json-serializer';
-import * as protos from '../protos/protos';
-import * as protobuf from 'protobufjs';
-
-const root = protobuf.loadSync('google/protobuf/struct.proto');
-const Struct = root.lookupType('Struct');
-
-// This function decodes Struct proto values
-function decodeStruct(structValue: any) {
-  return serializer.toProto3JSON(Struct.fromObject(structValue));
-}
-
-// This function gets a RunQueryInfo object that contains stats from the server.
-=======
 import * as protos from '../protos/protos';
 import {serializer} from 'google-gax';
 import * as gax from 'google-gax';
@@ -104,7 +81,6 @@
 
 // This function gets a RunQueryInfo object that contains explain metrics that
 // were returned from the server.
->>>>>>> 32329d2f
 function getInfoFromStats(
   resp:
     | protos.google.datastore.v1.IRunQueryResponse
@@ -188,7 +164,6 @@
   strong: 1,
 };
 
-type GapicExplainOptions = google.datastore.v1.IExplainOptions;
 /**
  * Handle logic for Datastore API operations. Handles request logic for
  * Datastore.
@@ -1039,20 +1014,8 @@
     options: RunQueryStreamOptions = {}
   ): SharedQueryOptions {
     const sharedQueryOpts = this.getRequestOptions(options);
-<<<<<<< HEAD
-    switch (options.mode) {
-      case QueryMode.EXPLAIN: {
-        sharedQueryOpts.explainOptions = {analyze: false};
-        break;
-      }
-      case QueryMode.EXPLAIN_ANALYZE: {
-        sharedQueryOpts.explainOptions = {analyze: true};
-        break;
-      }
-=======
     if (options.explainOptions) {
       sharedQueryOpts.explainOptions = options.explainOptions;
->>>>>>> 32329d2f
     }
     if (query.namespace) {
       sharedQueryOpts.partitionId = {
@@ -1323,13 +1286,8 @@
   reqOpts?: RequestOptions;
 }
 export interface SharedQueryOptions {
-  mode?: string;
   databaseId?: string;
-<<<<<<< HEAD
-  explainOptions?: GapicExplainOptions;
-=======
   explainOptions?: ExplainOptions;
->>>>>>> 32329d2f
   projectId?: string;
   partitionId?: google.datastore.v1.IPartitionId | null;
   readOptions?: {
