// Copyright 2025 Google LLC
//
// Licensed under the Apache License, Version 2.0 (the "License");
// you may not use this file except in compliance with the License.
// You may obtain a copy of the License at
//
//     http://www.apache.org/licenses/LICENSE-2.0
//
// Unless required by applicable law or agreed to in writing, software
// distributed under the License is distributed on an "AS IS" BASIS,
// WITHOUT WARRANTIES OR CONDITIONS OF ANY KIND, either express or implied.
// See the License for the specific language governing permissions and
// limitations under the License.

syntax = "proto3";

package google.datastore.v1;

import "google/api/annotations.proto";
import "google/api/client.proto";
import "google/api/field_behavior.proto";
import "google/api/routing.proto";
import "google/datastore/v1/aggregation_result.proto";
import "google/datastore/v1/entity.proto";
import "google/datastore/v1/query.proto";
import "google/datastore/v1/query_profile.proto";
import "google/protobuf/timestamp.proto";

option csharp_namespace = "Google.Cloud.Datastore.V1";
option go_package = "cloud.google.com/go/datastore/apiv1/datastorepb;datastorepb";
option java_multiple_files = true;
option java_outer_classname = "DatastoreProto";
option java_package = "com.google.datastore.v1";
option php_namespace = "Google\\Cloud\\Datastore\\V1";
option ruby_package = "Google::Cloud::Datastore::V1";

// Each RPC normalizes the partition IDs of the keys in its input entities,
// and always returns entities with keys with normalized partition IDs.
// This applies to all keys and entities, including those in values, except keys
// with both an empty path and an empty or unset partition ID. Normalization of
// input keys sets the project ID (if not already set) to the project ID from
// the request.
//
service Datastore {
  option (google.api.default_host) = "datastore.googleapis.com";
  option (google.api.oauth_scopes) =
      "https://www.googleapis.com/auth/cloud-platform,"
      "https://www.googleapis.com/auth/datastore";

  // Looks up entities by key.
  rpc Lookup(LookupRequest) returns (LookupResponse) {
    option (google.api.http) = {
      post: "/v1/projects/{project_id}:lookup"
      body: "*"
    };
    option (google.api.routing) = {
      routing_parameters { field: "project_id" }
      routing_parameters { field: "database_id" }
    };
    option (google.api.method_signature) = "project_id,read_options,keys";
  }

  // Queries for entities.
  rpc RunQuery(RunQueryRequest) returns (RunQueryResponse) {
    option (google.api.http) = {
      post: "/v1/projects/{project_id}:runQuery"
      body: "*"
    };
    option (google.api.routing) = {
      routing_parameters { field: "project_id" }
      routing_parameters { field: "database_id" }
    };
  }

  // Runs an aggregation query.
  rpc RunAggregationQuery(RunAggregationQueryRequest)
      returns (RunAggregationQueryResponse) {
    option (google.api.http) = {
      post: "/v1/projects/{project_id}:runAggregationQuery"
      body: "*"
    };
    option (google.api.routing) = {
      routing_parameters { field: "project_id" }
      routing_parameters { field: "database_id" }
    };
  }

  // Begins a new transaction.
  rpc BeginTransaction(BeginTransactionRequest)
      returns (BeginTransactionResponse) {
    option (google.api.http) = {
      post: "/v1/projects/{project_id}:beginTransaction"
      body: "*"
    };
    option (google.api.routing) = {
      routing_parameters { field: "project_id" }
      routing_parameters { field: "database_id" }
    };
    option (google.api.method_signature) = "project_id";
  }

  // Commits a transaction, optionally creating, deleting or modifying some
  // entities.
  rpc Commit(CommitRequest) returns (CommitResponse) {
    option (google.api.http) = {
      post: "/v1/projects/{project_id}:commit"
      body: "*"
    };
    option (google.api.routing) = {
      routing_parameters { field: "project_id" }
      routing_parameters { field: "database_id" }
    };
    option (google.api.method_signature) =
        "project_id,mode,transaction,mutations";
    option (google.api.method_signature) = "project_id,mode,mutations";
  }

  // Rolls back a transaction.
  rpc Rollback(RollbackRequest) returns (RollbackResponse) {
    option (google.api.http) = {
      post: "/v1/projects/{project_id}:rollback"
      body: "*"
    };
    option (google.api.routing) = {
      routing_parameters { field: "project_id" }
      routing_parameters { field: "database_id" }
    };
    option (google.api.method_signature) = "project_id,transaction";
  }

  // Allocates IDs for the given keys, which is useful for referencing an entity
  // before it is inserted.
  rpc AllocateIds(AllocateIdsRequest) returns (AllocateIdsResponse) {
    option (google.api.http) = {
      post: "/v1/projects/{project_id}:allocateIds"
      body: "*"
    };
    option (google.api.routing) = {
      routing_parameters { field: "project_id" }
      routing_parameters { field: "database_id" }
    };
    option (google.api.method_signature) = "project_id,keys";
  }

  // Prevents the supplied keys' IDs from being auto-allocated by Cloud
  // Datastore.
  rpc ReserveIds(ReserveIdsRequest) returns (ReserveIdsResponse) {
    option (google.api.http) = {
      post: "/v1/projects/{project_id}:reserveIds"
      body: "*"
    };
    option (google.api.routing) = {
      routing_parameters { field: "project_id" }
      routing_parameters { field: "database_id" }
    };
    option (google.api.method_signature) = "project_id,keys";
  }
}

// The request for [Datastore.Lookup][google.datastore.v1.Datastore.Lookup].
message LookupRequest {
  // Required. The ID of the project against which to make the request.
  string project_id = 8 [(google.api.field_behavior) = REQUIRED];

  // The ID of the database against which to make the request.
  //
  // '(default)' is not allowed; please use empty string '' to refer the default
  // database.
  string database_id = 9;

  // The options for this lookup request.
  ReadOptions read_options = 1;

  // Required. Keys of entities to look up.
  repeated Key keys = 3 [(google.api.field_behavior) = REQUIRED];

  // The properties to return. Defaults to returning all properties.
  //
  // If this field is set and an entity has a property not referenced in the
  // mask, it will be absent from [LookupResponse.found.entity.properties][].
  //
  // The entity's key is always returned.
  PropertyMask property_mask = 5;
}

// The response for [Datastore.Lookup][google.datastore.v1.Datastore.Lookup].
message LookupResponse {
  // Entities found as `ResultType.FULL` entities. The order of results in this
  // field is undefined and has no relation to the order of the keys in the
  // input.
  repeated EntityResult found = 1;

  // Entities not found as `ResultType.KEY_ONLY` entities. The order of results
  // in this field is undefined and has no relation to the order of the keys
  // in the input.
  repeated EntityResult missing = 2;

  // A list of keys that were not looked up due to resource constraints. The
  // order of results in this field is undefined and has no relation to the
  // order of the keys in the input.
  repeated Key deferred = 3;

  // The identifier of the transaction that was started as part of this Lookup
  // request.
  //
  // Set only when
  // [ReadOptions.new_transaction][google.datastore.v1.ReadOptions.new_transaction]
  // was set in
  // [LookupRequest.read_options][google.datastore.v1.LookupRequest.read_options].
  bytes transaction = 5;

  // The time at which these entities were read or found missing.
  google.protobuf.Timestamp read_time = 7;
}

// The request for [Datastore.RunQuery][google.datastore.v1.Datastore.RunQuery].
message RunQueryRequest {
  // Required. The ID of the project against which to make the request.
  string project_id = 8 [(google.api.field_behavior) = REQUIRED];

  // The ID of the database against which to make the request.
  //
  // '(default)' is not allowed; please use empty string '' to refer the default
  // database.
  string database_id = 9;

  // Entities are partitioned into subsets, identified by a partition ID.
  // Queries are scoped to a single partition.
  // This partition ID is normalized with the standard default context
  // partition ID.
  PartitionId partition_id = 2;

  // The options for this query.
  ReadOptions read_options = 1;

  // The type of query.
  oneof query_type {
    // The query to run.
    Query query = 3;

    // The GQL query to run. This query must be a non-aggregation query.
    GqlQuery gql_query = 7;
  }

  // The properties to return.
  // This field must not be set for a projection query.
  //
  // See
  // [LookupRequest.property_mask][google.datastore.v1.LookupRequest.property_mask].
  PropertyMask property_mask = 10;

  // Optional. Explain options for the query. If set, additional query
  // statistics will be returned. If not, only query results will be returned.
  ExplainOptions explain_options = 12 [(google.api.field_behavior) = OPTIONAL];
}

// The response for
// [Datastore.RunQuery][google.datastore.v1.Datastore.RunQuery].
message RunQueryResponse {
  // A batch of query results (always present).
  QueryResultBatch batch = 1;

  // The parsed form of the `GqlQuery` from the request, if it was set.
  Query query = 2;

  // The identifier of the transaction that was started as part of this
  // RunQuery request.
  //
  // Set only when
  // [ReadOptions.new_transaction][google.datastore.v1.ReadOptions.new_transaction]
  // was set in
  // [RunQueryRequest.read_options][google.datastore.v1.RunQueryRequest.read_options].
  bytes transaction = 5;

  // Query explain metrics. This is only present when the
  // [RunQueryRequest.explain_options][google.datastore.v1.RunQueryRequest.explain_options]
  // is provided, and it is sent only once with the last response in the stream.
  ExplainMetrics explain_metrics = 9;
}

// The request for
// [Datastore.RunAggregationQuery][google.datastore.v1.Datastore.RunAggregationQuery].
message RunAggregationQueryRequest {
  // Required. The ID of the project against which to make the request.
  string project_id = 8 [(google.api.field_behavior) = REQUIRED];

  // The ID of the database against which to make the request.
  //
  // '(default)' is not allowed; please use empty string '' to refer the default
  // database.
  string database_id = 9;

  // Entities are partitioned into subsets, identified by a partition ID.
  // Queries are scoped to a single partition.
  // This partition ID is normalized with the standard default context
  // partition ID.
  PartitionId partition_id = 2;

  // The options for this query.
  ReadOptions read_options = 1;

  // The type of query.
  oneof query_type {
    // The query to run.
    AggregationQuery aggregation_query = 3;

    // The GQL query to run. This query must be an aggregation query.
    GqlQuery gql_query = 7;
  }

  // Optional. Explain options for the query. If set, additional query
  // statistics will be returned. If not, only query results will be returned.
  ExplainOptions explain_options = 11 [(google.api.field_behavior) = OPTIONAL];
}

// The response for
// [Datastore.RunAggregationQuery][google.datastore.v1.Datastore.RunAggregationQuery].
message RunAggregationQueryResponse {
  // A batch of aggregation results. Always present.
  AggregationResultBatch batch = 1;

  // The parsed form of the `GqlQuery` from the request, if it was set.
  AggregationQuery query = 2;

  // The identifier of the transaction that was started as part of this
  // RunAggregationQuery request.
  //
  // Set only when
  // [ReadOptions.new_transaction][google.datastore.v1.ReadOptions.new_transaction]
  // was set in
  // [RunAggregationQueryRequest.read_options][google.datastore.v1.RunAggregationQueryRequest.read_options].
  bytes transaction = 5;

  // Query explain metrics. This is only present when the
  // [RunAggregationQueryRequest.explain_options][google.datastore.v1.RunAggregationQueryRequest.explain_options]
  // is provided, and it is sent only once with the last response in the stream.
  ExplainMetrics explain_metrics = 9;
}

// The request for
// [Datastore.BeginTransaction][google.datastore.v1.Datastore.BeginTransaction].
message BeginTransactionRequest {
  // Required. The ID of the project against which to make the request.
  string project_id = 8 [(google.api.field_behavior) = REQUIRED];

  // The ID of the database against which to make the request.
  //
  // '(default)' is not allowed; please use empty string '' to refer the default
  // database.
  string database_id = 9;

  // Options for a new transaction.
  TransactionOptions transaction_options = 10;
}

// The response for
// [Datastore.BeginTransaction][google.datastore.v1.Datastore.BeginTransaction].
message BeginTransactionResponse {
  // The transaction identifier (always present).
  bytes transaction = 1;
}

// The request for [Datastore.Rollback][google.datastore.v1.Datastore.Rollback].
message RollbackRequest {
  // Required. The ID of the project against which to make the request.
  string project_id = 8 [(google.api.field_behavior) = REQUIRED];

  // The ID of the database against which to make the request.
  //
  // '(default)' is not allowed; please use empty string '' to refer the default
  // database.
  string database_id = 9;

  // Required. The transaction identifier, returned by a call to
  // [Datastore.BeginTransaction][google.datastore.v1.Datastore.BeginTransaction].
  bytes transaction = 1 [(google.api.field_behavior) = REQUIRED];
}

// The response for
// [Datastore.Rollback][google.datastore.v1.Datastore.Rollback]. (an empty
// message).
message RollbackResponse {}

// The request for [Datastore.Commit][google.datastore.v1.Datastore.Commit].
message CommitRequest {
  // The modes available for commits.
  enum Mode {
    // Unspecified. This value must not be used.
    MODE_UNSPECIFIED = 0;

    // Transactional: The mutations are either all applied, or none are applied.
    // Learn about transactions
    // [here](https://cloud.google.com/datastore/docs/concepts/transactions).
    TRANSACTIONAL = 1;

    // Non-transactional: The mutations may not apply as all or none.
    NON_TRANSACTIONAL = 2;
  }

  // Required. The ID of the project against which to make the request.
  string project_id = 8 [(google.api.field_behavior) = REQUIRED];

  // The ID of the database against which to make the request.
  //
  // '(default)' is not allowed; please use empty string '' to refer the default
  // database.
  string database_id = 9;

  // The type of commit to perform. Defaults to `TRANSACTIONAL`.
  Mode mode = 5;

  // Must be set when mode is `TRANSACTIONAL`.
  oneof transaction_selector {
    // The identifier of the transaction associated with the commit. A
    // transaction identifier is returned by a call to
    // [Datastore.BeginTransaction][google.datastore.v1.Datastore.BeginTransaction].
    bytes transaction = 1;

    // Options for beginning a new transaction for this request.
    // The transaction is committed when the request completes. If specified,
    // [TransactionOptions.mode][google.datastore.v1.TransactionOptions] must be
    // [TransactionOptions.ReadWrite][google.datastore.v1.TransactionOptions.ReadWrite].
    TransactionOptions single_use_transaction = 10;
  }

  // The mutations to perform.
  //
  // When mode is `TRANSACTIONAL`, mutations affecting a single entity are
  // applied in order. The following sequences of mutations affecting a single
  // entity are not permitted in a single `Commit` request:
  //
  // - `insert` followed by `insert`
  // - `update` followed by `insert`
  // - `upsert` followed by `insert`
  // - `delete` followed by `update`
  //
  // When mode is `NON_TRANSACTIONAL`, no two mutations may affect a single
  // entity.
  repeated Mutation mutations = 6;
}

// The response for [Datastore.Commit][google.datastore.v1.Datastore.Commit].
message CommitResponse {
  // The result of performing the mutations.
  // The i-th mutation result corresponds to the i-th mutation in the request.
  repeated MutationResult mutation_results = 3;

  // The number of index entries updated during the commit, or zero if none were
  // updated.
  int32 index_updates = 4;

  // The transaction commit timestamp. Not set for non-transactional commits.
  google.protobuf.Timestamp commit_time = 8;
}

// The request for
// [Datastore.AllocateIds][google.datastore.v1.Datastore.AllocateIds].
message AllocateIdsRequest {
  // Required. The ID of the project against which to make the request.
  string project_id = 8 [(google.api.field_behavior) = REQUIRED];

  // The ID of the database against which to make the request.
  //
  // '(default)' is not allowed; please use empty string '' to refer the default
  // database.
  string database_id = 9;

  // Required. A list of keys with incomplete key paths for which to allocate
  // IDs. No key may be reserved/read-only.
  repeated Key keys = 1 [(google.api.field_behavior) = REQUIRED];
}

// The response for
// [Datastore.AllocateIds][google.datastore.v1.Datastore.AllocateIds].
message AllocateIdsResponse {
  // The keys specified in the request (in the same order), each with
  // its key path completed with a newly allocated ID.
  repeated Key keys = 1;
}

// The request for
// [Datastore.ReserveIds][google.datastore.v1.Datastore.ReserveIds].
message ReserveIdsRequest {
  // Required. The ID of the project against which to make the request.
  string project_id = 8 [(google.api.field_behavior) = REQUIRED];

  // The ID of the database against which to make the request.
  //
  // '(default)' is not allowed; please use empty string '' to refer the default
  // database.
  string database_id = 9;

  // Required. A list of keys with complete key paths whose numeric IDs should
  // not be auto-allocated.
  repeated Key keys = 1 [(google.api.field_behavior) = REQUIRED];
}

// The response for
// [Datastore.ReserveIds][google.datastore.v1.Datastore.ReserveIds].
message ReserveIdsResponse {}

// A mutation to apply to an entity.
message Mutation {
  // The possible ways to resolve a conflict detected in a mutation.
  enum ConflictResolutionStrategy {
    // Unspecified. Defaults to `SERVER_VALUE`.
    STRATEGY_UNSPECIFIED = 0;

    // The server entity is kept.
    SERVER_VALUE = 1;

    // The whole commit request fails.
    FAIL = 3;
  }

  // The mutation operation.
  //
  // For `insert`, `update`, and `upsert`:
  // - The entity's key must not be reserved/read-only.
  // - No property in the entity may have a reserved name,
  //   not even a property in an entity in a value.
  // - No value in the entity may have meaning 18,
  //   not even a value in an entity in another value.
  oneof operation {
    // The entity to insert. The entity must not already exist.
    // The entity key's final path element may be incomplete.
    Entity insert = 4;

    // The entity to update. The entity must already exist.
    // Must have a complete key path.
    Entity update = 5;

    // The entity to upsert. The entity may or may not already exist.
    // The entity key's final path element may be incomplete.
    Entity upsert = 6;

    // The key of the entity to delete. The entity may or may not already exist.
    // Must have a complete key path and must not be reserved/read-only.
    Key delete = 7;
  }

  // When set, the server will detect whether or not this mutation conflicts
  // with the current version of the entity on the server. Conflicting mutations
  // are not applied, and are marked as such in MutationResult.
  oneof conflict_detection_strategy {
    // The version of the entity that this mutation is being applied
    // to. If this does not match the current version on the server, the
    // mutation conflicts.
    int64 base_version = 8;

    // The update time of the entity that this mutation is being applied
    // to. If this does not match the current update time on the server, the
    // mutation conflicts.
    google.protobuf.Timestamp update_time = 11;
  }

<<<<<<< HEAD
=======
  // The strategy to use when a conflict is detected. Defaults to
  // `SERVER_VALUE`.
  // If this is set, then `conflict_detection_strategy` must also be set.
  ConflictResolutionStrategy conflict_resolution_strategy = 10;

>>>>>>> bf87f1ff
  // The properties to write in this mutation.
  // None of the properties in the mask may have a reserved name, except for
  // `__key__`.
  // This field is ignored for `delete`.
  //
  // If the entity already exists, only properties referenced in the mask are
  // updated, others are left untouched.
  // Properties referenced in the mask but not in the entity are deleted.
  PropertyMask property_mask = 9;
<<<<<<< HEAD
=======

  // Optional. The transforms to perform on the entity.
  //
  // This field can be set only when the operation is `insert`, `update`,
  // or `upsert`. If present, the transforms are be applied to the entity
  // regardless of the property mask, in order, after the operation.
  repeated PropertyTransform property_transforms = 12
      [(google.api.field_behavior) = OPTIONAL];
}

// A transformation of an entity property.
message PropertyTransform {
  // A value that is calculated by the server.
  enum ServerValue {
    // Unspecified. This value must not be used.
    SERVER_VALUE_UNSPECIFIED = 0;

    // The time at which the server processed the request, with millisecond
    // precision. If used on multiple properties (same or different entities)
    // in a transaction, all the properties will get the same server timestamp.
    REQUEST_TIME = 1;
  }

  // Optional. The name of the property.
  //
  // Property paths (a list of property names separated by dots (`.`)) may be
  // used to refer to properties inside entity values. For example `foo.bar`
  // means the property `bar` inside the entity property `foo`.
  //
  // If a property name contains a dot `.` or a backlslash `\`, then that name
  // must be escaped.
  string property = 1 [(google.api.field_behavior) = OPTIONAL];

  // The transformation to apply to the property.
  oneof transform_type {
    // Sets the property to the given server value.
    ServerValue set_to_server_value = 2;

    // Adds the given value to the property's current value.
    //
    // This must be an integer or a double value.
    // If the property is not an integer or double, or if the property does not
    // yet exist, the transformation will set the property to the given value.
    // If either of the given value or the current property value are doubles,
    // both values will be interpreted as doubles. Double arithmetic and
    // representation of double values follows IEEE 754 semantics.
    // If there is positive/negative integer overflow, the property is resolved
    // to the largest magnitude positive/negative integer.
    Value increment = 3;

    // Sets the property to the maximum of its current value and the given
    // value.
    //
    // This must be an integer or a double value.
    // If the property is not an integer or double, or if the property does not
    // yet exist, the transformation will set the property to the given value.
    // If a maximum operation is applied where the property and the input value
    // are of mixed types (that is - one is an integer and one is a double)
    // the property takes on the type of the larger operand. If the operands are
    // equivalent (e.g. 3 and 3.0), the property does not change.
    // 0, 0.0, and -0.0 are all zero. The maximum of a zero stored value and
    // zero input value is always the stored value.
    // The maximum of any numeric value x and NaN is NaN.
    Value maximum = 4;

    // Sets the property to the minimum of its current value and the given
    // value.
    //
    // This must be an integer or a double value.
    // If the property is not an integer or double, or if the property does not
    // yet exist, the transformation will set the property to the input value.
    // If a minimum operation is applied where the property and the input value
    // are of mixed types (that is - one is an integer and one is a double)
    // the property takes on the type of the smaller operand. If the operands
    // are equivalent (e.g. 3 and 3.0), the property does not change. 0, 0.0,
    // and -0.0 are all zero. The minimum of a zero stored value and zero input
    // value is always the stored value. The minimum of any numeric value x and
    // NaN is NaN.
    Value minimum = 5;

    // Appends the given elements in order if they are not already present in
    // the current property value.
    // If the property is not an array, or if the property does not yet exist,
    // it is first set to the empty array.
    //
    // Equivalent numbers of different types (e.g. 3L and 3.0) are
    // considered equal when checking if a value is missing.
    // NaN is equal to NaN, and the null value is equal to the null value.
    // If the input contains multiple equivalent values, only the first will
    // be considered.
    //
    // The corresponding transform result will be the null value.
    ArrayValue append_missing_elements = 6;

    // Removes all of the given elements from the array in the property.
    // If the property is not an array, or if the property does not yet exist,
    // it is set to the empty array.
    //
    // Equivalent numbers of different types (e.g. 3L and 3.0) are
    // considered equal when deciding whether an element should be removed.
    // NaN is equal to NaN, and the null value is equal to the null value.
    // This will remove all equivalent values if there are duplicates.
    //
    // The corresponding transform result will be the null value.
    ArrayValue remove_all_from_array = 7;
  }
>>>>>>> bf87f1ff
}

// The result of applying a mutation.
message MutationResult {
  // The automatically allocated key.
  // Set only when the mutation allocated a key.
  Key key = 3;

  // The version of the entity on the server after processing the mutation. If
  // the mutation doesn't change anything on the server, then the version will
  // be the version of the current entity or, if no entity is present, a version
  // that is strictly greater than the version of any previous entity and less
  // than the version of any possible future entity.
  int64 version = 4;

  // The create time of the entity. This field will not be set after a 'delete'.
  google.protobuf.Timestamp create_time = 7;

  // The update time of the entity on the server after processing the mutation.
  // If the mutation doesn't change anything on the server, then the timestamp
  // will be the update timestamp of the current entity. This field will not be
  // set after a 'delete'.
  google.protobuf.Timestamp update_time = 6;

  // Whether a conflict was detected for this mutation. Always false when a
  // conflict detection strategy field is not set in the mutation.
  bool conflict_detected = 5;

  // The results of applying each
  // [PropertyTransform][google.datastore.v1.PropertyTransform], in the same
  // order of the request.
  repeated Value transform_results = 8;
}

// The set of arbitrarily nested property paths used to restrict an operation to
// only a subset of properties in an entity.
message PropertyMask {
  // The paths to the properties covered by this mask.
  //
  // A path is a list of property names separated by dots (`.`), for example
  // `foo.bar` means the property `bar` inside the entity property `foo` inside
  // the entity associated with this path.
  //
  // If a property name contains a dot `.` or a backslash `\`, then that
  // name must be escaped.
  //
  // A path must not be empty, and may not reference a value inside an
  // [array value][google.datastore.v1.Value.array_value].
  repeated string paths = 1;
}

// The set of arbitrarily nested property paths used to restrict an operation to
// only a subset of properties in an entity.
message PropertyMask {
  // The paths to the properties covered by this mask.
  //
  // A path is a list of property names separated by dots (`.`), for example
  // `foo.bar` means the property `bar` inside the entity property `foo` inside
  // the entity associated with this path.
  //
  // If a property name contains a dot `.` or a backslash `\`, then that
  // name must be escaped.
  //
  // A path must not be empty, and may not reference a value inside an
  // [array value][google.datastore.v1.Value.array_value].
  repeated string paths = 1;
}

// The options shared by read requests.
message ReadOptions {
  // The possible values for read consistencies.
  enum ReadConsistency {
    // Unspecified. This value must not be used.
    READ_CONSISTENCY_UNSPECIFIED = 0;

    // Strong consistency.
    STRONG = 1;

    // Eventual consistency.
    EVENTUAL = 2;
  }

  // For Cloud Firestore in Datastore mode, if you don't specify
  // read_consistency then all lookups and queries default to
  // `read_consistency`=`STRONG`. Note that, in Cloud Datastore, global queries
  // defaulted to `read_consistency`=`EVENTUAL`.
  //
  // Explicitly setting `read_consistency`=`EVENTUAL` will result in eventually
  // consistent lookups and queries.
  oneof consistency_type {
    // The non-transactional read consistency to use.
    ReadConsistency read_consistency = 1;

    // The identifier of the transaction in which to read. A
    // transaction identifier is returned by a call to
    // [Datastore.BeginTransaction][google.datastore.v1.Datastore.BeginTransaction].
    bytes transaction = 2;

    // Options for beginning a new transaction for this request.
    //
    // The new transaction identifier will be returned in the corresponding
    // response as either
    // [LookupResponse.transaction][google.datastore.v1.LookupResponse.transaction]
    // or
    // [RunQueryResponse.transaction][google.datastore.v1.RunQueryResponse.transaction].
    TransactionOptions new_transaction = 3;

    // Reads entities as they were at the given time. This value is only
    // supported for Cloud Firestore in Datastore mode.
    //
    // This must be a microsecond precision timestamp within the past one hour,
    // or if Point-in-Time Recovery is enabled, can additionally be a whole
    // minute timestamp within the past 7 days.
    google.protobuf.Timestamp read_time = 4;
  }
}

// Options for beginning a new transaction.
//
// Transactions can be created explicitly with calls to
// [Datastore.BeginTransaction][google.datastore.v1.Datastore.BeginTransaction]
// or implicitly by setting
// [ReadOptions.new_transaction][google.datastore.v1.ReadOptions.new_transaction]
// in read requests.
message TransactionOptions {
  // Options specific to read / write transactions.
  message ReadWrite {
    // The transaction identifier of the transaction being retried.
    bytes previous_transaction = 1;
  }

  // Options specific to read-only transactions.
  message ReadOnly {
    // Reads entities at the given time.
    //
    // This must be a microsecond precision timestamp within the past one hour,
    // or if Point-in-Time Recovery is enabled, can additionally be a whole
    // minute timestamp within the past 7 days.
    google.protobuf.Timestamp read_time = 1;
  }

  // The `mode` of the transaction, indicating whether write operations are
  // supported.
  oneof mode {
    // The transaction should allow both reads and writes.
    ReadWrite read_write = 1;

    // The transaction should only allow reads.
    ReadOnly read_only = 2;
  }
}<|MERGE_RESOLUTION|>--- conflicted
+++ resolved
@@ -554,14 +554,11 @@
     google.protobuf.Timestamp update_time = 11;
   }
 
-<<<<<<< HEAD
-=======
   // The strategy to use when a conflict is detected. Defaults to
   // `SERVER_VALUE`.
   // If this is set, then `conflict_detection_strategy` must also be set.
   ConflictResolutionStrategy conflict_resolution_strategy = 10;
 
->>>>>>> bf87f1ff
   // The properties to write in this mutation.
   // None of the properties in the mask may have a reserved name, except for
   // `__key__`.
@@ -571,8 +568,6 @@
   // updated, others are left untouched.
   // Properties referenced in the mask but not in the entity are deleted.
   PropertyMask property_mask = 9;
-<<<<<<< HEAD
-=======
 
   // Optional. The transforms to perform on the entity.
   //
@@ -679,7 +674,6 @@
     // The corresponding transform result will be the null value.
     ArrayValue remove_all_from_array = 7;
   }
->>>>>>> bf87f1ff
 }
 
 // The result of applying a mutation.
@@ -712,23 +706,6 @@
   // [PropertyTransform][google.datastore.v1.PropertyTransform], in the same
   // order of the request.
   repeated Value transform_results = 8;
-}
-
-// The set of arbitrarily nested property paths used to restrict an operation to
-// only a subset of properties in an entity.
-message PropertyMask {
-  // The paths to the properties covered by this mask.
-  //
-  // A path is a list of property names separated by dots (`.`), for example
-  // `foo.bar` means the property `bar` inside the entity property `foo` inside
-  // the entity associated with this path.
-  //
-  // If a property name contains a dot `.` or a backslash `\`, then that
-  // name must be escaped.
-  //
-  // A path must not be empty, and may not reference a value inside an
-  // [array value][google.datastore.v1.Value.array_value].
-  repeated string paths = 1;
 }
 
 // The set of arbitrarily nested property paths used to restrict an operation to
