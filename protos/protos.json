{
  "nested": {
    "google": {
      "nested": {
        "protobuf": {
          "options": {
            "go_package": "google.golang.org/protobuf/types/descriptorpb",
            "java_package": "com.google.protobuf",
            "java_outer_classname": "DescriptorProtos",
            "csharp_namespace": "Google.Protobuf.Reflection",
            "objc_class_prefix": "GPB",
            "cc_enable_arenas": true,
            "optimize_for": "SPEED"
          },
          "nested": {
            "Struct": {
              "fields": {
                "fields": {
                  "keyType": "string",
                  "type": "Value",
                  "id": 1
                }
              }
            },
            "Value": {
              "oneofs": {
                "kind": {
                  "oneof": [
                    "nullValue",
                    "numberValue",
                    "stringValue",
                    "boolValue",
                    "structValue",
                    "listValue"
                  ]
                }
              },
              "fields": {
                "nullValue": {
                  "type": "NullValue",
                  "id": 1
                },
                "numberValue": {
                  "type": "double",
                  "id": 2
                },
                "stringValue": {
                  "type": "string",
                  "id": 3
                },
                "boolValue": {
                  "type": "bool",
                  "id": 4
                },
                "structValue": {
                  "type": "Struct",
                  "id": 5
                },
                "listValue": {
                  "type": "ListValue",
                  "id": 6
                }
              }
            },
            "NullValue": {
              "values": {
                "NULL_VALUE": 0
              }
            },
            "ListValue": {
              "fields": {
                "values": {
                  "rule": "repeated",
                  "type": "Value",
                  "id": 1
                }
              }
            },
            "Timestamp": {
              "fields": {
                "seconds": {
                  "type": "int64",
                  "id": 1
                },
                "nanos": {
                  "type": "int32",
                  "id": 2
                }
              }
            },
            "FileDescriptorSet": {
              "fields": {
                "file": {
                  "rule": "repeated",
                  "type": "FileDescriptorProto",
                  "id": 1
                }
              }
            },
            "FileDescriptorProto": {
              "fields": {
                "name": {
                  "type": "string",
                  "id": 1
                },
                "package": {
                  "type": "string",
                  "id": 2
                },
                "dependency": {
                  "rule": "repeated",
                  "type": "string",
                  "id": 3
                },
                "publicDependency": {
                  "rule": "repeated",
                  "type": "int32",
                  "id": 10,
                  "options": {
<<<<<<< HEAD
                    "packed": false
=======
                    "csharp_namespace": "Google.Cloud.Datastore.Admin.V1",
                    "go_package": "cloud.google.com/go/datastore/admin/apiv1/adminpb;adminpb",
                    "java_multiple_files": true,
                    "java_outer_classname": "MigrationProto",
                    "java_package": "com.google.datastore.admin.v1",
                    "php_namespace": "Google\\Cloud\\Datastore\\Admin\\V1",
                    "ruby_package": "Google::Cloud::Datastore::Admin::V1"
                  },
                  "nested": {
                    "DatastoreAdmin": {
                      "options": {
                        "(google.api.default_host)": "datastore.googleapis.com",
                        "(google.api.oauth_scopes)": "https://www.googleapis.com/auth/cloud-platform,https://www.googleapis.com/auth/datastore"
                      },
                      "methods": {
                        "ExportEntities": {
                          "requestType": "ExportEntitiesRequest",
                          "responseType": "google.longrunning.Operation",
                          "options": {
                            "(google.api.http).post": "/v1/projects/{project_id}:export",
                            "(google.api.http).body": "*",
                            "(google.api.method_signature)": "project_id,labels,entity_filter,output_url_prefix",
                            "(google.longrunning.operation_info).response_type": "ExportEntitiesResponse",
                            "(google.longrunning.operation_info).metadata_type": "ExportEntitiesMetadata"
                          },
                          "parsedOptions": [
                            {
                              "(google.api.http)": {
                                "post": "/v1/projects/{project_id}:export",
                                "body": "*"
                              }
                            },
                            {
                              "(google.api.method_signature)": "project_id,labels,entity_filter,output_url_prefix"
                            },
                            {
                              "(google.longrunning.operation_info)": {
                                "response_type": "ExportEntitiesResponse",
                                "metadata_type": "ExportEntitiesMetadata"
                              }
                            }
                          ]
                        },
                        "ImportEntities": {
                          "requestType": "ImportEntitiesRequest",
                          "responseType": "google.longrunning.Operation",
                          "options": {
                            "(google.api.http).post": "/v1/projects/{project_id}:import",
                            "(google.api.http).body": "*",
                            "(google.api.method_signature)": "project_id,labels,input_url,entity_filter",
                            "(google.longrunning.operation_info).response_type": "google.protobuf.Empty",
                            "(google.longrunning.operation_info).metadata_type": "ImportEntitiesMetadata"
                          },
                          "parsedOptions": [
                            {
                              "(google.api.http)": {
                                "post": "/v1/projects/{project_id}:import",
                                "body": "*"
                              }
                            },
                            {
                              "(google.api.method_signature)": "project_id,labels,input_url,entity_filter"
                            },
                            {
                              "(google.longrunning.operation_info)": {
                                "response_type": "google.protobuf.Empty",
                                "metadata_type": "ImportEntitiesMetadata"
                              }
                            }
                          ]
                        },
                        "CreateIndex": {
                          "requestType": "CreateIndexRequest",
                          "responseType": "google.longrunning.Operation",
                          "options": {
                            "(google.api.http).post": "/v1/projects/{project_id}/indexes",
                            "(google.api.http).body": "index",
                            "(google.longrunning.operation_info).response_type": "Index",
                            "(google.longrunning.operation_info).metadata_type": "IndexOperationMetadata"
                          },
                          "parsedOptions": [
                            {
                              "(google.api.http)": {
                                "post": "/v1/projects/{project_id}/indexes",
                                "body": "index"
                              }
                            },
                            {
                              "(google.longrunning.operation_info)": {
                                "response_type": "Index",
                                "metadata_type": "IndexOperationMetadata"
                              }
                            }
                          ]
                        },
                        "DeleteIndex": {
                          "requestType": "DeleteIndexRequest",
                          "responseType": "google.longrunning.Operation",
                          "options": {
                            "(google.api.http).delete": "/v1/projects/{project_id}/indexes/{index_id}",
                            "(google.longrunning.operation_info).response_type": "Index",
                            "(google.longrunning.operation_info).metadata_type": "IndexOperationMetadata"
                          },
                          "parsedOptions": [
                            {
                              "(google.api.http)": {
                                "delete": "/v1/projects/{project_id}/indexes/{index_id}"
                              }
                            },
                            {
                              "(google.longrunning.operation_info)": {
                                "response_type": "Index",
                                "metadata_type": "IndexOperationMetadata"
                              }
                            }
                          ]
                        },
                        "GetIndex": {
                          "requestType": "GetIndexRequest",
                          "responseType": "Index",
                          "options": {
                            "(google.api.http).get": "/v1/projects/{project_id}/indexes/{index_id}"
                          },
                          "parsedOptions": [
                            {
                              "(google.api.http)": {
                                "get": "/v1/projects/{project_id}/indexes/{index_id}"
                              }
                            }
                          ]
                        },
                        "ListIndexes": {
                          "requestType": "ListIndexesRequest",
                          "responseType": "ListIndexesResponse",
                          "options": {
                            "(google.api.http).get": "/v1/projects/{project_id}/indexes"
                          },
                          "parsedOptions": [
                            {
                              "(google.api.http)": {
                                "get": "/v1/projects/{project_id}/indexes"
                              }
                            }
                          ]
                        }
                      }
                    },
                    "CommonMetadata": {
                      "fields": {
                        "startTime": {
                          "type": "google.protobuf.Timestamp",
                          "id": 1
                        },
                        "endTime": {
                          "type": "google.protobuf.Timestamp",
                          "id": 2
                        },
                        "operationType": {
                          "type": "OperationType",
                          "id": 3
                        },
                        "labels": {
                          "keyType": "string",
                          "type": "string",
                          "id": 4
                        },
                        "state": {
                          "type": "State",
                          "id": 5
                        }
                      },
                      "nested": {
                        "State": {
                          "values": {
                            "STATE_UNSPECIFIED": 0,
                            "INITIALIZING": 1,
                            "PROCESSING": 2,
                            "CANCELLING": 3,
                            "FINALIZING": 4,
                            "SUCCESSFUL": 5,
                            "FAILED": 6,
                            "CANCELLED": 7
                          }
                        }
                      }
                    },
                    "Progress": {
                      "fields": {
                        "workCompleted": {
                          "type": "int64",
                          "id": 1
                        },
                        "workEstimated": {
                          "type": "int64",
                          "id": 2
                        }
                      }
                    },
                    "ExportEntitiesRequest": {
                      "fields": {
                        "projectId": {
                          "type": "string",
                          "id": 1,
                          "options": {
                            "(google.api.field_behavior)": "REQUIRED"
                          }
                        },
                        "labels": {
                          "keyType": "string",
                          "type": "string",
                          "id": 2
                        },
                        "entityFilter": {
                          "type": "EntityFilter",
                          "id": 3
                        },
                        "outputUrlPrefix": {
                          "type": "string",
                          "id": 4,
                          "options": {
                            "(google.api.field_behavior)": "REQUIRED"
                          }
                        }
                      }
                    },
                    "ImportEntitiesRequest": {
                      "fields": {
                        "projectId": {
                          "type": "string",
                          "id": 1,
                          "options": {
                            "(google.api.field_behavior)": "REQUIRED"
                          }
                        },
                        "labels": {
                          "keyType": "string",
                          "type": "string",
                          "id": 2
                        },
                        "inputUrl": {
                          "type": "string",
                          "id": 3,
                          "options": {
                            "(google.api.field_behavior)": "REQUIRED"
                          }
                        },
                        "entityFilter": {
                          "type": "EntityFilter",
                          "id": 4
                        }
                      }
                    },
                    "ExportEntitiesResponse": {
                      "fields": {
                        "outputUrl": {
                          "type": "string",
                          "id": 1
                        }
                      }
                    },
                    "ExportEntitiesMetadata": {
                      "fields": {
                        "common": {
                          "type": "CommonMetadata",
                          "id": 1
                        },
                        "progressEntities": {
                          "type": "Progress",
                          "id": 2
                        },
                        "progressBytes": {
                          "type": "Progress",
                          "id": 3
                        },
                        "entityFilter": {
                          "type": "EntityFilter",
                          "id": 4
                        },
                        "outputUrlPrefix": {
                          "type": "string",
                          "id": 5
                        }
                      }
                    },
                    "ImportEntitiesMetadata": {
                      "fields": {
                        "common": {
                          "type": "CommonMetadata",
                          "id": 1
                        },
                        "progressEntities": {
                          "type": "Progress",
                          "id": 2
                        },
                        "progressBytes": {
                          "type": "Progress",
                          "id": 3
                        },
                        "entityFilter": {
                          "type": "EntityFilter",
                          "id": 4
                        },
                        "inputUrl": {
                          "type": "string",
                          "id": 5
                        }
                      }
                    },
                    "EntityFilter": {
                      "fields": {
                        "kinds": {
                          "rule": "repeated",
                          "type": "string",
                          "id": 1
                        },
                        "namespaceIds": {
                          "rule": "repeated",
                          "type": "string",
                          "id": 2
                        }
                      }
                    },
                    "CreateIndexRequest": {
                      "fields": {
                        "projectId": {
                          "type": "string",
                          "id": 1
                        },
                        "index": {
                          "type": "Index",
                          "id": 3
                        }
                      }
                    },
                    "DeleteIndexRequest": {
                      "fields": {
                        "projectId": {
                          "type": "string",
                          "id": 1
                        },
                        "indexId": {
                          "type": "string",
                          "id": 3
                        }
                      }
                    },
                    "GetIndexRequest": {
                      "fields": {
                        "projectId": {
                          "type": "string",
                          "id": 1
                        },
                        "indexId": {
                          "type": "string",
                          "id": 3
                        }
                      }
                    },
                    "ListIndexesRequest": {
                      "fields": {
                        "projectId": {
                          "type": "string",
                          "id": 1
                        },
                        "filter": {
                          "type": "string",
                          "id": 3
                        },
                        "pageSize": {
                          "type": "int32",
                          "id": 4
                        },
                        "pageToken": {
                          "type": "string",
                          "id": 5
                        }
                      }
                    },
                    "ListIndexesResponse": {
                      "fields": {
                        "indexes": {
                          "rule": "repeated",
                          "type": "Index",
                          "id": 1
                        },
                        "nextPageToken": {
                          "type": "string",
                          "id": 2
                        }
                      }
                    },
                    "IndexOperationMetadata": {
                      "fields": {
                        "common": {
                          "type": "CommonMetadata",
                          "id": 1
                        },
                        "progressEntities": {
                          "type": "Progress",
                          "id": 2
                        },
                        "indexId": {
                          "type": "string",
                          "id": 3
                        }
                      }
                    },
                    "DatastoreFirestoreMigrationMetadata": {
                      "fields": {
                        "migrationState": {
                          "type": "MigrationState",
                          "id": 1
                        },
                        "migrationStep": {
                          "type": "MigrationStep",
                          "id": 2
                        }
                      }
                    },
                    "OperationType": {
                      "values": {
                        "OPERATION_TYPE_UNSPECIFIED": 0,
                        "EXPORT_ENTITIES": 1,
                        "IMPORT_ENTITIES": 2,
                        "CREATE_INDEX": 3,
                        "DELETE_INDEX": 4
                      }
                    },
                    "Index": {
                      "fields": {
                        "projectId": {
                          "type": "string",
                          "id": 1,
                          "options": {
                            "(google.api.field_behavior)": "OUTPUT_ONLY"
                          }
                        },
                        "indexId": {
                          "type": "string",
                          "id": 3,
                          "options": {
                            "(google.api.field_behavior)": "OUTPUT_ONLY"
                          }
                        },
                        "kind": {
                          "type": "string",
                          "id": 4,
                          "options": {
                            "(google.api.field_behavior)": "REQUIRED"
                          }
                        },
                        "ancestor": {
                          "type": "AncestorMode",
                          "id": 5,
                          "options": {
                            "(google.api.field_behavior)": "REQUIRED"
                          }
                        },
                        "properties": {
                          "rule": "repeated",
                          "type": "IndexedProperty",
                          "id": 6,
                          "options": {
                            "(google.api.field_behavior)": "REQUIRED"
                          }
                        },
                        "state": {
                          "type": "State",
                          "id": 7,
                          "options": {
                            "(google.api.field_behavior)": "OUTPUT_ONLY"
                          }
                        }
                      },
                      "nested": {
                        "AncestorMode": {
                          "values": {
                            "ANCESTOR_MODE_UNSPECIFIED": 0,
                            "NONE": 1,
                            "ALL_ANCESTORS": 2
                          }
                        },
                        "Direction": {
                          "values": {
                            "DIRECTION_UNSPECIFIED": 0,
                            "ASCENDING": 1,
                            "DESCENDING": 2
                          }
                        },
                        "IndexedProperty": {
                          "fields": {
                            "name": {
                              "type": "string",
                              "id": 1,
                              "options": {
                                "(google.api.field_behavior)": "REQUIRED"
                              }
                            },
                            "direction": {
                              "type": "Direction",
                              "id": 2,
                              "options": {
                                "(google.api.field_behavior)": "REQUIRED"
                              }
                            }
                          }
                        },
                        "State": {
                          "values": {
                            "STATE_UNSPECIFIED": 0,
                            "CREATING": 1,
                            "READY": 2,
                            "DELETING": 3,
                            "ERROR": 4
                          }
                        }
                      }
                    },
                    "MigrationStateEvent": {
                      "fields": {
                        "state": {
                          "type": "MigrationState",
                          "id": 1
                        }
                      }
                    },
                    "MigrationProgressEvent": {
                      "oneofs": {
                        "stepDetails": {
                          "oneof": [
                            "prepareStepDetails",
                            "redirectWritesStepDetails"
                          ]
                        }
                      },
                      "fields": {
                        "step": {
                          "type": "MigrationStep",
                          "id": 1
                        },
                        "prepareStepDetails": {
                          "type": "PrepareStepDetails",
                          "id": 2
                        },
                        "redirectWritesStepDetails": {
                          "type": "RedirectWritesStepDetails",
                          "id": 3
                        }
                      },
                      "nested": {
                        "ConcurrencyMode": {
                          "values": {
                            "CONCURRENCY_MODE_UNSPECIFIED": 0,
                            "PESSIMISTIC": 1,
                            "OPTIMISTIC": 2,
                            "OPTIMISTIC_WITH_ENTITY_GROUPS": 3
                          }
                        },
                        "PrepareStepDetails": {
                          "fields": {
                            "concurrencyMode": {
                              "type": "ConcurrencyMode",
                              "id": 1
                            }
                          }
                        },
                        "RedirectWritesStepDetails": {
                          "fields": {
                            "concurrencyMode": {
                              "type": "ConcurrencyMode",
                              "id": 1
                            }
                          }
                        }
                      }
                    },
                    "MigrationState": {
                      "values": {
                        "MIGRATION_STATE_UNSPECIFIED": 0,
                        "RUNNING": 1,
                        "PAUSED": 2,
                        "COMPLETE": 3
                      }
                    },
                    "MigrationStep": {
                      "values": {
                        "MIGRATION_STEP_UNSPECIFIED": 0,
                        "PREPARE": 6,
                        "START": 1,
                        "APPLY_WRITES_SYNCHRONOUSLY": 7,
                        "COPY_AND_VERIFY": 2,
                        "REDIRECT_EVENTUALLY_CONSISTENT_READS": 3,
                        "REDIRECT_STRONGLY_CONSISTENT_READS": 4,
                        "REDIRECT_WRITES": 5
                      }
                    }
                  }
                }
              }
            },
            "v1": {
              "options": {
                "csharp_namespace": "Google.Cloud.Datastore.V1",
                "go_package": "google.golang.org/genproto/googleapis/datastore/v1;datastore",
                "java_multiple_files": true,
                "java_outer_classname": "QueryProfileProto",
                "java_package": "com.google.datastore.v1",
                "php_namespace": "Google\\Cloud\\Datastore\\V1",
                "ruby_package": "Google::Cloud::Datastore::V1"
              },
              "nested": {
                "AggregationResult": {
                  "fields": {
                    "aggregateProperties": {
                      "keyType": "string",
                      "type": "Value",
                      "id": 2
                    }
                  }
                },
                "AggregationResultBatch": {
                  "fields": {
                    "aggregationResults": {
                      "rule": "repeated",
                      "type": "AggregationResult",
                      "id": 1
                    },
                    "moreResults": {
                      "type": "QueryResultBatch.MoreResultsType",
                      "id": 2
                    },
                    "readTime": {
                      "type": "google.protobuf.Timestamp",
                      "id": 3
                    }
                  }
                },
                "PartitionId": {
                  "fields": {
                    "projectId": {
                      "type": "string",
                      "id": 2
                    },
                    "databaseId": {
                      "type": "string",
                      "id": 3
                    },
                    "namespaceId": {
                      "type": "string",
                      "id": 4
                    }
                  }
                },
                "Key": {
                  "fields": {
                    "partitionId": {
                      "type": "PartitionId",
                      "id": 1
                    },
                    "path": {
                      "rule": "repeated",
                      "type": "PathElement",
                      "id": 2
                    }
                  },
                  "nested": {
                    "PathElement": {
                      "oneofs": {
                        "idType": {
                          "oneof": [
                            "id",
                            "name"
                          ]
                        }
                      },
                      "fields": {
                        "kind": {
                          "type": "string",
                          "id": 1
                        },
                        "id": {
                          "type": "int64",
                          "id": 2
                        },
                        "name": {
                          "type": "string",
                          "id": 3
                        }
                      }
                    }
                  }
                },
                "ArrayValue": {
                  "fields": {
                    "values": {
                      "rule": "repeated",
                      "type": "Value",
                      "id": 1
                    }
                  }
                },
                "Value": {
                  "oneofs": {
                    "valueType": {
                      "oneof": [
                        "nullValue",
                        "booleanValue",
                        "integerValue",
                        "doubleValue",
                        "timestampValue",
                        "keyValue",
                        "stringValue",
                        "blobValue",
                        "geoPointValue",
                        "entityValue",
                        "arrayValue"
                      ]
                    }
                  },
                  "fields": {
                    "nullValue": {
                      "type": "google.protobuf.NullValue",
                      "id": 11
                    },
                    "booleanValue": {
                      "type": "bool",
                      "id": 1
                    },
                    "integerValue": {
                      "type": "int64",
                      "id": 2
                    },
                    "doubleValue": {
                      "type": "double",
                      "id": 3
                    },
                    "timestampValue": {
                      "type": "google.protobuf.Timestamp",
                      "id": 10
                    },
                    "keyValue": {
                      "type": "Key",
                      "id": 5
                    },
                    "stringValue": {
                      "type": "string",
                      "id": 17
                    },
                    "blobValue": {
                      "type": "bytes",
                      "id": 18
                    },
                    "geoPointValue": {
                      "type": "google.type.LatLng",
                      "id": 8
                    },
                    "entityValue": {
                      "type": "Entity",
                      "id": 6
                    },
                    "arrayValue": {
                      "type": "ArrayValue",
                      "id": 9
                    },
                    "meaning": {
                      "type": "int32",
                      "id": 14
                    },
                    "excludeFromIndexes": {
                      "type": "bool",
                      "id": 19
                    }
                  }
                },
                "Entity": {
                  "fields": {
                    "key": {
                      "type": "Key",
                      "id": 1
                    },
                    "properties": {
                      "keyType": "string",
                      "type": "Value",
                      "id": 3
                    }
                  }
                },
                "EntityResult": {
                  "fields": {
                    "entity": {
                      "type": "Entity",
                      "id": 1
                    },
                    "version": {
                      "type": "int64",
                      "id": 4
                    },
                    "createTime": {
                      "type": "google.protobuf.Timestamp",
                      "id": 6
                    },
                    "updateTime": {
                      "type": "google.protobuf.Timestamp",
                      "id": 5
                    },
                    "cursor": {
                      "type": "bytes",
                      "id": 3
                    }
                  },
                  "nested": {
                    "ResultType": {
                      "values": {
                        "RESULT_TYPE_UNSPECIFIED": 0,
                        "FULL": 1,
                        "PROJECTION": 2,
                        "KEY_ONLY": 3
                      }
                    }
                  }
                },
                "Query": {
                  "fields": {
                    "projection": {
                      "rule": "repeated",
                      "type": "Projection",
                      "id": 2
                    },
                    "kind": {
                      "rule": "repeated",
                      "type": "KindExpression",
                      "id": 3
                    },
                    "filter": {
                      "type": "Filter",
                      "id": 4
                    },
                    "order": {
                      "rule": "repeated",
                      "type": "PropertyOrder",
                      "id": 5
                    },
                    "distinctOn": {
                      "rule": "repeated",
                      "type": "PropertyReference",
                      "id": 6
                    },
                    "startCursor": {
                      "type": "bytes",
                      "id": 7
                    },
                    "endCursor": {
                      "type": "bytes",
                      "id": 8
                    },
                    "offset": {
                      "type": "int32",
                      "id": 10
                    },
                    "limit": {
                      "type": "google.protobuf.Int32Value",
                      "id": 12
                    }
                  }
                },
                "AggregationQuery": {
                  "oneofs": {
                    "queryType": {
                      "oneof": [
                        "nestedQuery"
                      ]
                    }
                  },
                  "fields": {
                    "nestedQuery": {
                      "type": "Query",
                      "id": 1
                    },
                    "aggregations": {
                      "rule": "repeated",
                      "type": "Aggregation",
                      "id": 3,
                      "options": {
                        "(google.api.field_behavior)": "OPTIONAL"
                      }
                    }
                  },
                  "nested": {
                    "Aggregation": {
                      "oneofs": {
                        "operator": {
                          "oneof": [
                            "count",
                            "sum",
                            "avg"
                          ]
                        }
                      },
                      "fields": {
                        "count": {
                          "type": "Count",
                          "id": 1
                        },
                        "sum": {
                          "type": "Sum",
                          "id": 2
                        },
                        "avg": {
                          "type": "Avg",
                          "id": 3
                        },
                        "alias": {
                          "type": "string",
                          "id": 7,
                          "options": {
                            "(google.api.field_behavior)": "OPTIONAL"
                          }
                        }
                      },
                      "nested": {
                        "Count": {
                          "fields": {
                            "upTo": {
                              "type": "google.protobuf.Int64Value",
                              "id": 1,
                              "options": {
                                "(google.api.field_behavior)": "OPTIONAL"
                              }
                            }
                          }
                        },
                        "Sum": {
                          "fields": {
                            "property": {
                              "type": "PropertyReference",
                              "id": 1
                            }
                          }
                        },
                        "Avg": {
                          "fields": {
                            "property": {
                              "type": "PropertyReference",
                              "id": 1
                            }
                          }
                        }
                      }
                    }
                  }
                },
                "KindExpression": {
                  "fields": {
                    "name": {
                      "type": "string",
                      "id": 1
                    }
                  }
                },
                "PropertyReference": {
                  "fields": {
                    "name": {
                      "type": "string",
                      "id": 2
                    }
                  }
                },
                "Projection": {
                  "fields": {
                    "property": {
                      "type": "PropertyReference",
                      "id": 1
                    }
                  }
                },
                "PropertyOrder": {
                  "fields": {
                    "property": {
                      "type": "PropertyReference",
                      "id": 1
                    },
                    "direction": {
                      "type": "Direction",
                      "id": 2
                    }
                  },
                  "nested": {
                    "Direction": {
                      "values": {
                        "DIRECTION_UNSPECIFIED": 0,
                        "ASCENDING": 1,
                        "DESCENDING": 2
                      }
                    }
                  }
                },
                "Filter": {
                  "oneofs": {
                    "filterType": {
                      "oneof": [
                        "compositeFilter",
                        "propertyFilter"
                      ]
                    }
                  },
                  "fields": {
                    "compositeFilter": {
                      "type": "CompositeFilter",
                      "id": 1
                    },
                    "propertyFilter": {
                      "type": "PropertyFilter",
                      "id": 2
                    }
                  }
                },
                "CompositeFilter": {
                  "fields": {
                    "op": {
                      "type": "Operator",
                      "id": 1
                    },
                    "filters": {
                      "rule": "repeated",
                      "type": "Filter",
                      "id": 2
                    }
                  },
                  "nested": {
                    "Operator": {
                      "values": {
                        "OPERATOR_UNSPECIFIED": 0,
                        "AND": 1,
                        "OR": 2
                      }
                    }
                  }
                },
                "PropertyFilter": {
                  "fields": {
                    "property": {
                      "type": "PropertyReference",
                      "id": 1
                    },
                    "op": {
                      "type": "Operator",
                      "id": 2
                    },
                    "value": {
                      "type": "Value",
                      "id": 3
                    }
                  },
                  "nested": {
                    "Operator": {
                      "values": {
                        "OPERATOR_UNSPECIFIED": 0,
                        "LESS_THAN": 1,
                        "LESS_THAN_OR_EQUAL": 2,
                        "GREATER_THAN": 3,
                        "GREATER_THAN_OR_EQUAL": 4,
                        "EQUAL": 5,
                        "IN": 6,
                        "NOT_EQUAL": 9,
                        "HAS_ANCESTOR": 11,
                        "NOT_IN": 13
                      }
                    }
                  }
                },
                "GqlQuery": {
                  "fields": {
                    "queryString": {
                      "type": "string",
                      "id": 1
                    },
                    "allowLiterals": {
                      "type": "bool",
                      "id": 2
                    },
                    "namedBindings": {
                      "keyType": "string",
                      "type": "GqlQueryParameter",
                      "id": 5
                    },
                    "positionalBindings": {
                      "rule": "repeated",
                      "type": "GqlQueryParameter",
                      "id": 4
                    }
                  }
                },
                "GqlQueryParameter": {
                  "oneofs": {
                    "parameterType": {
                      "oneof": [
                        "value",
                        "cursor"
                      ]
                    }
                  },
                  "fields": {
                    "value": {
                      "type": "Value",
                      "id": 2
                    },
                    "cursor": {
                      "type": "bytes",
                      "id": 3
                    }
                  }
                },
                "QueryResultBatch": {
                  "fields": {
                    "skippedResults": {
                      "type": "int32",
                      "id": 6
                    },
                    "skippedCursor": {
                      "type": "bytes",
                      "id": 3
                    },
                    "entityResultType": {
                      "type": "EntityResult.ResultType",
                      "id": 1
                    },
                    "entityResults": {
                      "rule": "repeated",
                      "type": "EntityResult",
                      "id": 2
                    },
                    "endCursor": {
                      "type": "bytes",
                      "id": 4
                    },
                    "moreResults": {
                      "type": "MoreResultsType",
                      "id": 5
                    },
                    "snapshotVersion": {
                      "type": "int64",
                      "id": 7
                    },
                    "readTime": {
                      "type": "google.protobuf.Timestamp",
                      "id": 8
                    }
                  },
                  "nested": {
                    "MoreResultsType": {
                      "values": {
                        "MORE_RESULTS_TYPE_UNSPECIFIED": 0,
                        "NOT_FINISHED": 1,
                        "MORE_RESULTS_AFTER_LIMIT": 2,
                        "MORE_RESULTS_AFTER_CURSOR": 4,
                        "NO_MORE_RESULTS": 3
                      }
                    }
                  }
                },
                "Datastore": {
                  "options": {
                    "(google.api.default_host)": "datastore.googleapis.com",
                    "(google.api.oauth_scopes)": "https://www.googleapis.com/auth/cloud-platform,https://www.googleapis.com/auth/datastore"
                  },
                  "methods": {
                    "Lookup": {
                      "requestType": "LookupRequest",
                      "responseType": "LookupResponse",
                      "options": {
                        "(google.api.http).post": "/v1/projects/{project_id}:lookup",
                        "(google.api.http).body": "*",
                        "(google.api.routing).routing_parameters.field": "database_id",
                        "(google.api.method_signature)": "project_id,read_options,keys"
                      },
                      "parsedOptions": [
                        {
                          "(google.api.http)": {
                            "post": "/v1/projects/{project_id}:lookup",
                            "body": "*"
                          }
                        },
                        {
                          "(google.api.routing)": {
                            "routing_parameters": [
                              {
                                "field": "project_id"
                              },
                              {
                                "field": "database_id"
                              }
                            ]
                          }
                        },
                        {
                          "(google.api.method_signature)": "project_id,read_options,keys"
                        }
                      ]
                    },
                    "RunQuery": {
                      "requestType": "RunQueryRequest",
                      "responseType": "RunQueryResponse",
                      "options": {
                        "(google.api.http).post": "/v1/projects/{project_id}:runQuery",
                        "(google.api.http).body": "*",
                        "(google.api.routing).routing_parameters.field": "database_id"
                      },
                      "parsedOptions": [
                        {
                          "(google.api.http)": {
                            "post": "/v1/projects/{project_id}:runQuery",
                            "body": "*"
                          }
                        },
                        {
                          "(google.api.routing)": {
                            "routing_parameters": [
                              {
                                "field": "project_id"
                              },
                              {
                                "field": "database_id"
                              }
                            ]
                          }
                        }
                      ]
                    },
                    "RunAggregationQuery": {
                      "requestType": "RunAggregationQueryRequest",
                      "responseType": "RunAggregationQueryResponse",
                      "options": {
                        "(google.api.http).post": "/v1/projects/{project_id}:runAggregationQuery",
                        "(google.api.http).body": "*",
                        "(google.api.routing).routing_parameters.field": "database_id"
                      },
                      "parsedOptions": [
                        {
                          "(google.api.http)": {
                            "post": "/v1/projects/{project_id}:runAggregationQuery",
                            "body": "*"
                          }
                        },
                        {
                          "(google.api.routing)": {
                            "routing_parameters": [
                              {
                                "field": "project_id"
                              },
                              {
                                "field": "database_id"
                              }
                            ]
                          }
                        }
                      ]
                    },
                    "BeginTransaction": {
                      "requestType": "BeginTransactionRequest",
                      "responseType": "BeginTransactionResponse",
                      "options": {
                        "(google.api.http).post": "/v1/projects/{project_id}:beginTransaction",
                        "(google.api.http).body": "*",
                        "(google.api.routing).routing_parameters.field": "database_id",
                        "(google.api.method_signature)": "project_id"
                      },
                      "parsedOptions": [
                        {
                          "(google.api.http)": {
                            "post": "/v1/projects/{project_id}:beginTransaction",
                            "body": "*"
                          }
                        },
                        {
                          "(google.api.routing)": {
                            "routing_parameters": [
                              {
                                "field": "project_id"
                              },
                              {
                                "field": "database_id"
                              }
                            ]
                          }
                        },
                        {
                          "(google.api.method_signature)": "project_id"
                        }
                      ]
                    },
                    "Commit": {
                      "requestType": "CommitRequest",
                      "responseType": "CommitResponse",
                      "options": {
                        "(google.api.http).post": "/v1/projects/{project_id}:commit",
                        "(google.api.http).body": "*",
                        "(google.api.routing).routing_parameters.field": "database_id",
                        "(google.api.method_signature)": "project_id,mode,mutations"
                      },
                      "parsedOptions": [
                        {
                          "(google.api.http)": {
                            "post": "/v1/projects/{project_id}:commit",
                            "body": "*"
                          }
                        },
                        {
                          "(google.api.routing)": {
                            "routing_parameters": [
                              {
                                "field": "project_id"
                              },
                              {
                                "field": "database_id"
                              }
                            ]
                          }
                        },
                        {
                          "(google.api.method_signature)": "project_id,mode,transaction,mutations"
                        },
                        {
                          "(google.api.method_signature)": "project_id,mode,mutations"
                        }
                      ]
                    },
                    "Rollback": {
                      "requestType": "RollbackRequest",
                      "responseType": "RollbackResponse",
                      "options": {
                        "(google.api.http).post": "/v1/projects/{project_id}:rollback",
                        "(google.api.http).body": "*",
                        "(google.api.routing).routing_parameters.field": "database_id",
                        "(google.api.method_signature)": "project_id,transaction"
                      },
                      "parsedOptions": [
                        {
                          "(google.api.http)": {
                            "post": "/v1/projects/{project_id}:rollback",
                            "body": "*"
                          }
                        },
                        {
                          "(google.api.routing)": {
                            "routing_parameters": [
                              {
                                "field": "project_id"
                              },
                              {
                                "field": "database_id"
                              }
                            ]
                          }
                        },
                        {
                          "(google.api.method_signature)": "project_id,transaction"
                        }
                      ]
                    },
                    "AllocateIds": {
                      "requestType": "AllocateIdsRequest",
                      "responseType": "AllocateIdsResponse",
                      "options": {
                        "(google.api.http).post": "/v1/projects/{project_id}:allocateIds",
                        "(google.api.http).body": "*",
                        "(google.api.routing).routing_parameters.field": "database_id",
                        "(google.api.method_signature)": "project_id,keys"
                      },
                      "parsedOptions": [
                        {
                          "(google.api.http)": {
                            "post": "/v1/projects/{project_id}:allocateIds",
                            "body": "*"
                          }
                        },
                        {
                          "(google.api.routing)": {
                            "routing_parameters": [
                              {
                                "field": "project_id"
                              },
                              {
                                "field": "database_id"
                              }
                            ]
                          }
                        },
                        {
                          "(google.api.method_signature)": "project_id,keys"
                        }
                      ]
                    },
                    "ReserveIds": {
                      "requestType": "ReserveIdsRequest",
                      "responseType": "ReserveIdsResponse",
                      "options": {
                        "(google.api.http).post": "/v1/projects/{project_id}:reserveIds",
                        "(google.api.http).body": "*",
                        "(google.api.routing).routing_parameters.field": "database_id",
                        "(google.api.method_signature)": "project_id,keys"
                      },
                      "parsedOptions": [
                        {
                          "(google.api.http)": {
                            "post": "/v1/projects/{project_id}:reserveIds",
                            "body": "*"
                          }
                        },
                        {
                          "(google.api.routing)": {
                            "routing_parameters": [
                              {
                                "field": "project_id"
                              },
                              {
                                "field": "database_id"
                              }
                            ]
                          }
                        },
                        {
                          "(google.api.method_signature)": "project_id,keys"
                        }
                      ]
                    }
                  }
                },
                "LookupRequest": {
                  "fields": {
                    "projectId": {
                      "type": "string",
                      "id": 8,
                      "options": {
                        "(google.api.field_behavior)": "REQUIRED"
                      }
                    },
                    "databaseId": {
                      "type": "string",
                      "id": 9
                    },
                    "readOptions": {
                      "type": "ReadOptions",
                      "id": 1
                    },
                    "keys": {
                      "rule": "repeated",
                      "type": "Key",
                      "id": 3,
                      "options": {
                        "(google.api.field_behavior)": "REQUIRED"
                      }
                    }
>>>>>>> 9f0d83c5
                  }
                },
                "weakDependency": {
                  "rule": "repeated",
                  "type": "int32",
                  "id": 11,
                  "options": {
                    "packed": false
                  }
                },
<<<<<<< HEAD
                "messageType": {
                  "rule": "repeated",
                  "type": "DescriptorProto",
                  "id": 4
                },
                "enumType": {
                  "rule": "repeated",
                  "type": "EnumDescriptorProto",
                  "id": 5
                },
                "service": {
                  "rule": "repeated",
                  "type": "ServiceDescriptorProto",
                  "id": 6
                },
                "extension": {
                  "rule": "repeated",
                  "type": "FieldDescriptorProto",
                  "id": 7
=======
                "RunQueryRequest": {
                  "oneofs": {
                    "queryType": {
                      "oneof": [
                        "query",
                        "gqlQuery"
                      ]
                    }
                  },
                  "fields": {
                    "projectId": {
                      "type": "string",
                      "id": 8,
                      "options": {
                        "(google.api.field_behavior)": "REQUIRED"
                      }
                    },
                    "databaseId": {
                      "type": "string",
                      "id": 9
                    },
                    "partitionId": {
                      "type": "PartitionId",
                      "id": 2
                    },
                    "readOptions": {
                      "type": "ReadOptions",
                      "id": 1
                    },
                    "query": {
                      "type": "Query",
                      "id": 3
                    },
                    "gqlQuery": {
                      "type": "GqlQuery",
                      "id": 7
                    },
                    "mode": {
                      "type": "QueryMode",
                      "id": 11,
                      "options": {
                        "(google.api.field_behavior)": "OPTIONAL"
                      }
                    }
                  }
                },
                "RunQueryResponse": {
                  "fields": {
                    "batch": {
                      "type": "QueryResultBatch",
                      "id": 1
                    },
                    "query": {
                      "type": "Query",
                      "id": 2
                    },
                    "transaction": {
                      "type": "bytes",
                      "id": 5
                    },
                    "stats": {
                      "type": "ResultSetStats",
                      "id": 6
                    }
                  }
                },
                "RunAggregationQueryRequest": {
                  "oneofs": {
                    "queryType": {
                      "oneof": [
                        "aggregationQuery",
                        "gqlQuery"
                      ]
                    }
                  },
                  "fields": {
                    "projectId": {
                      "type": "string",
                      "id": 8,
                      "options": {
                        "(google.api.field_behavior)": "REQUIRED"
                      }
                    },
                    "databaseId": {
                      "type": "string",
                      "id": 9
                    },
                    "partitionId": {
                      "type": "PartitionId",
                      "id": 2
                    },
                    "readOptions": {
                      "type": "ReadOptions",
                      "id": 1
                    },
                    "aggregationQuery": {
                      "type": "AggregationQuery",
                      "id": 3
                    },
                    "gqlQuery": {
                      "type": "GqlQuery",
                      "id": 7
                    },
                    "mode": {
                      "type": "QueryMode",
                      "id": 10,
                      "options": {
                        "(google.api.field_behavior)": "OPTIONAL"
                      }
                    }
                  }
                },
                "RunAggregationQueryResponse": {
                  "fields": {
                    "batch": {
                      "type": "AggregationResultBatch",
                      "id": 1
                    },
                    "query": {
                      "type": "AggregationQuery",
                      "id": 2
                    },
                    "transaction": {
                      "type": "bytes",
                      "id": 5
                    },
                    "stats": {
                      "type": "ResultSetStats",
                      "id": 6
                    }
                  }
>>>>>>> 9f0d83c5
                },
                "options": {
                  "type": "FileOptions",
                  "id": 8
                },
                "sourceCodeInfo": {
                  "type": "SourceCodeInfo",
                  "id": 9
                },
                "syntax": {
                  "type": "string",
                  "id": 12
                },
                "edition": {
                  "type": "string",
                  "id": 13
                }
              }
            },
            "DescriptorProto": {
              "fields": {
                "name": {
                  "type": "string",
                  "id": 1
                },
                "field": {
                  "rule": "repeated",
                  "type": "FieldDescriptorProto",
                  "id": 2
                },
                "extension": {
                  "rule": "repeated",
                  "type": "FieldDescriptorProto",
                  "id": 6
                },
                "nestedType": {
                  "rule": "repeated",
                  "type": "DescriptorProto",
                  "id": 3
                },
                "enumType": {
                  "rule": "repeated",
                  "type": "EnumDescriptorProto",
                  "id": 4
                },
                "extensionRange": {
                  "rule": "repeated",
                  "type": "ExtensionRange",
                  "id": 5
                },
                "oneofDecl": {
                  "rule": "repeated",
                  "type": "OneofDescriptorProto",
                  "id": 8
                },
                "options": {
                  "type": "MessageOptions",
                  "id": 7
                },
                "reservedRange": {
                  "rule": "repeated",
                  "type": "ReservedRange",
                  "id": 9
                },
                "reservedName": {
                  "rule": "repeated",
                  "type": "string",
                  "id": 10
                }
              },
              "nested": {
                "ExtensionRange": {
                  "fields": {
                    "start": {
                      "type": "int32",
                      "id": 1
                    },
                    "end": {
                      "type": "int32",
                      "id": 2
                    },
                    "options": {
                      "type": "ExtensionRangeOptions",
                      "id": 3
                    }
                  }
                },
                "ReservedRange": {
                  "fields": {
                    "start": {
                      "type": "int32",
                      "id": 1
                    },
                    "end": {
                      "type": "int32",
                      "id": 2
                    }
                  }
                }
              }
            },
            "ExtensionRangeOptions": {
              "fields": {
                "uninterpretedOption": {
                  "rule": "repeated",
                  "type": "UninterpretedOption",
                  "id": 999
                },
                "declaration": {
                  "rule": "repeated",
                  "type": "Declaration",
                  "id": 2,
                  "options": {
                    "retention": "RETENTION_SOURCE"
                  }
                },
                "features": {
                  "type": "FeatureSet",
                  "id": 50
                },
                "verification": {
                  "type": "VerificationState",
                  "id": 3,
                  "options": {
                    "default": "UNVERIFIED"
                  }
                }
              },
              "extensions": [
                [
                  1000,
                  536870911
                ]
              ],
              "nested": {
                "Declaration": {
                  "fields": {
                    "number": {
                      "type": "int32",
                      "id": 1
                    },
                    "fullName": {
                      "type": "string",
                      "id": 2
                    },
                    "type": {
                      "type": "string",
                      "id": 3
                    },
                    "reserved": {
                      "type": "bool",
                      "id": 5
                    },
                    "repeated": {
                      "type": "bool",
                      "id": 6
                    }
                  },
                  "reserved": [
                    [
                      4,
                      4
                    ]
                  ]
                },
                "VerificationState": {
                  "values": {
                    "DECLARATION": 0,
                    "UNVERIFIED": 1
                  }
                }
              }
            },
            "FieldDescriptorProto": {
              "fields": {
                "name": {
                  "type": "string",
                  "id": 1
                },
                "number": {
                  "type": "int32",
                  "id": 3
                },
                "label": {
                  "type": "Label",
                  "id": 4
                },
                "type": {
                  "type": "Type",
                  "id": 5
                },
                "typeName": {
                  "type": "string",
                  "id": 6
                },
                "extendee": {
                  "type": "string",
                  "id": 2
                },
                "defaultValue": {
                  "type": "string",
                  "id": 7
                },
                "oneofIndex": {
                  "type": "int32",
                  "id": 9
                },
                "jsonName": {
                  "type": "string",
                  "id": 10
                },
                "options": {
                  "type": "FieldOptions",
                  "id": 8
                },
                "proto3Optional": {
                  "type": "bool",
                  "id": 17
                }
              },
              "nested": {
                "Type": {
                  "values": {
                    "TYPE_DOUBLE": 1,
                    "TYPE_FLOAT": 2,
                    "TYPE_INT64": 3,
                    "TYPE_UINT64": 4,
                    "TYPE_INT32": 5,
                    "TYPE_FIXED64": 6,
                    "TYPE_FIXED32": 7,
                    "TYPE_BOOL": 8,
                    "TYPE_STRING": 9,
                    "TYPE_GROUP": 10,
                    "TYPE_MESSAGE": 11,
                    "TYPE_BYTES": 12,
                    "TYPE_UINT32": 13,
                    "TYPE_ENUM": 14,
                    "TYPE_SFIXED32": 15,
                    "TYPE_SFIXED64": 16,
                    "TYPE_SINT32": 17,
                    "TYPE_SINT64": 18
                  }
                },
                "Label": {
                  "values": {
                    "LABEL_OPTIONAL": 1,
                    "LABEL_REQUIRED": 2,
                    "LABEL_REPEATED": 3
                  }
                }
              }
            },
            "OneofDescriptorProto": {
              "fields": {
                "name": {
                  "type": "string",
                  "id": 1
                },
                "options": {
                  "type": "OneofOptions",
                  "id": 2
                }
              }
            },
            "EnumDescriptorProto": {
              "fields": {
                "name": {
                  "type": "string",
                  "id": 1
                },
                "value": {
                  "rule": "repeated",
                  "type": "EnumValueDescriptorProto",
                  "id": 2
                },
                "options": {
                  "type": "EnumOptions",
                  "id": 3
                },
                "reservedRange": {
                  "rule": "repeated",
                  "type": "EnumReservedRange",
                  "id": 4
                },
                "reservedName": {
                  "rule": "repeated",
                  "type": "string",
                  "id": 5
                }
              },
              "nested": {
                "EnumReservedRange": {
                  "fields": {
                    "start": {
                      "type": "int32",
                      "id": 1
                    },
                    "end": {
                      "type": "int32",
                      "id": 2
                    }
                  }
                },
                "QueryMode": {
                  "values": {
                    "NORMAL": 0,
                    "PLAN": 1,
                    "PROFILE": 2
                  }
                },
                "QueryPlan": {
                  "fields": {
                    "planInfo": {
                      "type": "google.protobuf.Struct",
                      "id": 1
                    }
                  }
                },
                "ResultSetStats": {
                  "fields": {
                    "queryPlan": {
                      "type": "QueryPlan",
                      "id": 1
                    },
                    "queryStats": {
                      "type": "google.protobuf.Struct",
                      "id": 2
                    }
                  }
                }
              }
            },
            "EnumValueDescriptorProto": {
              "fields": {
                "name": {
                  "type": "string",
                  "id": 1
                },
                "number": {
                  "type": "int32",
                  "id": 2
                },
                "options": {
                  "type": "EnumValueOptions",
                  "id": 3
                }
              }
            },
            "ServiceDescriptorProto": {
              "fields": {
                "name": {
                  "type": "string",
                  "id": 1
                },
                "method": {
                  "rule": "repeated",
                  "type": "MethodDescriptorProto",
                  "id": 2
                },
                "options": {
                  "type": "ServiceOptions",
                  "id": 3
                }
              }
            },
            "MethodDescriptorProto": {
              "fields": {
                "name": {
                  "type": "string",
                  "id": 1
                },
                "inputType": {
                  "type": "string",
                  "id": 2
                },
                "outputType": {
                  "type": "string",
                  "id": 3
                },
                "options": {
                  "type": "MethodOptions",
                  "id": 4
                },
                "clientStreaming": {
                  "type": "bool",
                  "id": 5,
                  "options": {
                    "default": false
                  }
                },
                "serverStreaming": {
                  "type": "bool",
                  "id": 6,
                  "options": {
                    "default": false
                  }
                }
              }
            },
            "FileOptions": {
              "fields": {
                "javaPackage": {
                  "type": "string",
                  "id": 1
                },
                "javaOuterClassname": {
                  "type": "string",
                  "id": 8
                },
                "javaMultipleFiles": {
                  "type": "bool",
                  "id": 10,
                  "options": {
                    "default": false
                  }
                },
                "javaGenerateEqualsAndHash": {
                  "type": "bool",
                  "id": 20,
                  "options": {
                    "deprecated": true
                  }
                },
                "javaStringCheckUtf8": {
                  "type": "bool",
                  "id": 27,
                  "options": {
                    "default": false
                  }
                },
                "optimizeFor": {
                  "type": "OptimizeMode",
                  "id": 9,
                  "options": {
                    "default": "SPEED"
                  }
                },
                "goPackage": {
                  "type": "string",
                  "id": 11
                },
                "ccGenericServices": {
                  "type": "bool",
                  "id": 16,
                  "options": {
                    "default": false
                  }
                },
                "javaGenericServices": {
                  "type": "bool",
                  "id": 17,
                  "options": {
                    "default": false
                  }
                },
                "pyGenericServices": {
                  "type": "bool",
                  "id": 18,
                  "options": {
                    "default": false
                  }
                },
                "phpGenericServices": {
                  "type": "bool",
                  "id": 42,
                  "options": {
                    "default": false
                  }
                },
                "deprecated": {
                  "type": "bool",
                  "id": 23,
                  "options": {
                    "default": false
                  }
                },
                "ccEnableArenas": {
                  "type": "bool",
                  "id": 31,
                  "options": {
                    "default": true
                  }
                },
                "objcClassPrefix": {
                  "type": "string",
                  "id": 36
                },
                "csharpNamespace": {
                  "type": "string",
                  "id": 37
                },
                "swiftPrefix": {
                  "type": "string",
                  "id": 39
                },
                "phpClassPrefix": {
                  "type": "string",
                  "id": 40
                },
                "phpNamespace": {
                  "type": "string",
                  "id": 41
                },
                "phpMetadataNamespace": {
                  "type": "string",
                  "id": 44
                },
                "rubyPackage": {
                  "type": "string",
                  "id": 45
                },
                "features": {
                  "type": "FeatureSet",
                  "id": 50
                },
                "uninterpretedOption": {
                  "rule": "repeated",
                  "type": "UninterpretedOption",
                  "id": 999
                }
              },
              "extensions": [
                [
                  1000,
                  536870911
                ]
              ],
              "reserved": [
                [
                  38,
                  38
                ]
              ],
              "nested": {
                "OptimizeMode": {
                  "values": {
                    "SPEED": 1,
                    "CODE_SIZE": 2,
                    "LITE_RUNTIME": 3
                  }
                }
              }
            },
            "MessageOptions": {
              "fields": {
                "messageSetWireFormat": {
                  "type": "bool",
                  "id": 1,
                  "options": {
                    "default": false
                  }
                },
                "noStandardDescriptorAccessor": {
                  "type": "bool",
                  "id": 2,
                  "options": {
                    "default": false
                  }
                },
                "deprecated": {
                  "type": "bool",
                  "id": 3,
                  "options": {
                    "default": false
                  }
                },
                "mapEntry": {
                  "type": "bool",
                  "id": 7
                },
                "deprecatedLegacyJsonFieldConflicts": {
                  "type": "bool",
                  "id": 11,
                  "options": {
                    "deprecated": true
                  }
                },
                "features": {
                  "type": "FeatureSet",
                  "id": 12
                },
                "uninterpretedOption": {
                  "rule": "repeated",
                  "type": "UninterpretedOption",
                  "id": 999
                }
              },
              "extensions": [
                [
                  1000,
                  536870911
                ]
              ],
              "reserved": [
                [
                  4,
                  4
                ],
                [
                  5,
                  5
                ],
                [
                  6,
                  6
                ],
                [
                  8,
                  8
                ],
                [
                  9,
                  9
                ]
              ]
            },
            "FieldOptions": {
              "fields": {
                "ctype": {
                  "type": "CType",
                  "id": 1,
                  "options": {
                    "default": "STRING"
                  }
                },
                "packed": {
                  "type": "bool",
                  "id": 2
                },
                "jstype": {
                  "type": "JSType",
                  "id": 6,
                  "options": {
                    "default": "JS_NORMAL"
                  }
                },
                "lazy": {
                  "type": "bool",
                  "id": 5,
                  "options": {
                    "default": false
                  }
                },
                "unverifiedLazy": {
                  "type": "bool",
                  "id": 15,
                  "options": {
                    "default": false
                  }
                },
                "deprecated": {
                  "type": "bool",
                  "id": 3,
                  "options": {
                    "default": false
                  }
                },
                "weak": {
                  "type": "bool",
                  "id": 10,
                  "options": {
                    "default": false
                  }
                },
                "debugRedact": {
                  "type": "bool",
                  "id": 16,
                  "options": {
                    "default": false
                  }
                },
                "retention": {
                  "type": "OptionRetention",
                  "id": 17
                },
                "targets": {
                  "rule": "repeated",
                  "type": "OptionTargetType",
                  "id": 19,
                  "options": {
                    "packed": false
                  }
                },
                "editionDefaults": {
                  "rule": "repeated",
                  "type": "EditionDefault",
                  "id": 20
                },
                "features": {
                  "type": "FeatureSet",
                  "id": 21
                },
                "uninterpretedOption": {
                  "rule": "repeated",
                  "type": "UninterpretedOption",
                  "id": 999
                }
              },
              "extensions": [
                [
                  1000,
                  536870911
                ]
              ],
              "reserved": [
                [
                  4,
                  4
                ],
                [
                  18,
                  18
                ]
              ],
              "nested": {
                "CType": {
                  "values": {
                    "STRING": 0,
                    "CORD": 1,
                    "STRING_PIECE": 2
                  }
                },
                "JSType": {
                  "values": {
                    "JS_NORMAL": 0,
                    "JS_STRING": 1,
                    "JS_NUMBER": 2
                  }
                },
                "OptionRetention": {
                  "values": {
                    "RETENTION_UNKNOWN": 0,
                    "RETENTION_RUNTIME": 1,
                    "RETENTION_SOURCE": 2
                  }
                },
                "OptionTargetType": {
                  "values": {
                    "TARGET_TYPE_UNKNOWN": 0,
                    "TARGET_TYPE_FILE": 1,
                    "TARGET_TYPE_EXTENSION_RANGE": 2,
                    "TARGET_TYPE_MESSAGE": 3,
                    "TARGET_TYPE_FIELD": 4,
                    "TARGET_TYPE_ONEOF": 5,
                    "TARGET_TYPE_ENUM": 6,
                    "TARGET_TYPE_ENUM_ENTRY": 7,
                    "TARGET_TYPE_SERVICE": 8,
                    "TARGET_TYPE_METHOD": 9
                  }
                },
                "EditionDefault": {
                  "fields": {
                    "edition": {
                      "type": "string",
                      "id": 1
                    },
                    "value": {
                      "type": "string",
                      "id": 2
                    }
                  }
                }
              }
            },
            "OneofOptions": {
              "fields": {
                "features": {
                  "type": "FeatureSet",
                  "id": 1
                },
                "uninterpretedOption": {
                  "rule": "repeated",
                  "type": "UninterpretedOption",
                  "id": 999
                }
              },
              "extensions": [
                [
                  1000,
                  536870911
                ]
              ]
            },
            "EnumOptions": {
              "fields": {
                "allowAlias": {
                  "type": "bool",
                  "id": 2
                },
                "deprecated": {
                  "type": "bool",
                  "id": 3,
                  "options": {
                    "default": false
                  }
                },
                "deprecatedLegacyJsonFieldConflicts": {
                  "type": "bool",
                  "id": 6,
                  "options": {
                    "deprecated": true
                  }
                },
                "features": {
                  "type": "FeatureSet",
                  "id": 7
                },
                "uninterpretedOption": {
                  "rule": "repeated",
                  "type": "UninterpretedOption",
                  "id": 999
                }
              },
              "extensions": [
                [
                  1000,
                  536870911
                ]
              ],
              "reserved": [
                [
                  5,
                  5
                ]
              ]
            },
            "EnumValueOptions": {
              "fields": {
                "deprecated": {
                  "type": "bool",
                  "id": 1,
                  "options": {
                    "default": false
                  }
                },
                "features": {
                  "type": "FeatureSet",
                  "id": 2
                },
                "debugRedact": {
                  "type": "bool",
                  "id": 3,
                  "options": {
                    "default": false
                  }
                },
                "uninterpretedOption": {
                  "rule": "repeated",
                  "type": "UninterpretedOption",
                  "id": 999
                }
              },
              "extensions": [
                [
                  1000,
                  536870911
                ]
              ]
            },
            "ServiceOptions": {
              "fields": {
                "features": {
                  "type": "FeatureSet",
                  "id": 34
                },
                "deprecated": {
                  "type": "bool",
                  "id": 33,
                  "options": {
                    "default": false
                  }
                },
                "uninterpretedOption": {
                  "rule": "repeated",
                  "type": "UninterpretedOption",
                  "id": 999
                }
              },
              "extensions": [
                [
                  1000,
                  536870911
                ]
              ]
            },
            "MethodOptions": {
              "fields": {
                "deprecated": {
                  "type": "bool",
                  "id": 33,
                  "options": {
                    "default": false
                  }
                },
                "idempotencyLevel": {
                  "type": "IdempotencyLevel",
                  "id": 34,
                  "options": {
                    "default": "IDEMPOTENCY_UNKNOWN"
                  }
                },
                "features": {
                  "type": "FeatureSet",
                  "id": 35
                },
                "uninterpretedOption": {
                  "rule": "repeated",
                  "type": "UninterpretedOption",
                  "id": 999
                }
              },
              "extensions": [
                [
                  1000,
                  536870911
                ]
              ],
              "nested": {
                "IdempotencyLevel": {
                  "values": {
                    "IDEMPOTENCY_UNKNOWN": 0,
                    "NO_SIDE_EFFECTS": 1,
                    "IDEMPOTENT": 2
                  }
                }
              }
            },
            "UninterpretedOption": {
              "fields": {
                "name": {
                  "rule": "repeated",
                  "type": "NamePart",
                  "id": 2
                },
                "identifierValue": {
                  "type": "string",
                  "id": 3
                },
                "positiveIntValue": {
                  "type": "uint64",
                  "id": 4
                },
                "negativeIntValue": {
                  "type": "int64",
                  "id": 5
                },
                "doubleValue": {
                  "type": "double",
                  "id": 6
                },
                "stringValue": {
                  "type": "bytes",
                  "id": 7
                },
                "aggregateValue": {
                  "type": "string",
                  "id": 8
                }
              },
              "nested": {
                "NamePart": {
                  "fields": {
                    "namePart": {
                      "rule": "required",
                      "type": "string",
                      "id": 1
                    },
                    "isExtension": {
                      "rule": "required",
                      "type": "bool",
                      "id": 2
                    }
                  }
                }
              }
            },
            "FeatureSet": {
              "fields": {
                "fieldPresence": {
                  "type": "FieldPresence",
                  "id": 1,
                  "options": {
                    "retention": "RETENTION_RUNTIME",
                    "targets": "TARGET_TYPE_FILE",
                    "edition_defaults.edition": "2023",
                    "edition_defaults.value": "EXPLICIT"
                  }
                },
                "enumType": {
                  "type": "EnumType",
                  "id": 2,
                  "options": {
                    "retention": "RETENTION_RUNTIME",
                    "targets": "TARGET_TYPE_FILE",
                    "edition_defaults.edition": "2023",
                    "edition_defaults.value": "OPEN"
                  }
                },
                "repeatedFieldEncoding": {
                  "type": "RepeatedFieldEncoding",
                  "id": 3,
                  "options": {
                    "retention": "RETENTION_RUNTIME",
                    "targets": "TARGET_TYPE_FILE",
                    "edition_defaults.edition": "2023",
                    "edition_defaults.value": "PACKED"
                  }
                },
                "stringFieldValidation": {
                  "type": "StringFieldValidation",
                  "id": 4,
                  "options": {
                    "retention": "RETENTION_RUNTIME",
                    "targets": "TARGET_TYPE_FILE",
                    "edition_defaults.edition": "2023",
                    "edition_defaults.value": "MANDATORY"
                  }
                },
                "messageEncoding": {
                  "type": "MessageEncoding",
                  "id": 5,
                  "options": {
                    "retention": "RETENTION_RUNTIME",
                    "targets": "TARGET_TYPE_FILE",
                    "edition_defaults.edition": "2023",
                    "edition_defaults.value": "LENGTH_PREFIXED"
                  }
                },
                "jsonFormat": {
                  "type": "JsonFormat",
                  "id": 6,
                  "options": {
                    "retention": "RETENTION_RUNTIME",
                    "targets": "TARGET_TYPE_FILE",
                    "edition_defaults.edition": "2023",
                    "edition_defaults.value": "ALLOW"
                  }
                },
                "rawFeatures": {
                  "type": "FeatureSet",
                  "id": 999,
                  "options": {
                    "targets": "TARGET_TYPE_UNKNOWN"
                  }
                }
              },
              "extensions": [
                [
                  1000,
                  1000
                ],
                [
                  1001,
                  1001
                ],
                [
                  9995,
                  9999
                ]
              ],
              "nested": {
                "FieldPresence": {
                  "values": {
                    "FIELD_PRESENCE_UNKNOWN": 0,
                    "EXPLICIT": 1,
                    "IMPLICIT": 2,
                    "LEGACY_REQUIRED": 3
                  }
                },
                "EnumType": {
                  "values": {
                    "ENUM_TYPE_UNKNOWN": 0,
                    "OPEN": 1,
                    "CLOSED": 2
                  }
                },
                "RepeatedFieldEncoding": {
                  "values": {
                    "REPEATED_FIELD_ENCODING_UNKNOWN": 0,
                    "PACKED": 1,
                    "EXPANDED": 2
                  }
                },
                "StringFieldValidation": {
                  "values": {
                    "STRING_FIELD_VALIDATION_UNKNOWN": 0,
                    "MANDATORY": 1,
                    "HINT": 2,
                    "NONE": 3
                  }
                },
                "MessageEncoding": {
                  "values": {
                    "MESSAGE_ENCODING_UNKNOWN": 0,
                    "LENGTH_PREFIXED": 1,
                    "DELIMITED": 2
                  }
                },
                "JsonFormat": {
                  "values": {
                    "JSON_FORMAT_UNKNOWN": 0,
                    "ALLOW": 1,
                    "LEGACY_BEST_EFFORT": 2
                  }
                }
              }
            },
            "SourceCodeInfo": {
              "fields": {
                "location": {
                  "rule": "repeated",
                  "type": "Location",
                  "id": 1
                }
              },
              "nested": {
                "Location": {
                  "fields": {
                    "path": {
                      "rule": "repeated",
                      "type": "int32",
                      "id": 1
                    },
                    "span": {
                      "rule": "repeated",
                      "type": "int32",
                      "id": 2
                    },
                    "leadingComments": {
                      "type": "string",
                      "id": 3
                    },
                    "trailingComments": {
                      "type": "string",
                      "id": 4
                    },
                    "leadingDetachedComments": {
                      "rule": "repeated",
                      "type": "string",
                      "id": 6
                    }
                  }
                }
              }
            },
            "GeneratedCodeInfo": {
              "fields": {
                "annotation": {
                  "rule": "repeated",
                  "type": "Annotation",
                  "id": 1
                }
              },
              "nested": {
                "Annotation": {
                  "fields": {
                    "path": {
                      "rule": "repeated",
                      "type": "int32",
                      "id": 1
                    },
                    "sourceFile": {
                      "type": "string",
                      "id": 2
                    },
                    "begin": {
                      "type": "int32",
                      "id": 3
                    },
                    "end": {
                      "type": "int32",
                      "id": 4
                    },
                    "semantic": {
                      "type": "Semantic",
                      "id": 5
                    }
                  },
                  "nested": {
                    "Semantic": {
                      "values": {
                        "NONE": 0,
                        "SET": 1,
                        "ALIAS": 2
                      }
                    }
                  }
                }
              }
            },
            "DoubleValue": {
              "fields": {
                "value": {
                  "type": "double",
                  "id": 1
                }
              }
            },
            "FloatValue": {
              "fields": {
                "value": {
                  "type": "float",
                  "id": 1
                }
              }
            },
            "Int64Value": {
              "fields": {
                "value": {
                  "type": "int64",
                  "id": 1
                }
              }
            },
            "UInt64Value": {
              "fields": {
                "value": {
                  "type": "uint64",
                  "id": 1
                }
              }
            },
            "Int32Value": {
              "fields": {
                "value": {
                  "type": "int32",
                  "id": 1
                }
              }
            },
            "UInt32Value": {
              "fields": {
                "value": {
                  "type": "uint32",
                  "id": 1
                }
              }
            },
            "BoolValue": {
              "fields": {
                "value": {
                  "type": "bool",
                  "id": 1
                }
              }
            },
            "StringValue": {
              "fields": {
                "value": {
                  "type": "string",
                  "id": 1
                }
              }
            },
            "BytesValue": {
              "fields": {
                "value": {
                  "type": "bytes",
                  "id": 1
                }
              }
            },
            "Duration": {
              "fields": {
                "seconds": {
                  "type": "int64",
                  "id": 1
                },
                "nanos": {
                  "type": "int32",
                  "id": 2
                }
              }
            }
          }
        },
        "datastore": {
          "nested": {
            "v1": {
              "options": {
                "csharp_namespace": "Google.Cloud.Datastore.V1",
                "go_package": "google.golang.org/genproto/googleapis/datastore/v1;datastore",
                "java_multiple_files": true,
                "java_outer_classname": "QueryProfileProto",
                "java_package": "com.google.datastore.v1",
                "php_namespace": "Google\\Cloud\\Datastore\\V1",
                "ruby_package": "Google::Cloud::Datastore::V1"
              },
              "nested": {
                "AggregationResult": {
                  "fields": {
                    "aggregateProperties": {
                      "keyType": "string",
                      "type": "Value",
                      "id": 2
                    }
                  }
                },
                "AggregationResultBatch": {
                  "fields": {
                    "aggregationResults": {
                      "rule": "repeated",
                      "type": "AggregationResult",
                      "id": 1
                    },
                    "moreResults": {
                      "type": "QueryResultBatch.MoreResultsType",
                      "id": 2
                    },
                    "readTime": {
                      "type": "google.protobuf.Timestamp",
                      "id": 3
                    }
                  }
                },
                "PartitionId": {
                  "fields": {
                    "projectId": {
                      "type": "string",
                      "id": 2
                    },
                    "databaseId": {
                      "type": "string",
                      "id": 3
                    },
                    "namespaceId": {
                      "type": "string",
                      "id": 4
                    }
                  }
                },
                "Key": {
                  "fields": {
                    "partitionId": {
                      "type": "PartitionId",
                      "id": 1
                    },
                    "path": {
                      "rule": "repeated",
                      "type": "PathElement",
                      "id": 2
                    }
                  },
                  "nested": {
                    "PathElement": {
                      "oneofs": {
                        "idType": {
                          "oneof": [
                            "id",
                            "name"
                          ]
                        }
                      },
                      "fields": {
                        "kind": {
                          "type": "string",
                          "id": 1
                        },
                        "id": {
                          "type": "int64",
                          "id": 2
                        },
                        "name": {
                          "type": "string",
                          "id": 3
                        }
                      }
                    }
                  }
                },
                "ArrayValue": {
                  "fields": {
                    "values": {
                      "rule": "repeated",
                      "type": "Value",
                      "id": 1
                    }
                  }
                },
                "Value": {
                  "oneofs": {
                    "valueType": {
                      "oneof": [
                        "nullValue",
                        "booleanValue",
                        "integerValue",
                        "doubleValue",
                        "timestampValue",
                        "keyValue",
                        "stringValue",
                        "blobValue",
                        "geoPointValue",
                        "entityValue",
                        "arrayValue"
                      ]
                    }
                  },
                  "fields": {
                    "nullValue": {
                      "type": "google.protobuf.NullValue",
                      "id": 11
                    },
                    "booleanValue": {
                      "type": "bool",
                      "id": 1
                    },
                    "integerValue": {
                      "type": "int64",
                      "id": 2
                    },
                    "doubleValue": {
                      "type": "double",
                      "id": 3
                    },
                    "timestampValue": {
                      "type": "google.protobuf.Timestamp",
                      "id": 10
                    },
                    "keyValue": {
                      "type": "Key",
                      "id": 5
                    },
                    "stringValue": {
                      "type": "string",
                      "id": 17
                    },
                    "blobValue": {
                      "type": "bytes",
                      "id": 18
                    },
                    "geoPointValue": {
                      "type": "google.type.LatLng",
                      "id": 8
                    },
                    "entityValue": {
                      "type": "Entity",
                      "id": 6
                    },
                    "arrayValue": {
                      "type": "ArrayValue",
                      "id": 9
                    },
                    "meaning": {
                      "type": "int32",
                      "id": 14
                    },
                    "excludeFromIndexes": {
                      "type": "bool",
                      "id": 19
                    }
                  }
                },
                "Entity": {
                  "fields": {
                    "key": {
                      "type": "Key",
                      "id": 1
                    },
                    "properties": {
                      "keyType": "string",
                      "type": "Value",
                      "id": 3
                    }
                  }
                },
                "EntityResult": {
                  "fields": {
                    "entity": {
                      "type": "Entity",
                      "id": 1
                    },
                    "version": {
                      "type": "int64",
                      "id": 4
                    },
                    "createTime": {
                      "type": "google.protobuf.Timestamp",
                      "id": 6
                    },
                    "updateTime": {
                      "type": "google.protobuf.Timestamp",
                      "id": 5
                    },
                    "cursor": {
                      "type": "bytes",
                      "id": 3
                    }
                  },
                  "nested": {
                    "ResultType": {
                      "values": {
                        "RESULT_TYPE_UNSPECIFIED": 0,
                        "FULL": 1,
                        "PROJECTION": 2,
                        "KEY_ONLY": 3
                      }
                    }
                  }
                },
                "Query": {
                  "fields": {
                    "projection": {
                      "rule": "repeated",
                      "type": "Projection",
                      "id": 2
                    },
                    "kind": {
                      "rule": "repeated",
                      "type": "KindExpression",
                      "id": 3
                    },
                    "filter": {
                      "type": "Filter",
                      "id": 4
                    },
                    "order": {
                      "rule": "repeated",
                      "type": "PropertyOrder",
                      "id": 5
                    },
                    "distinctOn": {
                      "rule": "repeated",
                      "type": "PropertyReference",
                      "id": 6
                    },
                    "startCursor": {
                      "type": "bytes",
                      "id": 7
                    },
                    "endCursor": {
                      "type": "bytes",
                      "id": 8
                    },
                    "offset": {
                      "type": "int32",
                      "id": 10
                    },
                    "limit": {
                      "type": "google.protobuf.Int32Value",
                      "id": 12
                    }
                  }
                },
                "AggregationQuery": {
                  "oneofs": {
                    "queryType": {
                      "oneof": [
                        "nestedQuery"
                      ]
                    }
                  },
                  "fields": {
                    "nestedQuery": {
                      "type": "Query",
                      "id": 1
                    },
                    "aggregations": {
                      "rule": "repeated",
                      "type": "Aggregation",
                      "id": 3,
                      "options": {
                        "(google.api.field_behavior)": "OPTIONAL"
                      }
                    }
                  },
                  "nested": {
                    "Aggregation": {
                      "oneofs": {
                        "operator": {
                          "oneof": [
                            "count",
                            "sum",
                            "avg"
                          ]
                        }
                      },
                      "fields": {
                        "count": {
                          "type": "Count",
                          "id": 1
                        },
                        "sum": {
                          "type": "Sum",
                          "id": 2
                        },
                        "avg": {
                          "type": "Avg",
                          "id": 3
                        },
                        "alias": {
                          "type": "string",
                          "id": 7,
                          "options": {
                            "(google.api.field_behavior)": "OPTIONAL"
                          }
                        }
                      },
                      "nested": {
                        "Count": {
                          "fields": {
                            "upTo": {
                              "type": "google.protobuf.Int64Value",
                              "id": 1,
                              "options": {
                                "(google.api.field_behavior)": "OPTIONAL"
                              }
                            }
                          }
                        },
                        "Sum": {
                          "fields": {
                            "property": {
                              "type": "PropertyReference",
                              "id": 1
                            }
                          }
                        },
                        "Avg": {
                          "fields": {
                            "property": {
                              "type": "PropertyReference",
                              "id": 1
                            }
                          }
                        }
                      }
                    }
                  }
                },
                "KindExpression": {
                  "fields": {
                    "name": {
                      "type": "string",
                      "id": 1
                    }
                  }
                },
                "PropertyReference": {
                  "fields": {
                    "name": {
                      "type": "string",
                      "id": 2
                    }
                  }
                },
                "Projection": {
                  "fields": {
                    "property": {
                      "type": "PropertyReference",
                      "id": 1
                    }
                  }
                },
                "PropertyOrder": {
                  "fields": {
                    "property": {
                      "type": "PropertyReference",
                      "id": 1
                    },
                    "direction": {
                      "type": "Direction",
                      "id": 2
                    }
                  },
                  "nested": {
                    "Direction": {
                      "values": {
                        "DIRECTION_UNSPECIFIED": 0,
                        "ASCENDING": 1,
                        "DESCENDING": 2
                      }
                    }
                  }
                },
                "Filter": {
                  "oneofs": {
                    "filterType": {
                      "oneof": [
                        "compositeFilter",
                        "propertyFilter"
                      ]
                    }
                  },
                  "fields": {
                    "compositeFilter": {
                      "type": "CompositeFilter",
                      "id": 1
                    },
                    "propertyFilter": {
                      "type": "PropertyFilter",
                      "id": 2
                    }
                  }
                },
                "CompositeFilter": {
                  "fields": {
                    "op": {
                      "type": "Operator",
                      "id": 1
                    },
                    "filters": {
                      "rule": "repeated",
                      "type": "Filter",
                      "id": 2
                    }
                  },
                  "nested": {
                    "Operator": {
                      "values": {
                        "OPERATOR_UNSPECIFIED": 0,
                        "AND": 1,
                        "OR": 2
                      }
                    }
                  }
                },
                "PropertyFilter": {
                  "fields": {
                    "property": {
                      "type": "PropertyReference",
                      "id": 1
                    },
                    "op": {
                      "type": "Operator",
                      "id": 2
                    },
                    "value": {
                      "type": "Value",
                      "id": 3
                    }
                  },
                  "nested": {
                    "Operator": {
                      "values": {
                        "OPERATOR_UNSPECIFIED": 0,
                        "LESS_THAN": 1,
                        "LESS_THAN_OR_EQUAL": 2,
                        "GREATER_THAN": 3,
                        "GREATER_THAN_OR_EQUAL": 4,
                        "EQUAL": 5,
                        "IN": 6,
                        "NOT_EQUAL": 9,
                        "HAS_ANCESTOR": 11,
                        "NOT_IN": 13
                      }
                    }
                  }
                },
                "GqlQuery": {
                  "fields": {
                    "queryString": {
                      "type": "string",
                      "id": 1
                    },
                    "allowLiterals": {
                      "type": "bool",
                      "id": 2
                    },
                    "namedBindings": {
                      "keyType": "string",
                      "type": "GqlQueryParameter",
                      "id": 5
                    },
                    "positionalBindings": {
                      "rule": "repeated",
                      "type": "GqlQueryParameter",
                      "id": 4
                    }
                  }
                },
                "GqlQueryParameter": {
                  "oneofs": {
                    "parameterType": {
                      "oneof": [
                        "value",
                        "cursor"
                      ]
                    }
                  },
                  "fields": {
                    "value": {
                      "type": "Value",
                      "id": 2
                    },
                    "cursor": {
                      "type": "bytes",
                      "id": 3
                    }
                  }
                },
                "QueryResultBatch": {
                  "fields": {
                    "skippedResults": {
                      "type": "int32",
                      "id": 6
                    },
                    "skippedCursor": {
                      "type": "bytes",
                      "id": 3
                    },
                    "entityResultType": {
                      "type": "EntityResult.ResultType",
                      "id": 1
                    },
                    "entityResults": {
                      "rule": "repeated",
                      "type": "EntityResult",
                      "id": 2
                    },
                    "endCursor": {
                      "type": "bytes",
                      "id": 4
                    },
                    "moreResults": {
                      "type": "MoreResultsType",
                      "id": 5
                    },
                    "snapshotVersion": {
                      "type": "int64",
                      "id": 7
                    },
                    "readTime": {
                      "type": "google.protobuf.Timestamp",
                      "id": 8
                    }
                  },
                  "nested": {
                    "MoreResultsType": {
                      "values": {
                        "MORE_RESULTS_TYPE_UNSPECIFIED": 0,
                        "NOT_FINISHED": 1,
                        "MORE_RESULTS_AFTER_LIMIT": 2,
                        "MORE_RESULTS_AFTER_CURSOR": 4,
                        "NO_MORE_RESULTS": 3
                      }
                    }
                  }
                },
                "Datastore": {
                  "options": {
                    "(google.api.default_host)": "datastore.googleapis.com",
                    "(google.api.oauth_scopes)": "https://www.googleapis.com/auth/cloud-platform,https://www.googleapis.com/auth/datastore"
                  },
                  "methods": {
                    "Lookup": {
                      "requestType": "LookupRequest",
                      "responseType": "LookupResponse",
                      "options": {
                        "(google.api.http).post": "/v1/projects/{project_id}:lookup",
                        "(google.api.http).body": "*",
                        "(google.api.routing).routing_parameters.field": "database_id",
                        "(google.api.method_signature)": "project_id,read_options,keys"
                      },
                      "parsedOptions": [
                        {
                          "(google.api.http)": {
                            "post": "/v1/projects/{project_id}:lookup",
                            "body": "*"
                          }
                        },
                        {
                          "(google.api.routing)": {
                            "routing_parameters": [
                              {
                                "field": "project_id"
                              },
                              {
                                "field": "database_id"
                              }
                            ]
                          }
                        },
                        {
                          "(google.api.method_signature)": "project_id,read_options,keys"
                        }
                      ]
                    },
                    "RunQuery": {
                      "requestType": "RunQueryRequest",
                      "responseType": "RunQueryResponse",
                      "options": {
                        "(google.api.http).post": "/v1/projects/{project_id}:runQuery",
                        "(google.api.http).body": "*",
                        "(google.api.routing).routing_parameters.field": "database_id"
                      },
                      "parsedOptions": [
                        {
                          "(google.api.http)": {
                            "post": "/v1/projects/{project_id}:runQuery",
                            "body": "*"
                          }
                        },
                        {
                          "(google.api.routing)": {
                            "routing_parameters": [
                              {
                                "field": "project_id"
                              },
                              {
                                "field": "database_id"
                              }
                            ]
                          }
                        }
                      ]
                    },
                    "RunAggregationQuery": {
                      "requestType": "RunAggregationQueryRequest",
                      "responseType": "RunAggregationQueryResponse",
                      "options": {
                        "(google.api.http).post": "/v1/projects/{project_id}:runAggregationQuery",
                        "(google.api.http).body": "*",
                        "(google.api.routing).routing_parameters.field": "database_id"
                      },
                      "parsedOptions": [
                        {
                          "(google.api.http)": {
                            "post": "/v1/projects/{project_id}:runAggregationQuery",
                            "body": "*"
                          }
                        },
                        {
                          "(google.api.routing)": {
                            "routing_parameters": [
                              {
                                "field": "project_id"
                              },
                              {
                                "field": "database_id"
                              }
                            ]
                          }
                        }
                      ]
                    },
                    "BeginTransaction": {
                      "requestType": "BeginTransactionRequest",
                      "responseType": "BeginTransactionResponse",
                      "options": {
                        "(google.api.http).post": "/v1/projects/{project_id}:beginTransaction",
                        "(google.api.http).body": "*",
                        "(google.api.routing).routing_parameters.field": "database_id",
                        "(google.api.method_signature)": "project_id"
                      },
                      "parsedOptions": [
                        {
                          "(google.api.http)": {
                            "post": "/v1/projects/{project_id}:beginTransaction",
                            "body": "*"
                          }
                        },
                        {
                          "(google.api.routing)": {
                            "routing_parameters": [
                              {
                                "field": "project_id"
                              },
                              {
                                "field": "database_id"
                              }
                            ]
                          }
                        },
                        {
                          "(google.api.method_signature)": "project_id"
                        }
                      ]
                    },
                    "Commit": {
                      "requestType": "CommitRequest",
                      "responseType": "CommitResponse",
                      "options": {
                        "(google.api.http).post": "/v1/projects/{project_id}:commit",
                        "(google.api.http).body": "*",
                        "(google.api.routing).routing_parameters.field": "database_id",
                        "(google.api.method_signature)": "project_id,mode,mutations"
                      },
                      "parsedOptions": [
                        {
                          "(google.api.http)": {
                            "post": "/v1/projects/{project_id}:commit",
                            "body": "*"
                          }
                        },
                        {
                          "(google.api.routing)": {
                            "routing_parameters": [
                              {
                                "field": "project_id"
                              },
                              {
                                "field": "database_id"
                              }
                            ]
                          }
                        },
                        {
                          "(google.api.method_signature)": "project_id,mode,transaction,mutations"
                        },
                        {
                          "(google.api.method_signature)": "project_id,mode,mutations"
                        }
                      ]
                    },
                    "Rollback": {
                      "requestType": "RollbackRequest",
                      "responseType": "RollbackResponse",
                      "options": {
                        "(google.api.http).post": "/v1/projects/{project_id}:rollback",
                        "(google.api.http).body": "*",
                        "(google.api.routing).routing_parameters.field": "database_id",
                        "(google.api.method_signature)": "project_id,transaction"
                      },
                      "parsedOptions": [
                        {
                          "(google.api.http)": {
                            "post": "/v1/projects/{project_id}:rollback",
                            "body": "*"
                          }
                        },
                        {
                          "(google.api.routing)": {
                            "routing_parameters": [
                              {
                                "field": "project_id"
                              },
                              {
                                "field": "database_id"
                              }
                            ]
                          }
                        },
                        {
                          "(google.api.method_signature)": "project_id,transaction"
                        }
                      ]
                    },
                    "AllocateIds": {
                      "requestType": "AllocateIdsRequest",
                      "responseType": "AllocateIdsResponse",
                      "options": {
                        "(google.api.http).post": "/v1/projects/{project_id}:allocateIds",
                        "(google.api.http).body": "*",
                        "(google.api.routing).routing_parameters.field": "database_id",
                        "(google.api.method_signature)": "project_id,keys"
                      },
                      "parsedOptions": [
                        {
                          "(google.api.http)": {
                            "post": "/v1/projects/{project_id}:allocateIds",
                            "body": "*"
                          }
                        },
                        {
                          "(google.api.routing)": {
                            "routing_parameters": [
                              {
                                "field": "project_id"
                              },
                              {
                                "field": "database_id"
                              }
                            ]
                          }
                        },
                        {
                          "(google.api.method_signature)": "project_id,keys"
                        }
                      ]
                    },
                    "ReserveIds": {
                      "requestType": "ReserveIdsRequest",
                      "responseType": "ReserveIdsResponse",
                      "options": {
                        "(google.api.http).post": "/v1/projects/{project_id}:reserveIds",
                        "(google.api.http).body": "*",
                        "(google.api.routing).routing_parameters.field": "database_id",
                        "(google.api.method_signature)": "project_id,keys"
                      },
                      "parsedOptions": [
                        {
                          "(google.api.http)": {
                            "post": "/v1/projects/{project_id}:reserveIds",
                            "body": "*"
                          }
                        },
                        {
                          "(google.api.routing)": {
                            "routing_parameters": [
                              {
                                "field": "project_id"
                              },
                              {
                                "field": "database_id"
                              }
                            ]
                          }
                        },
                        {
                          "(google.api.method_signature)": "project_id,keys"
                        }
                      ]
                    }
                  }
                },
                "LookupRequest": {
                  "fields": {
                    "projectId": {
                      "type": "string",
                      "id": 8,
                      "options": {
                        "(google.api.field_behavior)": "REQUIRED"
                      }
                    },
                    "databaseId": {
                      "type": "string",
                      "id": 9
                    },
                    "readOptions": {
                      "type": "ReadOptions",
                      "id": 1
                    },
                    "keys": {
                      "rule": "repeated",
                      "type": "Key",
                      "id": 3,
                      "options": {
                        "(google.api.field_behavior)": "REQUIRED"
                      }
                    }
                  }
                },
                "LookupResponse": {
                  "fields": {
                    "found": {
                      "rule": "repeated",
                      "type": "EntityResult",
                      "id": 1
                    },
                    "missing": {
                      "rule": "repeated",
                      "type": "EntityResult",
                      "id": 2
                    },
                    "deferred": {
                      "rule": "repeated",
                      "type": "Key",
                      "id": 3
                    },
                    "transaction": {
                      "type": "bytes",
                      "id": 5
                    },
                    "readTime": {
                      "type": "google.protobuf.Timestamp",
                      "id": 7
                    }
                  }
                },
                "RunQueryRequest": {
                  "oneofs": {
                    "queryType": {
                      "oneof": [
                        "query",
                        "gqlQuery"
                      ]
                    }
                  },
                  "fields": {
                    "projectId": {
                      "type": "string",
                      "id": 8,
                      "options": {
                        "(google.api.field_behavior)": "REQUIRED"
                      }
                    },
                    "databaseId": {
                      "type": "string",
                      "id": 9
                    },
                    "partitionId": {
                      "type": "PartitionId",
                      "id": 2
                    },
                    "readOptions": {
                      "type": "ReadOptions",
                      "id": 1
                    },
                    "query": {
                      "type": "Query",
                      "id": 3
                    },
                    "gqlQuery": {
                      "type": "GqlQuery",
                      "id": 7
                    },
                    "mode": {
                      "type": "QueryMode",
                      "id": 11,
                      "options": {
                        "(google.api.field_behavior)": "OPTIONAL"
                      }
                    }
                  }
                },
                "RunQueryResponse": {
                  "fields": {
                    "batch": {
                      "type": "QueryResultBatch",
                      "id": 1
                    },
                    "query": {
                      "type": "Query",
                      "id": 2
                    },
                    "transaction": {
                      "type": "bytes",
                      "id": 5
                    },
                    "stats": {
                      "type": "ResultSetStats",
                      "id": 6
                    }
                  }
                },
                "RunAggregationQueryRequest": {
                  "oneofs": {
                    "queryType": {
                      "oneof": [
                        "aggregationQuery",
                        "gqlQuery"
                      ]
                    }
                  },
                  "fields": {
                    "projectId": {
                      "type": "string",
                      "id": 8,
                      "options": {
                        "(google.api.field_behavior)": "REQUIRED"
                      }
                    },
                    "databaseId": {
                      "type": "string",
                      "id": 9
                    },
                    "partitionId": {
                      "type": "PartitionId",
                      "id": 2
                    },
                    "readOptions": {
                      "type": "ReadOptions",
                      "id": 1
                    },
                    "aggregationQuery": {
                      "type": "AggregationQuery",
                      "id": 3
                    },
                    "gqlQuery": {
                      "type": "GqlQuery",
                      "id": 7
                    },
                    "mode": {
                      "type": "QueryMode",
                      "id": 10,
                      "options": {
                        "(google.api.field_behavior)": "OPTIONAL"
                      }
                    }
                  }
                },
                "RunAggregationQueryResponse": {
                  "fields": {
                    "batch": {
                      "type": "AggregationResultBatch",
                      "id": 1
                    },
                    "query": {
                      "type": "AggregationQuery",
                      "id": 2
                    },
                    "transaction": {
                      "type": "bytes",
                      "id": 5
                    },
                    "stats": {
                      "type": "ResultSetStats",
                      "id": 6
                    }
                  }
                },
                "BeginTransactionRequest": {
                  "fields": {
                    "projectId": {
                      "type": "string",
                      "id": 8,
                      "options": {
                        "(google.api.field_behavior)": "REQUIRED"
                      }
                    },
                    "databaseId": {
                      "type": "string",
                      "id": 9
                    },
                    "transactionOptions": {
                      "type": "TransactionOptions",
                      "id": 10
                    }
                  }
                },
                "BeginTransactionResponse": {
                  "fields": {
                    "transaction": {
                      "type": "bytes",
                      "id": 1
                    }
                  }
                },
                "RollbackRequest": {
                  "fields": {
                    "projectId": {
                      "type": "string",
                      "id": 8,
                      "options": {
                        "(google.api.field_behavior)": "REQUIRED"
                      }
                    },
                    "databaseId": {
                      "type": "string",
                      "id": 9
                    },
                    "transaction": {
                      "type": "bytes",
                      "id": 1,
                      "options": {
                        "(google.api.field_behavior)": "REQUIRED"
                      }
                    }
                  }
                },
                "RollbackResponse": {
                  "fields": {}
                },
                "CommitRequest": {
                  "oneofs": {
                    "transactionSelector": {
                      "oneof": [
                        "transaction",
                        "singleUseTransaction"
                      ]
                    }
                  },
                  "fields": {
                    "projectId": {
                      "type": "string",
                      "id": 8,
                      "options": {
                        "(google.api.field_behavior)": "REQUIRED"
                      }
                    },
                    "databaseId": {
                      "type": "string",
                      "id": 9
                    },
                    "mode": {
                      "type": "Mode",
                      "id": 5
                    },
                    "transaction": {
                      "type": "bytes",
                      "id": 1
                    },
                    "singleUseTransaction": {
                      "type": "TransactionOptions",
                      "id": 10
                    },
                    "mutations": {
                      "rule": "repeated",
                      "type": "Mutation",
                      "id": 6
                    }
                  },
                  "nested": {
                    "Mode": {
                      "values": {
                        "MODE_UNSPECIFIED": 0,
                        "TRANSACTIONAL": 1,
                        "NON_TRANSACTIONAL": 2
                      }
                    }
                  }
                },
                "CommitResponse": {
                  "fields": {
                    "mutationResults": {
                      "rule": "repeated",
                      "type": "MutationResult",
                      "id": 3
                    },
                    "indexUpdates": {
                      "type": "int32",
                      "id": 4
                    },
                    "commitTime": {
                      "type": "google.protobuf.Timestamp",
                      "id": 8
                    }
                  }
                },
                "AllocateIdsRequest": {
                  "fields": {
                    "projectId": {
                      "type": "string",
                      "id": 8,
                      "options": {
                        "(google.api.field_behavior)": "REQUIRED"
                      }
                    },
                    "databaseId": {
                      "type": "string",
                      "id": 9
                    },
                    "keys": {
                      "rule": "repeated",
                      "type": "Key",
                      "id": 1,
                      "options": {
                        "(google.api.field_behavior)": "REQUIRED"
                      }
                    }
                  }
                },
                "AllocateIdsResponse": {
                  "fields": {
                    "keys": {
                      "rule": "repeated",
                      "type": "Key",
                      "id": 1
                    }
                  }
                },
                "ReserveIdsRequest": {
                  "fields": {
                    "projectId": {
                      "type": "string",
                      "id": 8,
                      "options": {
                        "(google.api.field_behavior)": "REQUIRED"
                      }
                    },
                    "databaseId": {
                      "type": "string",
                      "id": 9
                    },
                    "keys": {
                      "rule": "repeated",
                      "type": "Key",
                      "id": 1,
                      "options": {
                        "(google.api.field_behavior)": "REQUIRED"
                      }
                    }
                  }
                },
                "ReserveIdsResponse": {
                  "fields": {}
                },
                "Mutation": {
                  "oneofs": {
                    "operation": {
                      "oneof": [
                        "insert",
                        "update",
                        "upsert",
                        "delete"
                      ]
                    },
                    "conflictDetectionStrategy": {
                      "oneof": [
                        "baseVersion",
                        "updateTime"
                      ]
                    }
                  },
                  "fields": {
                    "insert": {
                      "type": "Entity",
                      "id": 4
                    },
                    "update": {
                      "type": "Entity",
                      "id": 5
                    },
                    "upsert": {
                      "type": "Entity",
                      "id": 6
                    },
                    "delete": {
                      "type": "Key",
                      "id": 7
                    },
                    "baseVersion": {
                      "type": "int64",
                      "id": 8
                    },
                    "updateTime": {
                      "type": "google.protobuf.Timestamp",
                      "id": 11
                    }
                  }
                },
                "MutationResult": {
                  "fields": {
                    "key": {
                      "type": "Key",
                      "id": 3
                    },
                    "version": {
                      "type": "int64",
                      "id": 4
                    },
                    "createTime": {
                      "type": "google.protobuf.Timestamp",
                      "id": 7
                    },
                    "updateTime": {
                      "type": "google.protobuf.Timestamp",
                      "id": 6
                    },
                    "conflictDetected": {
                      "type": "bool",
                      "id": 5
                    }
                  }
                },
                "ReadOptions": {
                  "oneofs": {
                    "consistencyType": {
                      "oneof": [
                        "readConsistency",
                        "transaction",
                        "newTransaction",
                        "readTime"
                      ]
                    }
                  },
                  "fields": {
                    "readConsistency": {
                      "type": "ReadConsistency",
                      "id": 1
                    },
                    "transaction": {
                      "type": "bytes",
                      "id": 2
                    },
                    "newTransaction": {
                      "type": "TransactionOptions",
                      "id": 3
                    },
                    "readTime": {
                      "type": "google.protobuf.Timestamp",
                      "id": 4
                    }
                  },
                  "nested": {
                    "ReadConsistency": {
                      "values": {
                        "READ_CONSISTENCY_UNSPECIFIED": 0,
                        "STRONG": 1,
                        "EVENTUAL": 2
                      }
                    }
                  }
                },
                "TransactionOptions": {
                  "oneofs": {
                    "mode": {
                      "oneof": [
                        "readWrite",
                        "readOnly"
                      ]
                    }
                  },
                  "fields": {
                    "readWrite": {
                      "type": "ReadWrite",
                      "id": 1
                    },
                    "readOnly": {
                      "type": "ReadOnly",
                      "id": 2
                    }
                  },
                  "nested": {
                    "ReadWrite": {
                      "fields": {
                        "previousTransaction": {
                          "type": "bytes",
                          "id": 1
                        }
                      }
                    },
                    "ReadOnly": {
                      "fields": {
                        "readTime": {
                          "type": "google.protobuf.Timestamp",
                          "id": 1
                        }
                      }
                    }
                  }
                },
                "QueryMode": {
                  "values": {
                    "NORMAL": 0,
                    "PLAN": 1,
                    "PROFILE": 2
                  }
                },
                "QueryPlan": {
                  "fields": {
                    "planInfo": {
                      "type": "google.protobuf.Struct",
                      "id": 1
                    }
                  }
                },
                "ResultSetStats": {
                  "fields": {
                    "queryPlan": {
                      "type": "QueryPlan",
                      "id": 1
                    },
                    "queryStats": {
                      "type": "google.protobuf.Struct",
                      "id": 2
                    }
                  }
                }
              }
            }
          }
        },
        "type": {
          "options": {
            "cc_enable_arenas": true,
            "go_package": "google.golang.org/genproto/googleapis/type/latlng;latlng",
            "java_multiple_files": true,
            "java_outer_classname": "LatLngProto",
            "java_package": "com.google.type",
            "objc_class_prefix": "GTP"
          },
          "nested": {
            "LatLng": {
              "fields": {
                "latitude": {
                  "type": "double",
                  "id": 1
                },
                "longitude": {
                  "type": "double",
                  "id": 2
                }
              }
            }
          }
        },
        "api": {
          "options": {
            "go_package": "google.golang.org/genproto/googleapis/api/annotations;annotations",
            "java_multiple_files": true,
            "java_outer_classname": "RoutingProto",
            "java_package": "com.google.api",
            "objc_class_prefix": "GAPI",
            "cc_enable_arenas": true
          },
          "nested": {
            "fieldBehavior": {
              "rule": "repeated",
              "type": "google.api.FieldBehavior",
              "id": 1052,
              "extend": "google.protobuf.FieldOptions"
            },
            "FieldBehavior": {
              "values": {
                "FIELD_BEHAVIOR_UNSPECIFIED": 0,
                "OPTIONAL": 1,
                "REQUIRED": 2,
                "OUTPUT_ONLY": 3,
                "INPUT_ONLY": 4,
                "IMMUTABLE": 5,
                "UNORDERED_LIST": 6,
                "NON_EMPTY_DEFAULT": 7
              }
            },
            "http": {
              "type": "HttpRule",
              "id": 72295728,
              "extend": "google.protobuf.MethodOptions"
            },
            "Http": {
              "fields": {
                "rules": {
                  "rule": "repeated",
                  "type": "HttpRule",
                  "id": 1
                },
                "fullyDecodeReservedExpansion": {
                  "type": "bool",
                  "id": 2
                }
              }
            },
            "HttpRule": {
              "oneofs": {
                "pattern": {
                  "oneof": [
                    "get",
                    "put",
                    "post",
                    "delete",
                    "patch",
                    "custom"
                  ]
                }
              },
              "fields": {
                "selector": {
                  "type": "string",
                  "id": 1
                },
                "get": {
                  "type": "string",
                  "id": 2
                },
                "put": {
                  "type": "string",
                  "id": 3
                },
                "post": {
                  "type": "string",
                  "id": 4
                },
                "delete": {
                  "type": "string",
                  "id": 5
                },
                "patch": {
                  "type": "string",
                  "id": 6
                },
                "custom": {
                  "type": "CustomHttpPattern",
                  "id": 8
                },
                "body": {
                  "type": "string",
                  "id": 7
                },
                "responseBody": {
                  "type": "string",
                  "id": 12
                },
                "additionalBindings": {
                  "rule": "repeated",
                  "type": "HttpRule",
                  "id": 11
                }
              }
            },
            "CustomHttpPattern": {
              "fields": {
                "kind": {
                  "type": "string",
                  "id": 1
                },
                "path": {
                  "type": "string",
                  "id": 2
                }
              }
            },
            "methodSignature": {
              "rule": "repeated",
              "type": "string",
              "id": 1051,
              "extend": "google.protobuf.MethodOptions"
            },
            "defaultHost": {
              "type": "string",
              "id": 1049,
              "extend": "google.protobuf.ServiceOptions"
            },
            "oauthScopes": {
              "type": "string",
              "id": 1050,
              "extend": "google.protobuf.ServiceOptions"
            },
            "CommonLanguageSettings": {
              "fields": {
                "referenceDocsUri": {
                  "type": "string",
                  "id": 1,
                  "options": {
                    "deprecated": true
                  }
                },
                "destinations": {
                  "rule": "repeated",
                  "type": "ClientLibraryDestination",
                  "id": 2
                }
              }
            },
            "ClientLibrarySettings": {
              "fields": {
                "version": {
                  "type": "string",
                  "id": 1
                },
                "launchStage": {
                  "type": "LaunchStage",
                  "id": 2
                },
                "restNumericEnums": {
                  "type": "bool",
                  "id": 3
                },
                "javaSettings": {
                  "type": "JavaSettings",
                  "id": 21
                },
                "cppSettings": {
                  "type": "CppSettings",
                  "id": 22
                },
                "phpSettings": {
                  "type": "PhpSettings",
                  "id": 23
                },
                "pythonSettings": {
                  "type": "PythonSettings",
                  "id": 24
                },
                "nodeSettings": {
                  "type": "NodeSettings",
                  "id": 25
                },
                "dotnetSettings": {
                  "type": "DotnetSettings",
                  "id": 26
                },
                "rubySettings": {
                  "type": "RubySettings",
                  "id": 27
                },
                "goSettings": {
                  "type": "GoSettings",
                  "id": 28
                }
              }
            },
            "Publishing": {
              "fields": {
                "methodSettings": {
                  "rule": "repeated",
                  "type": "MethodSettings",
                  "id": 2
                },
                "newIssueUri": {
                  "type": "string",
                  "id": 101
                },
                "documentationUri": {
                  "type": "string",
                  "id": 102
                },
                "apiShortName": {
                  "type": "string",
                  "id": 103
                },
                "githubLabel": {
                  "type": "string",
                  "id": 104
                },
                "codeownerGithubTeams": {
                  "rule": "repeated",
                  "type": "string",
                  "id": 105
                },
                "docTagPrefix": {
                  "type": "string",
                  "id": 106
                },
                "organization": {
                  "type": "ClientLibraryOrganization",
                  "id": 107
                },
                "librarySettings": {
                  "rule": "repeated",
                  "type": "ClientLibrarySettings",
                  "id": 109
                },
                "protoReferenceDocumentationUri": {
                  "type": "string",
                  "id": 110
                }
              }
            },
            "JavaSettings": {
              "fields": {
                "libraryPackage": {
                  "type": "string",
                  "id": 1
                },
                "serviceClassNames": {
                  "keyType": "string",
                  "type": "string",
                  "id": 2
                },
                "common": {
                  "type": "CommonLanguageSettings",
                  "id": 3
                }
              }
            },
            "CppSettings": {
              "fields": {
                "common": {
                  "type": "CommonLanguageSettings",
                  "id": 1
                }
              }
            },
            "PhpSettings": {
              "fields": {
                "common": {
                  "type": "CommonLanguageSettings",
                  "id": 1
                }
              }
            },
            "PythonSettings": {
              "fields": {
                "common": {
                  "type": "CommonLanguageSettings",
                  "id": 1
                }
              }
            },
            "NodeSettings": {
              "fields": {
                "common": {
                  "type": "CommonLanguageSettings",
                  "id": 1
                }
              }
            },
            "DotnetSettings": {
              "fields": {
                "common": {
                  "type": "CommonLanguageSettings",
                  "id": 1
                },
                "renamedServices": {
                  "keyType": "string",
                  "type": "string",
                  "id": 2
                },
                "renamedResources": {
                  "keyType": "string",
                  "type": "string",
                  "id": 3
                },
                "ignoredResources": {
                  "rule": "repeated",
                  "type": "string",
                  "id": 4
                },
                "forcedNamespaceAliases": {
                  "rule": "repeated",
                  "type": "string",
                  "id": 5
                },
                "handwrittenSignatures": {
                  "rule": "repeated",
                  "type": "string",
                  "id": 6
                }
              }
            },
            "RubySettings": {
              "fields": {
                "common": {
                  "type": "CommonLanguageSettings",
                  "id": 1
                }
              }
            },
            "GoSettings": {
              "fields": {
                "common": {
                  "type": "CommonLanguageSettings",
                  "id": 1
                }
              }
            },
            "MethodSettings": {
              "fields": {
                "selector": {
                  "type": "string",
                  "id": 1
                },
                "longRunning": {
                  "type": "LongRunning",
                  "id": 2
                }
              },
              "nested": {
                "LongRunning": {
                  "fields": {
                    "initialPollDelay": {
                      "type": "google.protobuf.Duration",
                      "id": 1
                    },
                    "pollDelayMultiplier": {
                      "type": "float",
                      "id": 2
                    },
                    "maxPollDelay": {
                      "type": "google.protobuf.Duration",
                      "id": 3
                    },
                    "totalPollTimeout": {
                      "type": "google.protobuf.Duration",
                      "id": 4
                    }
                  }
                }
              }
            },
            "ClientLibraryOrganization": {
              "values": {
                "CLIENT_LIBRARY_ORGANIZATION_UNSPECIFIED": 0,
                "CLOUD": 1,
                "ADS": 2,
                "PHOTOS": 3,
                "STREET_VIEW": 4,
                "SHOPPING": 5,
                "GEO": 6,
                "GENERATIVE_AI": 7
              }
            },
            "ClientLibraryDestination": {
              "values": {
                "CLIENT_LIBRARY_DESTINATION_UNSPECIFIED": 0,
                "GITHUB": 10,
                "PACKAGE_MANAGER": 20
              }
            },
            "LaunchStage": {
              "values": {
                "LAUNCH_STAGE_UNSPECIFIED": 0,
                "UNIMPLEMENTED": 6,
                "PRELAUNCH": 7,
                "EARLY_ACCESS": 1,
                "ALPHA": 2,
                "BETA": 3,
                "GA": 4,
                "DEPRECATED": 5
              }
            },
            "routing": {
              "type": "google.api.RoutingRule",
              "id": 72295729,
              "extend": "google.protobuf.MethodOptions"
            },
            "RoutingRule": {
              "fields": {
                "routingParameters": {
                  "rule": "repeated",
                  "type": "RoutingParameter",
                  "id": 2
                }
              }
            },
            "RoutingParameter": {
              "fields": {
                "field": {
                  "type": "string",
                  "id": 1
                },
                "pathTemplate": {
                  "type": "string",
                  "id": 2
                }
              }
            }
          }
        }
      }
    }
  }
}<|MERGE_RESOLUTION|>--- conflicted
+++ resolved
@@ -2,124 +2,12 @@
   "nested": {
     "google": {
       "nested": {
-        "protobuf": {
-          "options": {
-            "go_package": "google.golang.org/protobuf/types/descriptorpb",
-            "java_package": "com.google.protobuf",
-            "java_outer_classname": "DescriptorProtos",
-            "csharp_namespace": "Google.Protobuf.Reflection",
-            "objc_class_prefix": "GPB",
-            "cc_enable_arenas": true,
-            "optimize_for": "SPEED"
-          },
+        "datastore": {
           "nested": {
-            "Struct": {
-              "fields": {
-                "fields": {
-                  "keyType": "string",
-                  "type": "Value",
-                  "id": 1
-                }
-              }
-            },
-            "Value": {
-              "oneofs": {
-                "kind": {
-                  "oneof": [
-                    "nullValue",
-                    "numberValue",
-                    "stringValue",
-                    "boolValue",
-                    "structValue",
-                    "listValue"
-                  ]
-                }
-              },
-              "fields": {
-                "nullValue": {
-                  "type": "NullValue",
-                  "id": 1
-                },
-                "numberValue": {
-                  "type": "double",
-                  "id": 2
-                },
-                "stringValue": {
-                  "type": "string",
-                  "id": 3
-                },
-                "boolValue": {
-                  "type": "bool",
-                  "id": 4
-                },
-                "structValue": {
-                  "type": "Struct",
-                  "id": 5
-                },
-                "listValue": {
-                  "type": "ListValue",
-                  "id": 6
-                }
-              }
-            },
-            "NullValue": {
-              "values": {
-                "NULL_VALUE": 0
-              }
-            },
-            "ListValue": {
-              "fields": {
-                "values": {
-                  "rule": "repeated",
-                  "type": "Value",
-                  "id": 1
-                }
-              }
-            },
-            "Timestamp": {
-              "fields": {
-                "seconds": {
-                  "type": "int64",
-                  "id": 1
-                },
-                "nanos": {
-                  "type": "int32",
-                  "id": 2
-                }
-              }
-            },
-            "FileDescriptorSet": {
-              "fields": {
-                "file": {
-                  "rule": "repeated",
-                  "type": "FileDescriptorProto",
-                  "id": 1
-                }
-              }
-            },
-            "FileDescriptorProto": {
-              "fields": {
-                "name": {
-                  "type": "string",
-                  "id": 1
-                },
-                "package": {
-                  "type": "string",
-                  "id": 2
-                },
-                "dependency": {
-                  "rule": "repeated",
-                  "type": "string",
-                  "id": 3
-                },
-                "publicDependency": {
-                  "rule": "repeated",
-                  "type": "int32",
-                  "id": 10,
-                  "options": {
-<<<<<<< HEAD
-                    "packed": false
-=======
+            "admin": {
+              "nested": {
+                "v1": {
+                  "options": {
                     "csharp_namespace": "Google.Cloud.Datastore.Admin.V1",
                     "go_package": "cloud.google.com/go/datastore/admin/apiv1/adminpb;adminpb",
                     "java_multiple_files": true,
@@ -1572,38 +1460,35 @@
                         "(google.api.field_behavior)": "REQUIRED"
                       }
                     }
->>>>>>> 9f0d83c5
-                  }
-                },
-                "weakDependency": {
-                  "rule": "repeated",
-                  "type": "int32",
-                  "id": 11,
-                  "options": {
-                    "packed": false
-                  }
-                },
-<<<<<<< HEAD
-                "messageType": {
-                  "rule": "repeated",
-                  "type": "DescriptorProto",
-                  "id": 4
-                },
-                "enumType": {
-                  "rule": "repeated",
-                  "type": "EnumDescriptorProto",
-                  "id": 5
-                },
-                "service": {
-                  "rule": "repeated",
-                  "type": "ServiceDescriptorProto",
-                  "id": 6
-                },
-                "extension": {
-                  "rule": "repeated",
-                  "type": "FieldDescriptorProto",
-                  "id": 7
-=======
+                  }
+                },
+                "LookupResponse": {
+                  "fields": {
+                    "found": {
+                      "rule": "repeated",
+                      "type": "EntityResult",
+                      "id": 1
+                    },
+                    "missing": {
+                      "rule": "repeated",
+                      "type": "EntityResult",
+                      "id": 2
+                    },
+                    "deferred": {
+                      "rule": "repeated",
+                      "type": "Key",
+                      "id": 3
+                    },
+                    "transaction": {
+                      "type": "bytes",
+                      "id": 5
+                    },
+                    "readTime": {
+                      "type": "google.protobuf.Timestamp",
+                      "id": 7
+                    }
+                  }
+                },
                 "RunQueryRequest": {
                   "oneofs": {
                     "queryType": {
@@ -1735,7 +1620,862 @@
                       "id": 6
                     }
                   }
->>>>>>> 9f0d83c5
+                },
+                "BeginTransactionRequest": {
+                  "fields": {
+                    "projectId": {
+                      "type": "string",
+                      "id": 8,
+                      "options": {
+                        "(google.api.field_behavior)": "REQUIRED"
+                      }
+                    },
+                    "databaseId": {
+                      "type": "string",
+                      "id": 9
+                    },
+                    "transactionOptions": {
+                      "type": "TransactionOptions",
+                      "id": 10
+                    }
+                  }
+                },
+                "BeginTransactionResponse": {
+                  "fields": {
+                    "transaction": {
+                      "type": "bytes",
+                      "id": 1
+                    }
+                  }
+                },
+                "RollbackRequest": {
+                  "fields": {
+                    "projectId": {
+                      "type": "string",
+                      "id": 8,
+                      "options": {
+                        "(google.api.field_behavior)": "REQUIRED"
+                      }
+                    },
+                    "databaseId": {
+                      "type": "string",
+                      "id": 9
+                    },
+                    "transaction": {
+                      "type": "bytes",
+                      "id": 1,
+                      "options": {
+                        "(google.api.field_behavior)": "REQUIRED"
+                      }
+                    }
+                  }
+                },
+                "RollbackResponse": {
+                  "fields": {}
+                },
+                "CommitRequest": {
+                  "oneofs": {
+                    "transactionSelector": {
+                      "oneof": [
+                        "transaction",
+                        "singleUseTransaction"
+                      ]
+                    }
+                  },
+                  "fields": {
+                    "projectId": {
+                      "type": "string",
+                      "id": 8,
+                      "options": {
+                        "(google.api.field_behavior)": "REQUIRED"
+                      }
+                    },
+                    "databaseId": {
+                      "type": "string",
+                      "id": 9
+                    },
+                    "mode": {
+                      "type": "Mode",
+                      "id": 5
+                    },
+                    "transaction": {
+                      "type": "bytes",
+                      "id": 1
+                    },
+                    "singleUseTransaction": {
+                      "type": "TransactionOptions",
+                      "id": 10
+                    },
+                    "mutations": {
+                      "rule": "repeated",
+                      "type": "Mutation",
+                      "id": 6
+                    }
+                  },
+                  "nested": {
+                    "Mode": {
+                      "values": {
+                        "MODE_UNSPECIFIED": 0,
+                        "TRANSACTIONAL": 1,
+                        "NON_TRANSACTIONAL": 2
+                      }
+                    }
+                  }
+                },
+                "CommitResponse": {
+                  "fields": {
+                    "mutationResults": {
+                      "rule": "repeated",
+                      "type": "MutationResult",
+                      "id": 3
+                    },
+                    "indexUpdates": {
+                      "type": "int32",
+                      "id": 4
+                    },
+                    "commitTime": {
+                      "type": "google.protobuf.Timestamp",
+                      "id": 8
+                    }
+                  }
+                },
+                "AllocateIdsRequest": {
+                  "fields": {
+                    "projectId": {
+                      "type": "string",
+                      "id": 8,
+                      "options": {
+                        "(google.api.field_behavior)": "REQUIRED"
+                      }
+                    },
+                    "databaseId": {
+                      "type": "string",
+                      "id": 9
+                    },
+                    "keys": {
+                      "rule": "repeated",
+                      "type": "Key",
+                      "id": 1,
+                      "options": {
+                        "(google.api.field_behavior)": "REQUIRED"
+                      }
+                    }
+                  }
+                },
+                "AllocateIdsResponse": {
+                  "fields": {
+                    "keys": {
+                      "rule": "repeated",
+                      "type": "Key",
+                      "id": 1
+                    }
+                  }
+                },
+                "ReserveIdsRequest": {
+                  "fields": {
+                    "projectId": {
+                      "type": "string",
+                      "id": 8,
+                      "options": {
+                        "(google.api.field_behavior)": "REQUIRED"
+                      }
+                    },
+                    "databaseId": {
+                      "type": "string",
+                      "id": 9
+                    },
+                    "keys": {
+                      "rule": "repeated",
+                      "type": "Key",
+                      "id": 1,
+                      "options": {
+                        "(google.api.field_behavior)": "REQUIRED"
+                      }
+                    }
+                  }
+                },
+                "ReserveIdsResponse": {
+                  "fields": {}
+                },
+                "Mutation": {
+                  "oneofs": {
+                    "operation": {
+                      "oneof": [
+                        "insert",
+                        "update",
+                        "upsert",
+                        "delete"
+                      ]
+                    },
+                    "conflictDetectionStrategy": {
+                      "oneof": [
+                        "baseVersion",
+                        "updateTime"
+                      ]
+                    }
+                  },
+                  "fields": {
+                    "insert": {
+                      "type": "Entity",
+                      "id": 4
+                    },
+                    "update": {
+                      "type": "Entity",
+                      "id": 5
+                    },
+                    "upsert": {
+                      "type": "Entity",
+                      "id": 6
+                    },
+                    "delete": {
+                      "type": "Key",
+                      "id": 7
+                    },
+                    "baseVersion": {
+                      "type": "int64",
+                      "id": 8
+                    },
+                    "updateTime": {
+                      "type": "google.protobuf.Timestamp",
+                      "id": 11
+                    }
+                  }
+                },
+                "MutationResult": {
+                  "fields": {
+                    "key": {
+                      "type": "Key",
+                      "id": 3
+                    },
+                    "version": {
+                      "type": "int64",
+                      "id": 4
+                    },
+                    "createTime": {
+                      "type": "google.protobuf.Timestamp",
+                      "id": 7
+                    },
+                    "updateTime": {
+                      "type": "google.protobuf.Timestamp",
+                      "id": 6
+                    },
+                    "conflictDetected": {
+                      "type": "bool",
+                      "id": 5
+                    }
+                  }
+                },
+                "ReadOptions": {
+                  "oneofs": {
+                    "consistencyType": {
+                      "oneof": [
+                        "readConsistency",
+                        "transaction",
+                        "newTransaction",
+                        "readTime"
+                      ]
+                    }
+                  },
+                  "fields": {
+                    "readConsistency": {
+                      "type": "ReadConsistency",
+                      "id": 1
+                    },
+                    "transaction": {
+                      "type": "bytes",
+                      "id": 2
+                    },
+                    "newTransaction": {
+                      "type": "TransactionOptions",
+                      "id": 3
+                    },
+                    "readTime": {
+                      "type": "google.protobuf.Timestamp",
+                      "id": 4
+                    }
+                  },
+                  "nested": {
+                    "ReadConsistency": {
+                      "values": {
+                        "READ_CONSISTENCY_UNSPECIFIED": 0,
+                        "STRONG": 1,
+                        "EVENTUAL": 2
+                      }
+                    }
+                  }
+                },
+                "TransactionOptions": {
+                  "oneofs": {
+                    "mode": {
+                      "oneof": [
+                        "readWrite",
+                        "readOnly"
+                      ]
+                    }
+                  },
+                  "fields": {
+                    "readWrite": {
+                      "type": "ReadWrite",
+                      "id": 1
+                    },
+                    "readOnly": {
+                      "type": "ReadOnly",
+                      "id": 2
+                    }
+                  },
+                  "nested": {
+                    "ReadWrite": {
+                      "fields": {
+                        "previousTransaction": {
+                          "type": "bytes",
+                          "id": 1
+                        }
+                      }
+                    },
+                    "ReadOnly": {
+                      "fields": {
+                        "readTime": {
+                          "type": "google.protobuf.Timestamp",
+                          "id": 1
+                        }
+                      }
+                    }
+                  }
+                },
+                "QueryMode": {
+                  "values": {
+                    "NORMAL": 0,
+                    "PLAN": 1,
+                    "PROFILE": 2
+                  }
+                },
+                "QueryPlan": {
+                  "fields": {
+                    "planInfo": {
+                      "type": "google.protobuf.Struct",
+                      "id": 1
+                    }
+                  }
+                },
+                "ResultSetStats": {
+                  "fields": {
+                    "queryPlan": {
+                      "type": "QueryPlan",
+                      "id": 1
+                    },
+                    "queryStats": {
+                      "type": "google.protobuf.Struct",
+                      "id": 2
+                    }
+                  }
+                }
+              }
+            }
+          }
+        },
+        "api": {
+          "options": {
+            "go_package": "google.golang.org/genproto/googleapis/api/annotations;annotations",
+            "java_multiple_files": true,
+            "java_outer_classname": "RoutingProto",
+            "java_package": "com.google.api",
+            "objc_class_prefix": "GAPI",
+            "cc_enable_arenas": true
+          },
+          "nested": {
+            "http": {
+              "type": "HttpRule",
+              "id": 72295728,
+              "extend": "google.protobuf.MethodOptions"
+            },
+            "Http": {
+              "fields": {
+                "rules": {
+                  "rule": "repeated",
+                  "type": "HttpRule",
+                  "id": 1
+                },
+                "fullyDecodeReservedExpansion": {
+                  "type": "bool",
+                  "id": 2
+                }
+              }
+            },
+            "HttpRule": {
+              "oneofs": {
+                "pattern": {
+                  "oneof": [
+                    "get",
+                    "put",
+                    "post",
+                    "delete",
+                    "patch",
+                    "custom"
+                  ]
+                }
+              },
+              "fields": {
+                "selector": {
+                  "type": "string",
+                  "id": 1
+                },
+                "get": {
+                  "type": "string",
+                  "id": 2
+                },
+                "put": {
+                  "type": "string",
+                  "id": 3
+                },
+                "post": {
+                  "type": "string",
+                  "id": 4
+                },
+                "delete": {
+                  "type": "string",
+                  "id": 5
+                },
+                "patch": {
+                  "type": "string",
+                  "id": 6
+                },
+                "custom": {
+                  "type": "CustomHttpPattern",
+                  "id": 8
+                },
+                "body": {
+                  "type": "string",
+                  "id": 7
+                },
+                "responseBody": {
+                  "type": "string",
+                  "id": 12
+                },
+                "additionalBindings": {
+                  "rule": "repeated",
+                  "type": "HttpRule",
+                  "id": 11
+                }
+              }
+            },
+            "CustomHttpPattern": {
+              "fields": {
+                "kind": {
+                  "type": "string",
+                  "id": 1
+                },
+                "path": {
+                  "type": "string",
+                  "id": 2
+                }
+              }
+            },
+            "methodSignature": {
+              "rule": "repeated",
+              "type": "string",
+              "id": 1051,
+              "extend": "google.protobuf.MethodOptions"
+            },
+            "defaultHost": {
+              "type": "string",
+              "id": 1049,
+              "extend": "google.protobuf.ServiceOptions"
+            },
+            "oauthScopes": {
+              "type": "string",
+              "id": 1050,
+              "extend": "google.protobuf.ServiceOptions"
+            },
+            "CommonLanguageSettings": {
+              "fields": {
+                "referenceDocsUri": {
+                  "type": "string",
+                  "id": 1,
+                  "options": {
+                    "deprecated": true
+                  }
+                },
+                "destinations": {
+                  "rule": "repeated",
+                  "type": "ClientLibraryDestination",
+                  "id": 2
+                }
+              }
+            },
+            "ClientLibrarySettings": {
+              "fields": {
+                "version": {
+                  "type": "string",
+                  "id": 1
+                },
+                "launchStage": {
+                  "type": "LaunchStage",
+                  "id": 2
+                },
+                "restNumericEnums": {
+                  "type": "bool",
+                  "id": 3
+                },
+                "javaSettings": {
+                  "type": "JavaSettings",
+                  "id": 21
+                },
+                "cppSettings": {
+                  "type": "CppSettings",
+                  "id": 22
+                },
+                "phpSettings": {
+                  "type": "PhpSettings",
+                  "id": 23
+                },
+                "pythonSettings": {
+                  "type": "PythonSettings",
+                  "id": 24
+                },
+                "nodeSettings": {
+                  "type": "NodeSettings",
+                  "id": 25
+                },
+                "dotnetSettings": {
+                  "type": "DotnetSettings",
+                  "id": 26
+                },
+                "rubySettings": {
+                  "type": "RubySettings",
+                  "id": 27
+                },
+                "goSettings": {
+                  "type": "GoSettings",
+                  "id": 28
+                }
+              }
+            },
+            "Publishing": {
+              "fields": {
+                "methodSettings": {
+                  "rule": "repeated",
+                  "type": "MethodSettings",
+                  "id": 2
+                },
+                "newIssueUri": {
+                  "type": "string",
+                  "id": 101
+                },
+                "documentationUri": {
+                  "type": "string",
+                  "id": 102
+                },
+                "apiShortName": {
+                  "type": "string",
+                  "id": 103
+                },
+                "githubLabel": {
+                  "type": "string",
+                  "id": 104
+                },
+                "codeownerGithubTeams": {
+                  "rule": "repeated",
+                  "type": "string",
+                  "id": 105
+                },
+                "docTagPrefix": {
+                  "type": "string",
+                  "id": 106
+                },
+                "organization": {
+                  "type": "ClientLibraryOrganization",
+                  "id": 107
+                },
+                "librarySettings": {
+                  "rule": "repeated",
+                  "type": "ClientLibrarySettings",
+                  "id": 109
+                },
+                "protoReferenceDocumentationUri": {
+                  "type": "string",
+                  "id": 110
+                }
+              }
+            },
+            "JavaSettings": {
+              "fields": {
+                "libraryPackage": {
+                  "type": "string",
+                  "id": 1
+                },
+                "serviceClassNames": {
+                  "keyType": "string",
+                  "type": "string",
+                  "id": 2
+                },
+                "common": {
+                  "type": "CommonLanguageSettings",
+                  "id": 3
+                }
+              }
+            },
+            "CppSettings": {
+              "fields": {
+                "common": {
+                  "type": "CommonLanguageSettings",
+                  "id": 1
+                }
+              }
+            },
+            "PhpSettings": {
+              "fields": {
+                "common": {
+                  "type": "CommonLanguageSettings",
+                  "id": 1
+                }
+              }
+            },
+            "PythonSettings": {
+              "fields": {
+                "common": {
+                  "type": "CommonLanguageSettings",
+                  "id": 1
+                }
+              }
+            },
+            "NodeSettings": {
+              "fields": {
+                "common": {
+                  "type": "CommonLanguageSettings",
+                  "id": 1
+                }
+              }
+            },
+            "DotnetSettings": {
+              "fields": {
+                "common": {
+                  "type": "CommonLanguageSettings",
+                  "id": 1
+                },
+                "renamedServices": {
+                  "keyType": "string",
+                  "type": "string",
+                  "id": 2
+                },
+                "renamedResources": {
+                  "keyType": "string",
+                  "type": "string",
+                  "id": 3
+                },
+                "ignoredResources": {
+                  "rule": "repeated",
+                  "type": "string",
+                  "id": 4
+                },
+                "forcedNamespaceAliases": {
+                  "rule": "repeated",
+                  "type": "string",
+                  "id": 5
+                },
+                "handwrittenSignatures": {
+                  "rule": "repeated",
+                  "type": "string",
+                  "id": 6
+                }
+              }
+            },
+            "RubySettings": {
+              "fields": {
+                "common": {
+                  "type": "CommonLanguageSettings",
+                  "id": 1
+                }
+              }
+            },
+            "GoSettings": {
+              "fields": {
+                "common": {
+                  "type": "CommonLanguageSettings",
+                  "id": 1
+                }
+              }
+            },
+            "MethodSettings": {
+              "fields": {
+                "selector": {
+                  "type": "string",
+                  "id": 1
+                },
+                "longRunning": {
+                  "type": "LongRunning",
+                  "id": 2
+                }
+              },
+              "nested": {
+                "LongRunning": {
+                  "fields": {
+                    "initialPollDelay": {
+                      "type": "google.protobuf.Duration",
+                      "id": 1
+                    },
+                    "pollDelayMultiplier": {
+                      "type": "float",
+                      "id": 2
+                    },
+                    "maxPollDelay": {
+                      "type": "google.protobuf.Duration",
+                      "id": 3
+                    },
+                    "totalPollTimeout": {
+                      "type": "google.protobuf.Duration",
+                      "id": 4
+                    }
+                  }
+                }
+              }
+            },
+            "ClientLibraryOrganization": {
+              "values": {
+                "CLIENT_LIBRARY_ORGANIZATION_UNSPECIFIED": 0,
+                "CLOUD": 1,
+                "ADS": 2,
+                "PHOTOS": 3,
+                "STREET_VIEW": 4,
+                "SHOPPING": 5,
+                "GEO": 6,
+                "GENERATIVE_AI": 7
+              }
+            },
+            "ClientLibraryDestination": {
+              "values": {
+                "CLIENT_LIBRARY_DESTINATION_UNSPECIFIED": 0,
+                "GITHUB": 10,
+                "PACKAGE_MANAGER": 20
+              }
+            },
+            "LaunchStage": {
+              "values": {
+                "LAUNCH_STAGE_UNSPECIFIED": 0,
+                "UNIMPLEMENTED": 6,
+                "PRELAUNCH": 7,
+                "EARLY_ACCESS": 1,
+                "ALPHA": 2,
+                "BETA": 3,
+                "GA": 4,
+                "DEPRECATED": 5
+              }
+            },
+            "fieldBehavior": {
+              "rule": "repeated",
+              "type": "google.api.FieldBehavior",
+              "id": 1052,
+              "extend": "google.protobuf.FieldOptions"
+            },
+            "FieldBehavior": {
+              "values": {
+                "FIELD_BEHAVIOR_UNSPECIFIED": 0,
+                "OPTIONAL": 1,
+                "REQUIRED": 2,
+                "OUTPUT_ONLY": 3,
+                "INPUT_ONLY": 4,
+                "IMMUTABLE": 5,
+                "UNORDERED_LIST": 6,
+                "NON_EMPTY_DEFAULT": 7
+              }
+            },
+            "routing": {
+              "type": "google.api.RoutingRule",
+              "id": 72295729,
+              "extend": "google.protobuf.MethodOptions"
+            },
+            "RoutingRule": {
+              "fields": {
+                "routingParameters": {
+                  "rule": "repeated",
+                  "type": "RoutingParameter",
+                  "id": 2
+                }
+              }
+            },
+            "RoutingParameter": {
+              "fields": {
+                "field": {
+                  "type": "string",
+                  "id": 1
+                },
+                "pathTemplate": {
+                  "type": "string",
+                  "id": 2
+                }
+              }
+            }
+          }
+        },
+        "protobuf": {
+          "options": {
+            "go_package": "google.golang.org/protobuf/types/descriptorpb",
+            "java_package": "com.google.protobuf",
+            "java_outer_classname": "DescriptorProtos",
+            "csharp_namespace": "Google.Protobuf.Reflection",
+            "objc_class_prefix": "GPB",
+            "cc_enable_arenas": true,
+            "optimize_for": "SPEED"
+          },
+          "nested": {
+            "FileDescriptorSet": {
+              "fields": {
+                "file": {
+                  "rule": "repeated",
+                  "type": "FileDescriptorProto",
+                  "id": 1
+                }
+              }
+            },
+            "FileDescriptorProto": {
+              "fields": {
+                "name": {
+                  "type": "string",
+                  "id": 1
+                },
+                "package": {
+                  "type": "string",
+                  "id": 2
+                },
+                "dependency": {
+                  "rule": "repeated",
+                  "type": "string",
+                  "id": 3
+                },
+                "publicDependency": {
+                  "rule": "repeated",
+                  "type": "int32",
+                  "id": 10,
+                  "options": {
+                    "packed": false
+                  }
+                },
+                "weakDependency": {
+                  "rule": "repeated",
+                  "type": "int32",
+                  "id": 11,
+                  "options": {
+                    "packed": false
+                  }
+                },
+                "messageType": {
+                  "rule": "repeated",
+                  "type": "DescriptorProto",
+                  "id": 4
+                },
+                "enumType": {
+                  "rule": "repeated",
+                  "type": "EnumDescriptorProto",
+                  "id": 5
+                },
+                "service": {
+                  "rule": "repeated",
+                  "type": "ServiceDescriptorProto",
+                  "id": 6
+                },
+                "extension": {
+                  "rule": "repeated",
+                  "type": "FieldDescriptorProto",
+                  "id": 7
                 },
                 "options": {
                   "type": "FileOptions",
@@ -2035,33 +2775,6 @@
                     },
                     "end": {
                       "type": "int32",
-                      "id": 2
-                    }
-                  }
-                },
-                "QueryMode": {
-                  "values": {
-                    "NORMAL": 0,
-                    "PLAN": 1,
-                    "PROFILE": 2
-                  }
-                },
-                "QueryPlan": {
-                  "fields": {
-                    "planInfo": {
-                      "type": "google.protobuf.Struct",
-                      "id": 1
-                    }
-                  }
-                },
-                "ResultSetStats": {
-                  "fields": {
-                    "queryPlan": {
-                      "type": "QueryPlan",
-                      "id": 1
-                    },
-                    "queryStats": {
-                      "type": "google.protobuf.Struct",
                       "id": 2
                     }
                   }
@@ -2926,78 +3639,6 @@
                 }
               }
             },
-            "DoubleValue": {
-              "fields": {
-                "value": {
-                  "type": "double",
-                  "id": 1
-                }
-              }
-            },
-            "FloatValue": {
-              "fields": {
-                "value": {
-                  "type": "float",
-                  "id": 1
-                }
-              }
-            },
-            "Int64Value": {
-              "fields": {
-                "value": {
-                  "type": "int64",
-                  "id": 1
-                }
-              }
-            },
-            "UInt64Value": {
-              "fields": {
-                "value": {
-                  "type": "uint64",
-                  "id": 1
-                }
-              }
-            },
-            "Int32Value": {
-              "fields": {
-                "value": {
-                  "type": "int32",
-                  "id": 1
-                }
-              }
-            },
-            "UInt32Value": {
-              "fields": {
-                "value": {
-                  "type": "uint32",
-                  "id": 1
-                }
-              }
-            },
-            "BoolValue": {
-              "fields": {
-                "value": {
-                  "type": "bool",
-                  "id": 1
-                }
-              }
-            },
-            "StringValue": {
-              "fields": {
-                "value": {
-                  "type": "string",
-                  "id": 1
-                }
-              }
-            },
-            "BytesValue": {
-              "fields": {
-                "value": {
-                  "type": "bytes",
-                  "id": 1
-                }
-              }
-            },
             "Duration": {
               "fields": {
                 "seconds": {
@@ -3009,1371 +3650,411 @@
                   "id": 2
                 }
               }
+            },
+            "Any": {
+              "fields": {
+                "type_url": {
+                  "type": "string",
+                  "id": 1
+                },
+                "value": {
+                  "type": "bytes",
+                  "id": 2
+                }
+              }
+            },
+            "Empty": {
+              "fields": {}
+            },
+            "Timestamp": {
+              "fields": {
+                "seconds": {
+                  "type": "int64",
+                  "id": 1
+                },
+                "nanos": {
+                  "type": "int32",
+                  "id": 2
+                }
+              }
+            },
+            "Struct": {
+              "fields": {
+                "fields": {
+                  "keyType": "string",
+                  "type": "Value",
+                  "id": 1
+                }
+              }
+            },
+            "Value": {
+              "oneofs": {
+                "kind": {
+                  "oneof": [
+                    "nullValue",
+                    "numberValue",
+                    "stringValue",
+                    "boolValue",
+                    "structValue",
+                    "listValue"
+                  ]
+                }
+              },
+              "fields": {
+                "nullValue": {
+                  "type": "NullValue",
+                  "id": 1
+                },
+                "numberValue": {
+                  "type": "double",
+                  "id": 2
+                },
+                "stringValue": {
+                  "type": "string",
+                  "id": 3
+                },
+                "boolValue": {
+                  "type": "bool",
+                  "id": 4
+                },
+                "structValue": {
+                  "type": "Struct",
+                  "id": 5
+                },
+                "listValue": {
+                  "type": "ListValue",
+                  "id": 6
+                }
+              }
+            },
+            "NullValue": {
+              "values": {
+                "NULL_VALUE": 0
+              }
+            },
+            "ListValue": {
+              "fields": {
+                "values": {
+                  "rule": "repeated",
+                  "type": "Value",
+                  "id": 1
+                }
+              }
+            },
+            "DoubleValue": {
+              "fields": {
+                "value": {
+                  "type": "double",
+                  "id": 1
+                }
+              }
+            },
+            "FloatValue": {
+              "fields": {
+                "value": {
+                  "type": "float",
+                  "id": 1
+                }
+              }
+            },
+            "Int64Value": {
+              "fields": {
+                "value": {
+                  "type": "int64",
+                  "id": 1
+                }
+              }
+            },
+            "UInt64Value": {
+              "fields": {
+                "value": {
+                  "type": "uint64",
+                  "id": 1
+                }
+              }
+            },
+            "Int32Value": {
+              "fields": {
+                "value": {
+                  "type": "int32",
+                  "id": 1
+                }
+              }
+            },
+            "UInt32Value": {
+              "fields": {
+                "value": {
+                  "type": "uint32",
+                  "id": 1
+                }
+              }
+            },
+            "BoolValue": {
+              "fields": {
+                "value": {
+                  "type": "bool",
+                  "id": 1
+                }
+              }
+            },
+            "StringValue": {
+              "fields": {
+                "value": {
+                  "type": "string",
+                  "id": 1
+                }
+              }
+            },
+            "BytesValue": {
+              "fields": {
+                "value": {
+                  "type": "bytes",
+                  "id": 1
+                }
+              }
             }
           }
         },
-        "datastore": {
+        "longrunning": {
+          "options": {
+            "cc_enable_arenas": true,
+            "csharp_namespace": "Google.LongRunning",
+            "go_package": "cloud.google.com/go/longrunning/autogen/longrunningpb;longrunningpb",
+            "java_multiple_files": true,
+            "java_outer_classname": "OperationsProto",
+            "java_package": "com.google.longrunning",
+            "php_namespace": "Google\\LongRunning"
+          },
           "nested": {
-            "v1": {
+            "operationInfo": {
+              "type": "google.longrunning.OperationInfo",
+              "id": 1049,
+              "extend": "google.protobuf.MethodOptions"
+            },
+            "Operations": {
               "options": {
-                "csharp_namespace": "Google.Cloud.Datastore.V1",
-                "go_package": "google.golang.org/genproto/googleapis/datastore/v1;datastore",
-                "java_multiple_files": true,
-                "java_outer_classname": "QueryProfileProto",
-                "java_package": "com.google.datastore.v1",
-                "php_namespace": "Google\\Cloud\\Datastore\\V1",
-                "ruby_package": "Google::Cloud::Datastore::V1"
+                "(google.api.default_host)": "longrunning.googleapis.com"
               },
-              "nested": {
-                "AggregationResult": {
-                  "fields": {
-                    "aggregateProperties": {
-                      "keyType": "string",
-                      "type": "Value",
-                      "id": 2
-                    }
-                  }
-                },
-                "AggregationResultBatch": {
-                  "fields": {
-                    "aggregationResults": {
-                      "rule": "repeated",
-                      "type": "AggregationResult",
-                      "id": 1
-                    },
-                    "moreResults": {
-                      "type": "QueryResultBatch.MoreResultsType",
-                      "id": 2
-                    },
-                    "readTime": {
-                      "type": "google.protobuf.Timestamp",
-                      "id": 3
-                    }
-                  }
-                },
-                "PartitionId": {
-                  "fields": {
-                    "projectId": {
-                      "type": "string",
-                      "id": 2
-                    },
-                    "databaseId": {
-                      "type": "string",
-                      "id": 3
-                    },
-                    "namespaceId": {
-                      "type": "string",
-                      "id": 4
-                    }
-                  }
-                },
-                "Key": {
-                  "fields": {
-                    "partitionId": {
-                      "type": "PartitionId",
-                      "id": 1
-                    },
-                    "path": {
-                      "rule": "repeated",
-                      "type": "PathElement",
-                      "id": 2
-                    }
+              "methods": {
+                "ListOperations": {
+                  "requestType": "ListOperationsRequest",
+                  "responseType": "ListOperationsResponse",
+                  "options": {
+                    "(google.api.http).get": "/v1/{name=operations}",
+                    "(google.api.method_signature)": "name,filter"
                   },
-                  "nested": {
-                    "PathElement": {
-                      "oneofs": {
-                        "idType": {
-                          "oneof": [
-                            "id",
-                            "name"
-                          ]
-                        }
-                      },
-                      "fields": {
-                        "kind": {
-                          "type": "string",
-                          "id": 1
-                        },
-                        "id": {
-                          "type": "int64",
-                          "id": 2
-                        },
-                        "name": {
-                          "type": "string",
-                          "id": 3
-                        }
-                      }
-                    }
-                  }
-                },
-                "ArrayValue": {
-                  "fields": {
-                    "values": {
-                      "rule": "repeated",
-                      "type": "Value",
-                      "id": 1
-                    }
-                  }
-                },
-                "Value": {
-                  "oneofs": {
-                    "valueType": {
-                      "oneof": [
-                        "nullValue",
-                        "booleanValue",
-                        "integerValue",
-                        "doubleValue",
-                        "timestampValue",
-                        "keyValue",
-                        "stringValue",
-                        "blobValue",
-                        "geoPointValue",
-                        "entityValue",
-                        "arrayValue"
-                      ]
-                    }
+                  "parsedOptions": [
+                    {
+                      "(google.api.http)": {
+                        "get": "/v1/{name=operations}"
+                      }
+                    },
+                    {
+                      "(google.api.method_signature)": "name,filter"
+                    }
+                  ]
+                },
+                "GetOperation": {
+                  "requestType": "GetOperationRequest",
+                  "responseType": "Operation",
+                  "options": {
+                    "(google.api.http).get": "/v1/{name=operations/**}",
+                    "(google.api.method_signature)": "name"
                   },
-                  "fields": {
-                    "nullValue": {
-                      "type": "google.protobuf.NullValue",
-                      "id": 11
-                    },
-                    "booleanValue": {
-                      "type": "bool",
-                      "id": 1
-                    },
-                    "integerValue": {
-                      "type": "int64",
-                      "id": 2
-                    },
-                    "doubleValue": {
-                      "type": "double",
-                      "id": 3
-                    },
-                    "timestampValue": {
-                      "type": "google.protobuf.Timestamp",
-                      "id": 10
-                    },
-                    "keyValue": {
-                      "type": "Key",
-                      "id": 5
-                    },
-                    "stringValue": {
-                      "type": "string",
-                      "id": 17
-                    },
-                    "blobValue": {
-                      "type": "bytes",
-                      "id": 18
-                    },
-                    "geoPointValue": {
-                      "type": "google.type.LatLng",
-                      "id": 8
-                    },
-                    "entityValue": {
-                      "type": "Entity",
-                      "id": 6
-                    },
-                    "arrayValue": {
-                      "type": "ArrayValue",
-                      "id": 9
-                    },
-                    "meaning": {
-                      "type": "int32",
-                      "id": 14
-                    },
-                    "excludeFromIndexes": {
-                      "type": "bool",
-                      "id": 19
-                    }
-                  }
-                },
-                "Entity": {
-                  "fields": {
-                    "key": {
-                      "type": "Key",
-                      "id": 1
-                    },
-                    "properties": {
-                      "keyType": "string",
-                      "type": "Value",
-                      "id": 3
-                    }
-                  }
-                },
-                "EntityResult": {
-                  "fields": {
-                    "entity": {
-                      "type": "Entity",
-                      "id": 1
-                    },
-                    "version": {
-                      "type": "int64",
-                      "id": 4
-                    },
-                    "createTime": {
-                      "type": "google.protobuf.Timestamp",
-                      "id": 6
-                    },
-                    "updateTime": {
-                      "type": "google.protobuf.Timestamp",
-                      "id": 5
-                    },
-                    "cursor": {
-                      "type": "bytes",
-                      "id": 3
-                    }
+                  "parsedOptions": [
+                    {
+                      "(google.api.http)": {
+                        "get": "/v1/{name=operations/**}"
+                      }
+                    },
+                    {
+                      "(google.api.method_signature)": "name"
+                    }
+                  ]
+                },
+                "DeleteOperation": {
+                  "requestType": "DeleteOperationRequest",
+                  "responseType": "google.protobuf.Empty",
+                  "options": {
+                    "(google.api.http).delete": "/v1/{name=operations/**}",
+                    "(google.api.method_signature)": "name"
                   },
-                  "nested": {
-                    "ResultType": {
-                      "values": {
-                        "RESULT_TYPE_UNSPECIFIED": 0,
-                        "FULL": 1,
-                        "PROJECTION": 2,
-                        "KEY_ONLY": 3
-                      }
-                    }
-                  }
-                },
-                "Query": {
-                  "fields": {
-                    "projection": {
-                      "rule": "repeated",
-                      "type": "Projection",
-                      "id": 2
-                    },
-                    "kind": {
-                      "rule": "repeated",
-                      "type": "KindExpression",
-                      "id": 3
-                    },
-                    "filter": {
-                      "type": "Filter",
-                      "id": 4
-                    },
-                    "order": {
-                      "rule": "repeated",
-                      "type": "PropertyOrder",
-                      "id": 5
-                    },
-                    "distinctOn": {
-                      "rule": "repeated",
-                      "type": "PropertyReference",
-                      "id": 6
-                    },
-                    "startCursor": {
-                      "type": "bytes",
-                      "id": 7
-                    },
-                    "endCursor": {
-                      "type": "bytes",
-                      "id": 8
-                    },
-                    "offset": {
-                      "type": "int32",
-                      "id": 10
-                    },
-                    "limit": {
-                      "type": "google.protobuf.Int32Value",
-                      "id": 12
-                    }
-                  }
-                },
-                "AggregationQuery": {
-                  "oneofs": {
-                    "queryType": {
-                      "oneof": [
-                        "nestedQuery"
-                      ]
-                    }
+                  "parsedOptions": [
+                    {
+                      "(google.api.http)": {
+                        "delete": "/v1/{name=operations/**}"
+                      }
+                    },
+                    {
+                      "(google.api.method_signature)": "name"
+                    }
+                  ]
+                },
+                "CancelOperation": {
+                  "requestType": "CancelOperationRequest",
+                  "responseType": "google.protobuf.Empty",
+                  "options": {
+                    "(google.api.http).post": "/v1/{name=operations/**}:cancel",
+                    "(google.api.http).body": "*",
+                    "(google.api.method_signature)": "name"
                   },
-                  "fields": {
-                    "nestedQuery": {
-                      "type": "Query",
-                      "id": 1
-                    },
-                    "aggregations": {
-                      "rule": "repeated",
-                      "type": "Aggregation",
-                      "id": 3,
-                      "options": {
-                        "(google.api.field_behavior)": "OPTIONAL"
-                      }
-                    }
-                  },
-                  "nested": {
-                    "Aggregation": {
-                      "oneofs": {
-                        "operator": {
-                          "oneof": [
-                            "count",
-                            "sum",
-                            "avg"
-                          ]
-                        }
-                      },
-                      "fields": {
-                        "count": {
-                          "type": "Count",
-                          "id": 1
-                        },
-                        "sum": {
-                          "type": "Sum",
-                          "id": 2
-                        },
-                        "avg": {
-                          "type": "Avg",
-                          "id": 3
-                        },
-                        "alias": {
-                          "type": "string",
-                          "id": 7,
-                          "options": {
-                            "(google.api.field_behavior)": "OPTIONAL"
-                          }
-                        }
-                      },
-                      "nested": {
-                        "Count": {
-                          "fields": {
-                            "upTo": {
-                              "type": "google.protobuf.Int64Value",
-                              "id": 1,
-                              "options": {
-                                "(google.api.field_behavior)": "OPTIONAL"
-                              }
-                            }
-                          }
-                        },
-                        "Sum": {
-                          "fields": {
-                            "property": {
-                              "type": "PropertyReference",
-                              "id": 1
-                            }
-                          }
-                        },
-                        "Avg": {
-                          "fields": {
-                            "property": {
-                              "type": "PropertyReference",
-                              "id": 1
-                            }
-                          }
-                        }
-                      }
-                    }
-                  }
-                },
-                "KindExpression": {
-                  "fields": {
-                    "name": {
-                      "type": "string",
-                      "id": 1
-                    }
-                  }
-                },
-                "PropertyReference": {
-                  "fields": {
-                    "name": {
-                      "type": "string",
-                      "id": 2
-                    }
-                  }
-                },
-                "Projection": {
-                  "fields": {
-                    "property": {
-                      "type": "PropertyReference",
-                      "id": 1
-                    }
-                  }
-                },
-                "PropertyOrder": {
-                  "fields": {
-                    "property": {
-                      "type": "PropertyReference",
-                      "id": 1
-                    },
-                    "direction": {
-                      "type": "Direction",
-                      "id": 2
-                    }
-                  },
-                  "nested": {
-                    "Direction": {
-                      "values": {
-                        "DIRECTION_UNSPECIFIED": 0,
-                        "ASCENDING": 1,
-                        "DESCENDING": 2
-                      }
-                    }
-                  }
-                },
-                "Filter": {
-                  "oneofs": {
-                    "filterType": {
-                      "oneof": [
-                        "compositeFilter",
-                        "propertyFilter"
-                      ]
-                    }
-                  },
-                  "fields": {
-                    "compositeFilter": {
-                      "type": "CompositeFilter",
-                      "id": 1
-                    },
-                    "propertyFilter": {
-                      "type": "PropertyFilter",
-                      "id": 2
-                    }
-                  }
-                },
-                "CompositeFilter": {
-                  "fields": {
-                    "op": {
-                      "type": "Operator",
-                      "id": 1
-                    },
-                    "filters": {
-                      "rule": "repeated",
-                      "type": "Filter",
-                      "id": 2
-                    }
-                  },
-                  "nested": {
-                    "Operator": {
-                      "values": {
-                        "OPERATOR_UNSPECIFIED": 0,
-                        "AND": 1,
-                        "OR": 2
-                      }
-                    }
-                  }
-                },
-                "PropertyFilter": {
-                  "fields": {
-                    "property": {
-                      "type": "PropertyReference",
-                      "id": 1
-                    },
-                    "op": {
-                      "type": "Operator",
-                      "id": 2
-                    },
-                    "value": {
-                      "type": "Value",
-                      "id": 3
-                    }
-                  },
-                  "nested": {
-                    "Operator": {
-                      "values": {
-                        "OPERATOR_UNSPECIFIED": 0,
-                        "LESS_THAN": 1,
-                        "LESS_THAN_OR_EQUAL": 2,
-                        "GREATER_THAN": 3,
-                        "GREATER_THAN_OR_EQUAL": 4,
-                        "EQUAL": 5,
-                        "IN": 6,
-                        "NOT_EQUAL": 9,
-                        "HAS_ANCESTOR": 11,
-                        "NOT_IN": 13
-                      }
-                    }
-                  }
-                },
-                "GqlQuery": {
-                  "fields": {
-                    "queryString": {
-                      "type": "string",
-                      "id": 1
-                    },
-                    "allowLiterals": {
-                      "type": "bool",
-                      "id": 2
-                    },
-                    "namedBindings": {
-                      "keyType": "string",
-                      "type": "GqlQueryParameter",
-                      "id": 5
-                    },
-                    "positionalBindings": {
-                      "rule": "repeated",
-                      "type": "GqlQueryParameter",
-                      "id": 4
-                    }
-                  }
-                },
-                "GqlQueryParameter": {
-                  "oneofs": {
-                    "parameterType": {
-                      "oneof": [
-                        "value",
-                        "cursor"
-                      ]
-                    }
-                  },
-                  "fields": {
-                    "value": {
-                      "type": "Value",
-                      "id": 2
-                    },
-                    "cursor": {
-                      "type": "bytes",
-                      "id": 3
-                    }
-                  }
-                },
-                "QueryResultBatch": {
-                  "fields": {
-                    "skippedResults": {
-                      "type": "int32",
-                      "id": 6
-                    },
-                    "skippedCursor": {
-                      "type": "bytes",
-                      "id": 3
-                    },
-                    "entityResultType": {
-                      "type": "EntityResult.ResultType",
-                      "id": 1
-                    },
-                    "entityResults": {
-                      "rule": "repeated",
-                      "type": "EntityResult",
-                      "id": 2
-                    },
-                    "endCursor": {
-                      "type": "bytes",
-                      "id": 4
-                    },
-                    "moreResults": {
-                      "type": "MoreResultsType",
-                      "id": 5
-                    },
-                    "snapshotVersion": {
-                      "type": "int64",
-                      "id": 7
-                    },
-                    "readTime": {
-                      "type": "google.protobuf.Timestamp",
-                      "id": 8
-                    }
-                  },
-                  "nested": {
-                    "MoreResultsType": {
-                      "values": {
-                        "MORE_RESULTS_TYPE_UNSPECIFIED": 0,
-                        "NOT_FINISHED": 1,
-                        "MORE_RESULTS_AFTER_LIMIT": 2,
-                        "MORE_RESULTS_AFTER_CURSOR": 4,
-                        "NO_MORE_RESULTS": 3
-                      }
-                    }
-                  }
-                },
-                "Datastore": {
-                  "options": {
-                    "(google.api.default_host)": "datastore.googleapis.com",
-                    "(google.api.oauth_scopes)": "https://www.googleapis.com/auth/cloud-platform,https://www.googleapis.com/auth/datastore"
-                  },
-                  "methods": {
-                    "Lookup": {
-                      "requestType": "LookupRequest",
-                      "responseType": "LookupResponse",
-                      "options": {
-                        "(google.api.http).post": "/v1/projects/{project_id}:lookup",
-                        "(google.api.http).body": "*",
-                        "(google.api.routing).routing_parameters.field": "database_id",
-                        "(google.api.method_signature)": "project_id,read_options,keys"
-                      },
-                      "parsedOptions": [
-                        {
-                          "(google.api.http)": {
-                            "post": "/v1/projects/{project_id}:lookup",
-                            "body": "*"
-                          }
-                        },
-                        {
-                          "(google.api.routing)": {
-                            "routing_parameters": [
-                              {
-                                "field": "project_id"
-                              },
-                              {
-                                "field": "database_id"
-                              }
-                            ]
-                          }
-                        },
-                        {
-                          "(google.api.method_signature)": "project_id,read_options,keys"
-                        }
-                      ]
-                    },
-                    "RunQuery": {
-                      "requestType": "RunQueryRequest",
-                      "responseType": "RunQueryResponse",
-                      "options": {
-                        "(google.api.http).post": "/v1/projects/{project_id}:runQuery",
-                        "(google.api.http).body": "*",
-                        "(google.api.routing).routing_parameters.field": "database_id"
-                      },
-                      "parsedOptions": [
-                        {
-                          "(google.api.http)": {
-                            "post": "/v1/projects/{project_id}:runQuery",
-                            "body": "*"
-                          }
-                        },
-                        {
-                          "(google.api.routing)": {
-                            "routing_parameters": [
-                              {
-                                "field": "project_id"
-                              },
-                              {
-                                "field": "database_id"
-                              }
-                            ]
-                          }
-                        }
-                      ]
-                    },
-                    "RunAggregationQuery": {
-                      "requestType": "RunAggregationQueryRequest",
-                      "responseType": "RunAggregationQueryResponse",
-                      "options": {
-                        "(google.api.http).post": "/v1/projects/{project_id}:runAggregationQuery",
-                        "(google.api.http).body": "*",
-                        "(google.api.routing).routing_parameters.field": "database_id"
-                      },
-                      "parsedOptions": [
-                        {
-                          "(google.api.http)": {
-                            "post": "/v1/projects/{project_id}:runAggregationQuery",
-                            "body": "*"
-                          }
-                        },
-                        {
-                          "(google.api.routing)": {
-                            "routing_parameters": [
-                              {
-                                "field": "project_id"
-                              },
-                              {
-                                "field": "database_id"
-                              }
-                            ]
-                          }
-                        }
-                      ]
-                    },
-                    "BeginTransaction": {
-                      "requestType": "BeginTransactionRequest",
-                      "responseType": "BeginTransactionResponse",
-                      "options": {
-                        "(google.api.http).post": "/v1/projects/{project_id}:beginTransaction",
-                        "(google.api.http).body": "*",
-                        "(google.api.routing).routing_parameters.field": "database_id",
-                        "(google.api.method_signature)": "project_id"
-                      },
-                      "parsedOptions": [
-                        {
-                          "(google.api.http)": {
-                            "post": "/v1/projects/{project_id}:beginTransaction",
-                            "body": "*"
-                          }
-                        },
-                        {
-                          "(google.api.routing)": {
-                            "routing_parameters": [
-                              {
-                                "field": "project_id"
-                              },
-                              {
-                                "field": "database_id"
-                              }
-                            ]
-                          }
-                        },
-                        {
-                          "(google.api.method_signature)": "project_id"
-                        }
-                      ]
-                    },
-                    "Commit": {
-                      "requestType": "CommitRequest",
-                      "responseType": "CommitResponse",
-                      "options": {
-                        "(google.api.http).post": "/v1/projects/{project_id}:commit",
-                        "(google.api.http).body": "*",
-                        "(google.api.routing).routing_parameters.field": "database_id",
-                        "(google.api.method_signature)": "project_id,mode,mutations"
-                      },
-                      "parsedOptions": [
-                        {
-                          "(google.api.http)": {
-                            "post": "/v1/projects/{project_id}:commit",
-                            "body": "*"
-                          }
-                        },
-                        {
-                          "(google.api.routing)": {
-                            "routing_parameters": [
-                              {
-                                "field": "project_id"
-                              },
-                              {
-                                "field": "database_id"
-                              }
-                            ]
-                          }
-                        },
-                        {
-                          "(google.api.method_signature)": "project_id,mode,transaction,mutations"
-                        },
-                        {
-                          "(google.api.method_signature)": "project_id,mode,mutations"
-                        }
-                      ]
-                    },
-                    "Rollback": {
-                      "requestType": "RollbackRequest",
-                      "responseType": "RollbackResponse",
-                      "options": {
-                        "(google.api.http).post": "/v1/projects/{project_id}:rollback",
-                        "(google.api.http).body": "*",
-                        "(google.api.routing).routing_parameters.field": "database_id",
-                        "(google.api.method_signature)": "project_id,transaction"
-                      },
-                      "parsedOptions": [
-                        {
-                          "(google.api.http)": {
-                            "post": "/v1/projects/{project_id}:rollback",
-                            "body": "*"
-                          }
-                        },
-                        {
-                          "(google.api.routing)": {
-                            "routing_parameters": [
-                              {
-                                "field": "project_id"
-                              },
-                              {
-                                "field": "database_id"
-                              }
-                            ]
-                          }
-                        },
-                        {
-                          "(google.api.method_signature)": "project_id,transaction"
-                        }
-                      ]
-                    },
-                    "AllocateIds": {
-                      "requestType": "AllocateIdsRequest",
-                      "responseType": "AllocateIdsResponse",
-                      "options": {
-                        "(google.api.http).post": "/v1/projects/{project_id}:allocateIds",
-                        "(google.api.http).body": "*",
-                        "(google.api.routing).routing_parameters.field": "database_id",
-                        "(google.api.method_signature)": "project_id,keys"
-                      },
-                      "parsedOptions": [
-                        {
-                          "(google.api.http)": {
-                            "post": "/v1/projects/{project_id}:allocateIds",
-                            "body": "*"
-                          }
-                        },
-                        {
-                          "(google.api.routing)": {
-                            "routing_parameters": [
-                              {
-                                "field": "project_id"
-                              },
-                              {
-                                "field": "database_id"
-                              }
-                            ]
-                          }
-                        },
-                        {
-                          "(google.api.method_signature)": "project_id,keys"
-                        }
-                      ]
-                    },
-                    "ReserveIds": {
-                      "requestType": "ReserveIdsRequest",
-                      "responseType": "ReserveIdsResponse",
-                      "options": {
-                        "(google.api.http).post": "/v1/projects/{project_id}:reserveIds",
-                        "(google.api.http).body": "*",
-                        "(google.api.routing).routing_parameters.field": "database_id",
-                        "(google.api.method_signature)": "project_id,keys"
-                      },
-                      "parsedOptions": [
-                        {
-                          "(google.api.http)": {
-                            "post": "/v1/projects/{project_id}:reserveIds",
-                            "body": "*"
-                          }
-                        },
-                        {
-                          "(google.api.routing)": {
-                            "routing_parameters": [
-                              {
-                                "field": "project_id"
-                              },
-                              {
-                                "field": "database_id"
-                              }
-                            ]
-                          }
-                        },
-                        {
-                          "(google.api.method_signature)": "project_id,keys"
-                        }
-                      ]
-                    }
-                  }
-                },
-                "LookupRequest": {
-                  "fields": {
-                    "projectId": {
-                      "type": "string",
-                      "id": 8,
-                      "options": {
-                        "(google.api.field_behavior)": "REQUIRED"
-                      }
-                    },
-                    "databaseId": {
-                      "type": "string",
-                      "id": 9
-                    },
-                    "readOptions": {
-                      "type": "ReadOptions",
-                      "id": 1
-                    },
-                    "keys": {
-                      "rule": "repeated",
-                      "type": "Key",
-                      "id": 3,
-                      "options": {
-                        "(google.api.field_behavior)": "REQUIRED"
-                      }
-                    }
-                  }
-                },
-                "LookupResponse": {
-                  "fields": {
-                    "found": {
-                      "rule": "repeated",
-                      "type": "EntityResult",
-                      "id": 1
-                    },
-                    "missing": {
-                      "rule": "repeated",
-                      "type": "EntityResult",
-                      "id": 2
-                    },
-                    "deferred": {
-                      "rule": "repeated",
-                      "type": "Key",
-                      "id": 3
-                    },
-                    "transaction": {
-                      "type": "bytes",
-                      "id": 5
-                    },
-                    "readTime": {
-                      "type": "google.protobuf.Timestamp",
-                      "id": 7
-                    }
-                  }
-                },
-                "RunQueryRequest": {
-                  "oneofs": {
-                    "queryType": {
-                      "oneof": [
-                        "query",
-                        "gqlQuery"
-                      ]
-                    }
-                  },
-                  "fields": {
-                    "projectId": {
-                      "type": "string",
-                      "id": 8,
-                      "options": {
-                        "(google.api.field_behavior)": "REQUIRED"
-                      }
-                    },
-                    "databaseId": {
-                      "type": "string",
-                      "id": 9
-                    },
-                    "partitionId": {
-                      "type": "PartitionId",
-                      "id": 2
-                    },
-                    "readOptions": {
-                      "type": "ReadOptions",
-                      "id": 1
-                    },
-                    "query": {
-                      "type": "Query",
-                      "id": 3
-                    },
-                    "gqlQuery": {
-                      "type": "GqlQuery",
-                      "id": 7
-                    },
-                    "mode": {
-                      "type": "QueryMode",
-                      "id": 11,
-                      "options": {
-                        "(google.api.field_behavior)": "OPTIONAL"
-                      }
-                    }
-                  }
-                },
-                "RunQueryResponse": {
-                  "fields": {
-                    "batch": {
-                      "type": "QueryResultBatch",
-                      "id": 1
-                    },
-                    "query": {
-                      "type": "Query",
-                      "id": 2
-                    },
-                    "transaction": {
-                      "type": "bytes",
-                      "id": 5
-                    },
-                    "stats": {
-                      "type": "ResultSetStats",
-                      "id": 6
-                    }
-                  }
-                },
-                "RunAggregationQueryRequest": {
-                  "oneofs": {
-                    "queryType": {
-                      "oneof": [
-                        "aggregationQuery",
-                        "gqlQuery"
-                      ]
-                    }
-                  },
-                  "fields": {
-                    "projectId": {
-                      "type": "string",
-                      "id": 8,
-                      "options": {
-                        "(google.api.field_behavior)": "REQUIRED"
-                      }
-                    },
-                    "databaseId": {
-                      "type": "string",
-                      "id": 9
-                    },
-                    "partitionId": {
-                      "type": "PartitionId",
-                      "id": 2
-                    },
-                    "readOptions": {
-                      "type": "ReadOptions",
-                      "id": 1
-                    },
-                    "aggregationQuery": {
-                      "type": "AggregationQuery",
-                      "id": 3
-                    },
-                    "gqlQuery": {
-                      "type": "GqlQuery",
-                      "id": 7
-                    },
-                    "mode": {
-                      "type": "QueryMode",
-                      "id": 10,
-                      "options": {
-                        "(google.api.field_behavior)": "OPTIONAL"
-                      }
-                    }
-                  }
-                },
-                "RunAggregationQueryResponse": {
-                  "fields": {
-                    "batch": {
-                      "type": "AggregationResultBatch",
-                      "id": 1
-                    },
-                    "query": {
-                      "type": "AggregationQuery",
-                      "id": 2
-                    },
-                    "transaction": {
-                      "type": "bytes",
-                      "id": 5
-                    },
-                    "stats": {
-                      "type": "ResultSetStats",
-                      "id": 6
-                    }
-                  }
-                },
-                "BeginTransactionRequest": {
-                  "fields": {
-                    "projectId": {
-                      "type": "string",
-                      "id": 8,
-                      "options": {
-                        "(google.api.field_behavior)": "REQUIRED"
-                      }
-                    },
-                    "databaseId": {
-                      "type": "string",
-                      "id": 9
-                    },
-                    "transactionOptions": {
-                      "type": "TransactionOptions",
-                      "id": 10
-                    }
-                  }
-                },
-                "BeginTransactionResponse": {
-                  "fields": {
-                    "transaction": {
-                      "type": "bytes",
-                      "id": 1
-                    }
-                  }
-                },
-                "RollbackRequest": {
-                  "fields": {
-                    "projectId": {
-                      "type": "string",
-                      "id": 8,
-                      "options": {
-                        "(google.api.field_behavior)": "REQUIRED"
-                      }
-                    },
-                    "databaseId": {
-                      "type": "string",
-                      "id": 9
-                    },
-                    "transaction": {
-                      "type": "bytes",
-                      "id": 1,
-                      "options": {
-                        "(google.api.field_behavior)": "REQUIRED"
-                      }
-                    }
-                  }
-                },
-                "RollbackResponse": {
-                  "fields": {}
-                },
-                "CommitRequest": {
-                  "oneofs": {
-                    "transactionSelector": {
-                      "oneof": [
-                        "transaction",
-                        "singleUseTransaction"
-                      ]
-                    }
-                  },
-                  "fields": {
-                    "projectId": {
-                      "type": "string",
-                      "id": 8,
-                      "options": {
-                        "(google.api.field_behavior)": "REQUIRED"
-                      }
-                    },
-                    "databaseId": {
-                      "type": "string",
-                      "id": 9
-                    },
-                    "mode": {
-                      "type": "Mode",
-                      "id": 5
-                    },
-                    "transaction": {
-                      "type": "bytes",
-                      "id": 1
-                    },
-                    "singleUseTransaction": {
-                      "type": "TransactionOptions",
-                      "id": 10
-                    },
-                    "mutations": {
-                      "rule": "repeated",
-                      "type": "Mutation",
-                      "id": 6
-                    }
-                  },
-                  "nested": {
-                    "Mode": {
-                      "values": {
-                        "MODE_UNSPECIFIED": 0,
-                        "TRANSACTIONAL": 1,
-                        "NON_TRANSACTIONAL": 2
-                      }
-                    }
-                  }
-                },
-                "CommitResponse": {
-                  "fields": {
-                    "mutationResults": {
-                      "rule": "repeated",
-                      "type": "MutationResult",
-                      "id": 3
-                    },
-                    "indexUpdates": {
-                      "type": "int32",
-                      "id": 4
-                    },
-                    "commitTime": {
-                      "type": "google.protobuf.Timestamp",
-                      "id": 8
-                    }
-                  }
-                },
-                "AllocateIdsRequest": {
-                  "fields": {
-                    "projectId": {
-                      "type": "string",
-                      "id": 8,
-                      "options": {
-                        "(google.api.field_behavior)": "REQUIRED"
-                      }
-                    },
-                    "databaseId": {
-                      "type": "string",
-                      "id": 9
-                    },
-                    "keys": {
-                      "rule": "repeated",
-                      "type": "Key",
-                      "id": 1,
-                      "options": {
-                        "(google.api.field_behavior)": "REQUIRED"
-                      }
-                    }
-                  }
-                },
-                "AllocateIdsResponse": {
-                  "fields": {
-                    "keys": {
-                      "rule": "repeated",
-                      "type": "Key",
-                      "id": 1
-                    }
-                  }
-                },
-                "ReserveIdsRequest": {
-                  "fields": {
-                    "projectId": {
-                      "type": "string",
-                      "id": 8,
-                      "options": {
-                        "(google.api.field_behavior)": "REQUIRED"
-                      }
-                    },
-                    "databaseId": {
-                      "type": "string",
-                      "id": 9
-                    },
-                    "keys": {
-                      "rule": "repeated",
-                      "type": "Key",
-                      "id": 1,
-                      "options": {
-                        "(google.api.field_behavior)": "REQUIRED"
-                      }
-                    }
-                  }
-                },
-                "ReserveIdsResponse": {
-                  "fields": {}
-                },
-                "Mutation": {
-                  "oneofs": {
-                    "operation": {
-                      "oneof": [
-                        "insert",
-                        "update",
-                        "upsert",
-                        "delete"
-                      ]
-                    },
-                    "conflictDetectionStrategy": {
-                      "oneof": [
-                        "baseVersion",
-                        "updateTime"
-                      ]
-                    }
-                  },
-                  "fields": {
-                    "insert": {
-                      "type": "Entity",
-                      "id": 4
-                    },
-                    "update": {
-                      "type": "Entity",
-                      "id": 5
-                    },
-                    "upsert": {
-                      "type": "Entity",
-                      "id": 6
-                    },
-                    "delete": {
-                      "type": "Key",
-                      "id": 7
-                    },
-                    "baseVersion": {
-                      "type": "int64",
-                      "id": 8
-                    },
-                    "updateTime": {
-                      "type": "google.protobuf.Timestamp",
-                      "id": 11
-                    }
-                  }
-                },
-                "MutationResult": {
-                  "fields": {
-                    "key": {
-                      "type": "Key",
-                      "id": 3
-                    },
-                    "version": {
-                      "type": "int64",
-                      "id": 4
-                    },
-                    "createTime": {
-                      "type": "google.protobuf.Timestamp",
-                      "id": 7
-                    },
-                    "updateTime": {
-                      "type": "google.protobuf.Timestamp",
-                      "id": 6
-                    },
-                    "conflictDetected": {
-                      "type": "bool",
-                      "id": 5
-                    }
-                  }
-                },
-                "ReadOptions": {
-                  "oneofs": {
-                    "consistencyType": {
-                      "oneof": [
-                        "readConsistency",
-                        "transaction",
-                        "newTransaction",
-                        "readTime"
-                      ]
-                    }
-                  },
-                  "fields": {
-                    "readConsistency": {
-                      "type": "ReadConsistency",
-                      "id": 1
-                    },
-                    "transaction": {
-                      "type": "bytes",
-                      "id": 2
-                    },
-                    "newTransaction": {
-                      "type": "TransactionOptions",
-                      "id": 3
-                    },
-                    "readTime": {
-                      "type": "google.protobuf.Timestamp",
-                      "id": 4
-                    }
-                  },
-                  "nested": {
-                    "ReadConsistency": {
-                      "values": {
-                        "READ_CONSISTENCY_UNSPECIFIED": 0,
-                        "STRONG": 1,
-                        "EVENTUAL": 2
-                      }
-                    }
-                  }
-                },
-                "TransactionOptions": {
-                  "oneofs": {
-                    "mode": {
-                      "oneof": [
-                        "readWrite",
-                        "readOnly"
-                      ]
-                    }
-                  },
-                  "fields": {
-                    "readWrite": {
-                      "type": "ReadWrite",
-                      "id": 1
-                    },
-                    "readOnly": {
-                      "type": "ReadOnly",
-                      "id": 2
-                    }
-                  },
-                  "nested": {
-                    "ReadWrite": {
-                      "fields": {
-                        "previousTransaction": {
-                          "type": "bytes",
-                          "id": 1
-                        }
-                      }
-                    },
-                    "ReadOnly": {
-                      "fields": {
-                        "readTime": {
-                          "type": "google.protobuf.Timestamp",
-                          "id": 1
-                        }
-                      }
-                    }
-                  }
-                },
-                "QueryMode": {
-                  "values": {
-                    "NORMAL": 0,
-                    "PLAN": 1,
-                    "PROFILE": 2
-                  }
-                },
-                "QueryPlan": {
-                  "fields": {
-                    "planInfo": {
-                      "type": "google.protobuf.Struct",
-                      "id": 1
-                    }
-                  }
-                },
-                "ResultSetStats": {
-                  "fields": {
-                    "queryPlan": {
-                      "type": "QueryPlan",
-                      "id": 1
-                    },
-                    "queryStats": {
-                      "type": "google.protobuf.Struct",
-                      "id": 2
-                    }
-                  }
+                  "parsedOptions": [
+                    {
+                      "(google.api.http)": {
+                        "post": "/v1/{name=operations/**}:cancel",
+                        "body": "*"
+                      }
+                    },
+                    {
+                      "(google.api.method_signature)": "name"
+                    }
+                  ]
+                },
+                "WaitOperation": {
+                  "requestType": "WaitOperationRequest",
+                  "responseType": "Operation"
+                }
+              }
+            },
+            "Operation": {
+              "oneofs": {
+                "result": {
+                  "oneof": [
+                    "error",
+                    "response"
+                  ]
+                }
+              },
+              "fields": {
+                "name": {
+                  "type": "string",
+                  "id": 1
+                },
+                "metadata": {
+                  "type": "google.protobuf.Any",
+                  "id": 2
+                },
+                "done": {
+                  "type": "bool",
+                  "id": 3
+                },
+                "error": {
+                  "type": "google.rpc.Status",
+                  "id": 4
+                },
+                "response": {
+                  "type": "google.protobuf.Any",
+                  "id": 5
+                }
+              }
+            },
+            "GetOperationRequest": {
+              "fields": {
+                "name": {
+                  "type": "string",
+                  "id": 1
+                }
+              }
+            },
+            "ListOperationsRequest": {
+              "fields": {
+                "name": {
+                  "type": "string",
+                  "id": 4
+                },
+                "filter": {
+                  "type": "string",
+                  "id": 1
+                },
+                "pageSize": {
+                  "type": "int32",
+                  "id": 2
+                },
+                "pageToken": {
+                  "type": "string",
+                  "id": 3
+                }
+              }
+            },
+            "ListOperationsResponse": {
+              "fields": {
+                "operations": {
+                  "rule": "repeated",
+                  "type": "Operation",
+                  "id": 1
+                },
+                "nextPageToken": {
+                  "type": "string",
+                  "id": 2
+                }
+              }
+            },
+            "CancelOperationRequest": {
+              "fields": {
+                "name": {
+                  "type": "string",
+                  "id": 1
+                }
+              }
+            },
+            "DeleteOperationRequest": {
+              "fields": {
+                "name": {
+                  "type": "string",
+                  "id": 1
+                }
+              }
+            },
+            "WaitOperationRequest": {
+              "fields": {
+                "name": {
+                  "type": "string",
+                  "id": 1
+                },
+                "timeout": {
+                  "type": "google.protobuf.Duration",
+                  "id": 2
+                }
+              }
+            },
+            "OperationInfo": {
+              "fields": {
+                "responseType": {
+                  "type": "string",
+                  "id": 1
+                },
+                "metadataType": {
+                  "type": "string",
+                  "id": 2
+                }
+              }
+            }
+          }
+        },
+        "rpc": {
+          "options": {
+            "cc_enable_arenas": true,
+            "go_package": "google.golang.org/genproto/googleapis/rpc/status;status",
+            "java_multiple_files": true,
+            "java_outer_classname": "StatusProto",
+            "java_package": "com.google.rpc",
+            "objc_class_prefix": "RPC"
+          },
+          "nested": {
+            "Status": {
+              "fields": {
+                "code": {
+                  "type": "int32",
+                  "id": 1
+                },
+                "message": {
+                  "type": "string",
+                  "id": 2
+                },
+                "details": {
+                  "rule": "repeated",
+                  "type": "google.protobuf.Any",
+                  "id": 3
                 }
               }
             }
@@ -4402,439 +4083,6 @@
               }
             }
           }
-        },
-        "api": {
-          "options": {
-            "go_package": "google.golang.org/genproto/googleapis/api/annotations;annotations",
-            "java_multiple_files": true,
-            "java_outer_classname": "RoutingProto",
-            "java_package": "com.google.api",
-            "objc_class_prefix": "GAPI",
-            "cc_enable_arenas": true
-          },
-          "nested": {
-            "fieldBehavior": {
-              "rule": "repeated",
-              "type": "google.api.FieldBehavior",
-              "id": 1052,
-              "extend": "google.protobuf.FieldOptions"
-            },
-            "FieldBehavior": {
-              "values": {
-                "FIELD_BEHAVIOR_UNSPECIFIED": 0,
-                "OPTIONAL": 1,
-                "REQUIRED": 2,
-                "OUTPUT_ONLY": 3,
-                "INPUT_ONLY": 4,
-                "IMMUTABLE": 5,
-                "UNORDERED_LIST": 6,
-                "NON_EMPTY_DEFAULT": 7
-              }
-            },
-            "http": {
-              "type": "HttpRule",
-              "id": 72295728,
-              "extend": "google.protobuf.MethodOptions"
-            },
-            "Http": {
-              "fields": {
-                "rules": {
-                  "rule": "repeated",
-                  "type": "HttpRule",
-                  "id": 1
-                },
-                "fullyDecodeReservedExpansion": {
-                  "type": "bool",
-                  "id": 2
-                }
-              }
-            },
-            "HttpRule": {
-              "oneofs": {
-                "pattern": {
-                  "oneof": [
-                    "get",
-                    "put",
-                    "post",
-                    "delete",
-                    "patch",
-                    "custom"
-                  ]
-                }
-              },
-              "fields": {
-                "selector": {
-                  "type": "string",
-                  "id": 1
-                },
-                "get": {
-                  "type": "string",
-                  "id": 2
-                },
-                "put": {
-                  "type": "string",
-                  "id": 3
-                },
-                "post": {
-                  "type": "string",
-                  "id": 4
-                },
-                "delete": {
-                  "type": "string",
-                  "id": 5
-                },
-                "patch": {
-                  "type": "string",
-                  "id": 6
-                },
-                "custom": {
-                  "type": "CustomHttpPattern",
-                  "id": 8
-                },
-                "body": {
-                  "type": "string",
-                  "id": 7
-                },
-                "responseBody": {
-                  "type": "string",
-                  "id": 12
-                },
-                "additionalBindings": {
-                  "rule": "repeated",
-                  "type": "HttpRule",
-                  "id": 11
-                }
-              }
-            },
-            "CustomHttpPattern": {
-              "fields": {
-                "kind": {
-                  "type": "string",
-                  "id": 1
-                },
-                "path": {
-                  "type": "string",
-                  "id": 2
-                }
-              }
-            },
-            "methodSignature": {
-              "rule": "repeated",
-              "type": "string",
-              "id": 1051,
-              "extend": "google.protobuf.MethodOptions"
-            },
-            "defaultHost": {
-              "type": "string",
-              "id": 1049,
-              "extend": "google.protobuf.ServiceOptions"
-            },
-            "oauthScopes": {
-              "type": "string",
-              "id": 1050,
-              "extend": "google.protobuf.ServiceOptions"
-            },
-            "CommonLanguageSettings": {
-              "fields": {
-                "referenceDocsUri": {
-                  "type": "string",
-                  "id": 1,
-                  "options": {
-                    "deprecated": true
-                  }
-                },
-                "destinations": {
-                  "rule": "repeated",
-                  "type": "ClientLibraryDestination",
-                  "id": 2
-                }
-              }
-            },
-            "ClientLibrarySettings": {
-              "fields": {
-                "version": {
-                  "type": "string",
-                  "id": 1
-                },
-                "launchStage": {
-                  "type": "LaunchStage",
-                  "id": 2
-                },
-                "restNumericEnums": {
-                  "type": "bool",
-                  "id": 3
-                },
-                "javaSettings": {
-                  "type": "JavaSettings",
-                  "id": 21
-                },
-                "cppSettings": {
-                  "type": "CppSettings",
-                  "id": 22
-                },
-                "phpSettings": {
-                  "type": "PhpSettings",
-                  "id": 23
-                },
-                "pythonSettings": {
-                  "type": "PythonSettings",
-                  "id": 24
-                },
-                "nodeSettings": {
-                  "type": "NodeSettings",
-                  "id": 25
-                },
-                "dotnetSettings": {
-                  "type": "DotnetSettings",
-                  "id": 26
-                },
-                "rubySettings": {
-                  "type": "RubySettings",
-                  "id": 27
-                },
-                "goSettings": {
-                  "type": "GoSettings",
-                  "id": 28
-                }
-              }
-            },
-            "Publishing": {
-              "fields": {
-                "methodSettings": {
-                  "rule": "repeated",
-                  "type": "MethodSettings",
-                  "id": 2
-                },
-                "newIssueUri": {
-                  "type": "string",
-                  "id": 101
-                },
-                "documentationUri": {
-                  "type": "string",
-                  "id": 102
-                },
-                "apiShortName": {
-                  "type": "string",
-                  "id": 103
-                },
-                "githubLabel": {
-                  "type": "string",
-                  "id": 104
-                },
-                "codeownerGithubTeams": {
-                  "rule": "repeated",
-                  "type": "string",
-                  "id": 105
-                },
-                "docTagPrefix": {
-                  "type": "string",
-                  "id": 106
-                },
-                "organization": {
-                  "type": "ClientLibraryOrganization",
-                  "id": 107
-                },
-                "librarySettings": {
-                  "rule": "repeated",
-                  "type": "ClientLibrarySettings",
-                  "id": 109
-                },
-                "protoReferenceDocumentationUri": {
-                  "type": "string",
-                  "id": 110
-                }
-              }
-            },
-            "JavaSettings": {
-              "fields": {
-                "libraryPackage": {
-                  "type": "string",
-                  "id": 1
-                },
-                "serviceClassNames": {
-                  "keyType": "string",
-                  "type": "string",
-                  "id": 2
-                },
-                "common": {
-                  "type": "CommonLanguageSettings",
-                  "id": 3
-                }
-              }
-            },
-            "CppSettings": {
-              "fields": {
-                "common": {
-                  "type": "CommonLanguageSettings",
-                  "id": 1
-                }
-              }
-            },
-            "PhpSettings": {
-              "fields": {
-                "common": {
-                  "type": "CommonLanguageSettings",
-                  "id": 1
-                }
-              }
-            },
-            "PythonSettings": {
-              "fields": {
-                "common": {
-                  "type": "CommonLanguageSettings",
-                  "id": 1
-                }
-              }
-            },
-            "NodeSettings": {
-              "fields": {
-                "common": {
-                  "type": "CommonLanguageSettings",
-                  "id": 1
-                }
-              }
-            },
-            "DotnetSettings": {
-              "fields": {
-                "common": {
-                  "type": "CommonLanguageSettings",
-                  "id": 1
-                },
-                "renamedServices": {
-                  "keyType": "string",
-                  "type": "string",
-                  "id": 2
-                },
-                "renamedResources": {
-                  "keyType": "string",
-                  "type": "string",
-                  "id": 3
-                },
-                "ignoredResources": {
-                  "rule": "repeated",
-                  "type": "string",
-                  "id": 4
-                },
-                "forcedNamespaceAliases": {
-                  "rule": "repeated",
-                  "type": "string",
-                  "id": 5
-                },
-                "handwrittenSignatures": {
-                  "rule": "repeated",
-                  "type": "string",
-                  "id": 6
-                }
-              }
-            },
-            "RubySettings": {
-              "fields": {
-                "common": {
-                  "type": "CommonLanguageSettings",
-                  "id": 1
-                }
-              }
-            },
-            "GoSettings": {
-              "fields": {
-                "common": {
-                  "type": "CommonLanguageSettings",
-                  "id": 1
-                }
-              }
-            },
-            "MethodSettings": {
-              "fields": {
-                "selector": {
-                  "type": "string",
-                  "id": 1
-                },
-                "longRunning": {
-                  "type": "LongRunning",
-                  "id": 2
-                }
-              },
-              "nested": {
-                "LongRunning": {
-                  "fields": {
-                    "initialPollDelay": {
-                      "type": "google.protobuf.Duration",
-                      "id": 1
-                    },
-                    "pollDelayMultiplier": {
-                      "type": "float",
-                      "id": 2
-                    },
-                    "maxPollDelay": {
-                      "type": "google.protobuf.Duration",
-                      "id": 3
-                    },
-                    "totalPollTimeout": {
-                      "type": "google.protobuf.Duration",
-                      "id": 4
-                    }
-                  }
-                }
-              }
-            },
-            "ClientLibraryOrganization": {
-              "values": {
-                "CLIENT_LIBRARY_ORGANIZATION_UNSPECIFIED": 0,
-                "CLOUD": 1,
-                "ADS": 2,
-                "PHOTOS": 3,
-                "STREET_VIEW": 4,
-                "SHOPPING": 5,
-                "GEO": 6,
-                "GENERATIVE_AI": 7
-              }
-            },
-            "ClientLibraryDestination": {
-              "values": {
-                "CLIENT_LIBRARY_DESTINATION_UNSPECIFIED": 0,
-                "GITHUB": 10,
-                "PACKAGE_MANAGER": 20
-              }
-            },
-            "LaunchStage": {
-              "values": {
-                "LAUNCH_STAGE_UNSPECIFIED": 0,
-                "UNIMPLEMENTED": 6,
-                "PRELAUNCH": 7,
-                "EARLY_ACCESS": 1,
-                "ALPHA": 2,
-                "BETA": 3,
-                "GA": 4,
-                "DEPRECATED": 5
-              }
-            },
-            "routing": {
-              "type": "google.api.RoutingRule",
-              "id": 72295729,
-              "extend": "google.protobuf.MethodOptions"
-            },
-            "RoutingRule": {
-              "fields": {
-                "routingParameters": {
-                  "rule": "repeated",
-                  "type": "RoutingParameter",
-                  "id": 2
-                }
-              }
-            },
-            "RoutingParameter": {
-              "fields": {
-                "field": {
-                  "type": "string",
-                  "id": 1
-                },
-                "pathTemplate": {
-                  "type": "string",
-                  "id": 2
-                }
-              }
-            }
-          }
         }
       }
     }
