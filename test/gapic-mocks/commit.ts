--- conflicted
+++ resolved
@@ -23,35 +23,10 @@
 
 const async = require('async');
 
-describe('Commit', () => {
+describe.only('Commit', () => {
   const longString = Buffer.alloc(1501, '.').toString();
   const clientName = 'DatastoreClient';
   const datastore = getInitializedDatastoreClient();
-
-  function setCommitComparison(
-    compareFn: (request: protos.google.datastore.v1.ICommitRequest) => void
-  ) {
-    const dataClient = datastore.clients_.get(clientName);
-    if (dataClient) {
-      dataClient.commit = (
-        request: protos.google.datastore.v1.ICommitRequest,
-        options: CallOptions,
-        callback: (
-          err?: unknown,
-          res?: protos.google.datastore.v1.ICommitResponse
-        ) => void
-      ) => {
-        try {
-          compareFn(request);
-        } catch (e) {
-          callback(e);
-        }
-        callback(null, {
-          mutationResults: [],
-        });
-      };
-    }
-  }
 
   const key = {
     path: [
@@ -288,17 +263,6 @@
             },
           ],
         },
-<<<<<<< HEAD
-      ];
-      await runTest(entities, excludeFromIndexes, false, expectedMutations);
-      await runTest(entities, excludeFromIndexes, true, expectedMutations);
-    });
-    describe('should pass the right request with no indexes excluded and excludeLargeProperties set', async () => {
-      const properties: {[k: string]: IValue} = {
-        longString: {
-          stringValue: longString,
-          excludeFromIndexes: true,
-=======
         {
           name: 'should position excludeFromIndexes in the right place when provided at the top level',
           skipped: false,
@@ -323,7 +287,6 @@
               },
             },
           ],
->>>>>>> f12f58f8
         },
         {
           name: 'should pass the right properties for a simple name/value pair in an array with excludeFromIndexes list',
@@ -335,13 +298,13 @@
             },
           ],
           excludeFromIndexes: ['entityName'],
-          excludeLargeProperties: true,
           expectedMutations: [
             {
               upsert: {
                 properties: {
                   entityName: {
                     stringValue: 'entityValue',
+                    excludeFromIndexes: true,
                   },
                 },
                 key,
@@ -455,25 +418,6 @@
             },
           ],
         },
-<<<<<<< HEAD
-      };
-      it('should pass the right properties for an object', async () => {
-        const expectedMutations: google.datastore.v1.IMutation[] = [
-          {
-            upsert: {
-              properties,
-              key,
-            },
-          },
-        ];
-        await runTest(entities, [], true, expectedMutations);
-      });
-      it.skip('should pass the right properties for an array', async () => {
-        const arrayEntities = [
-          {
-            name: 'arrayEntities',
-            value: entities,
-=======
         {
           // "should pass the right properties for an object with excludeLargeProperties" test with entities wrapped in name/value
           name: 'should pass the right request with a name/value pair and excludeLargeProperties set to true',
@@ -481,7 +425,6 @@
           entities: {
             name: 'entityName',
             value: complexCaseEntities,
->>>>>>> f12f58f8
           },
           excludeFromIndexes: [],
           excludeLargeProperties: true,
