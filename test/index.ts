// Copyright 2014 Google LLC
//
// Licensed under the Apache License, Version 2.0 (the "License");
// you may not use this file except in compliance with the License.
// You may obtain a copy of the License at
//
//      http://www.apache.org/licenses/LICENSE-2.0
//
// Unless required by applicable law or agreed to in writing, software
// distributed under the License is distributed on an "AS IS" BASIS,
// WITHOUT WARRANTIES OR CONDITIONS OF ANY KIND, either express or implied.
// See the License for the specific language governing permissions and
// limitations under the License.

import * as assert from 'assert';
import {before, beforeEach, after, afterEach, describe, it} from 'mocha';
import * as gax from 'google-gax';
import * as proxyquire from 'proxyquire';

import * as ds from '../src';
<<<<<<< HEAD
import {entity, Entity} from '../src/entity';
import {CommitResponse, GetResponse} from '../src/request';
import * as sinon from 'sinon';
=======
import {DatastoreOptions} from '../src';
import {entity, Entity, EntityProto, EntityObject} from '../src/entity';
import {RequestConfig} from '../src/request';
import * as is from 'is';
import * as sinon from 'sinon';
import * as extend from 'extend';
>>>>>>> fa5faacb

// eslint-disable-next-line @typescript-eslint/no-var-requires
const v1 = require('../src/v1/index.js');

// eslint-disable-next-line @typescript-eslint/no-explicit-any
const fakeEntity: any = {
  KEY_SYMBOL: Symbol('fake key symbol'),
  Int: class {
    value: {};
    constructor(value: {}) {
      this.value = value;
    }
  },
  // eslint-disable-next-line @typescript-eslint/no-explicit-any
  isDsInt(...args: any[]) {
    this.calledWith_ = args;
  },
  Double: class {
    value: {};
    constructor(value: {}) {
      this.value = value;
    }
  },
  // eslint-disable-next-line @typescript-eslint/no-explicit-any
  isDsDouble(...args: any[]) {
    this.calledWith_ = args;
  },
  GeoPoint: class {
    value: {};
    constructor(value: {}) {
      this.value = value;
    }
  },
  // eslint-disable-next-line @typescript-eslint/no-explicit-any
  isDsGeoPoint(...args: any) {
    this.calledWith_ = args;
  },
  Key: class {
    calledWith_: IArguments;
    // eslint-disable-next-line @typescript-eslint/no-explicit-any
    constructor(...args: any) {
      this.calledWith_ = args;
    }
  },
  // eslint-disable-next-line @typescript-eslint/no-explicit-any
  isDsKey(...args: any) {
    this.calledWith_ = args;
  },
  isKeyComplete: entity.isKeyComplete,
  keyFromKeyProto: entity.keyFromKeyProto,
  keyToKeyProto: entity.keyToKeyProto,
  encodeValue: entity.encodeValue,
  entityToEntityProto: entity.entityToEntityProto,
  findLargeProperties_: entity.findLargeProperties_,
  URLSafeKey: entity.URLSafeKey,
};

let googleAuthOverride: Function | null;
function fakeGoogleAuth(...args: Array<{}>) {
  return (googleAuthOverride || (() => {}))(...args);
}

let createInsecureOverride: Function | null;

const fakeGoogleGax = {
  GoogleAuth: fakeGoogleAuth,
  GrpcClient: class extends gax.GrpcClient {
    constructor(opts: gax.GrpcClientOptions) {
      // super constructor must be called first!
      super(opts);
      this.grpc = ({
        credentials: {
          // eslint-disable-next-line @typescript-eslint/no-explicit-any
          createInsecure(...args: any[]) {
            return (createInsecureOverride || (() => {}))(...args);
          },
        },
      } as {}) as gax.GrpcModule;
    }
  },
};

class FakeQuery {
  // eslint-disable-next-line @typescript-eslint/no-explicit-any
  calledWith_: any[];
  // eslint-disable-next-line @typescript-eslint/no-explicit-any
  constructor(...args: any[]) {
    this.calledWith_ = args;
  }
}

class FakeTransaction {
  // eslint-disable-next-line @typescript-eslint/no-explicit-any
  calledWith_: any[];
  rollback: Function;
  // eslint-disable-next-line @typescript-eslint/no-explicit-any
  constructor(...args: any[]) {
    this.calledWith_ = args;
    this.rollback = () => {};
  }
}

function FakeV1() {}

const sandbox = sinon.createSandbox();

describe('Datastore', () => {
  let Datastore: typeof ds.Datastore;
  // eslint-disable-next-line @typescript-eslint/no-explicit-any
  let datastore: any;

  const PROJECT_ID = 'project-id';
  const NAMESPACE = 'namespace';

  const DATASTORE_PROJECT_ID_CACHED = process.env.DATASTORE_PROJECT_ID;

  const OPTIONS = {
    projectId: PROJECT_ID,
    apiEndpoint: 'http://endpoint',
    credentials: {},
    keyFilename: 'key/file',
    email: 'email',
    namespace: NAMESPACE,
  };

  before(() => {
    Datastore = proxyquire('../src', {
      './entity.js': {entity: fakeEntity},
      './query.js': {Query: FakeQuery},
      './transaction.js': {Transaction: FakeTransaction},
      './v1': FakeV1,
      'google-auth-library': {
        GoogleAuth: fakeGoogleAuth,
      },
      'google-gax': fakeGoogleGax,
    }).Datastore;
  });

  beforeEach(() => {
    createInsecureOverride = null;
    googleAuthOverride = null;

    datastore = new Datastore({
      projectId: PROJECT_ID,
      namespace: NAMESPACE,
    });
  });

  afterEach(() => {
    if (typeof DATASTORE_PROJECT_ID_CACHED === 'string') {
      process.env.DATASTORE_PROJECT_ID = DATASTORE_PROJECT_ID_CACHED;
    } else {
      delete process.env.DATASTORE_PROJECT_ID;
    }
  });

  after(() => {
    createInsecureOverride = null;
    googleAuthOverride = null;
  });

  it('should export GAX client', () => {
    assert.ok(require('../src').v1);
  });

  describe('instantiation', () => {
    it('should initialize an empty Client map', () => {
      assert(datastore.clients_ instanceof Map);
      assert.strictEqual(datastore.clients_.size, 0);
    });

    it('should alias itself to the datastore property', () => {
      assert.strictEqual(datastore.datastore, datastore);
    });

    it('should localize the namespace', () => {
      assert.strictEqual(datastore.namespace, NAMESPACE);
    });

    it('should localize the projectId', () => {
      assert.strictEqual(datastore.options.projectId, PROJECT_ID);
    });

    it('should not default options.projectId to placeholder', () => {
      const datastore = new Datastore({});
      assert.strictEqual(datastore.options.projectId, undefined);
    });

    it('should use DATASTORE_PROJECT_ID', () => {
      const projectId = 'overridden-project-id';
      process.env.DATASTORE_PROJECT_ID = projectId;
      const datastore = new Datastore({});
      assert.strictEqual(datastore.options.projectId, projectId);
    });

    it('should set the default base URL', () => {
      assert.strictEqual(datastore.defaultBaseUrl_, 'datastore.googleapis.com');
    });

    it('should set default API connection details', done => {
      const determineBaseUrl_ = Datastore.prototype.determineBaseUrl_;

      Datastore.prototype.determineBaseUrl_ = customApiEndpoint => {
        Datastore.prototype.determineBaseUrl_ = determineBaseUrl_;

        assert.strictEqual(customApiEndpoint, OPTIONS.apiEndpoint);
        done();
      };

      new Datastore(OPTIONS);
    });

    it('should localize the options', () => {
      delete process.env.DATASTORE_PROJECT_ID;

      const options = {
        a: 'b',
        c: 'd',
      } as ds.DatastoreOptions;

      const datastore = new Datastore(options);

      assert.notStrictEqual(datastore.options, options);

      assert.deepStrictEqual(
        datastore.options,
        Object.assign(
          {
            libName: 'gccl',
            libVersion: require('../../package.json').version,
            scopes: v1.DatastoreClient.scopes,
            servicePath: datastore.baseUrl_,
            port: 443,
            projectId: undefined,
          },
          options
        )
      );
    });

    it('should set port if detected', () => {
      const determineBaseUrl_ = Datastore.prototype.determineBaseUrl_;
      const port = 99;
      Datastore.prototype.determineBaseUrl_ = function () {
        Datastore.prototype.determineBaseUrl_ = determineBaseUrl_;
        this.port_ = port;
      };
      const datastore = new Datastore(OPTIONS);
      // eslint-disable-next-line @typescript-eslint/no-explicit-any
      assert.strictEqual((datastore.options as any).port, port);
    });

    it('should set grpc ssl credentials if custom endpoint', () => {
      const determineBaseUrl_ = Datastore.prototype.determineBaseUrl_;

      Datastore.prototype.determineBaseUrl_ = function () {
        Datastore.prototype.determineBaseUrl_ = determineBaseUrl_;
        this.customEndpoint_ = true;
      };

      const fakeInsecureCreds = {};
      createInsecureOverride = () => {
        return fakeInsecureCreds;
      };

      const datastore = new Datastore(OPTIONS);

      assert.strictEqual(datastore.options.sslCreds, fakeInsecureCreds);
    });

    it('should cache a local GoogleAuth instance', () => {
      const fakeGoogleAuthInstance = {};

      googleAuthOverride = () => {
        return fakeGoogleAuthInstance;
      };

      const datastore = new Datastore({});
      assert.strictEqual(datastore.auth, fakeGoogleAuthInstance);
    });
  });

  describe('double', () => {
    it('should expose Double builder', () => {
      const aDouble = 7.0;
      const double = Datastore.double(aDouble);
      assert.strictEqual(double.value, aDouble);
    });

    it('should also be on the prototype', () => {
      const aDouble = 7.0;
      const double = datastore.double(aDouble);
      assert.strictEqual(double.value, aDouble);
    });
  });

  describe('geoPoint', () => {
    it('should expose GeoPoint builder', () => {
      const aGeoPoint = {latitude: 24, longitude: 88};
      const geoPoint = Datastore.geoPoint(aGeoPoint);
      assert.strictEqual(geoPoint.value, aGeoPoint);
    });

    it('should also be on the prototype', () => {
      const aGeoPoint = {latitude: 24, longitude: 88};
      const geoPoint = datastore.geoPoint(aGeoPoint);
      assert.strictEqual(geoPoint.value, aGeoPoint);
    });
  });

  describe('int', () => {
    it('should expose Int builder', () => {
      const anInt = 7;
      const int = Datastore.int(anInt);
      assert.strictEqual(int.value, anInt);
    });

    it('should also be on the prototype', () => {
      const anInt = 7;
      const int = datastore.int(anInt);
      assert.strictEqual(int.value, anInt);
    });
  });

  describe('isDouble', () => {
    it('should pass value to entity', () => {
      const value = 0.42;
      let called = false;
      const saved = fakeEntity.isDsDouble;
      fakeEntity.isDsDouble = (arg: {}) => {
        assert.strictEqual(arg, value);
        called = true;
        return false;
      };
      assert.strictEqual(datastore.isDouble(value), false);
      assert.strictEqual(called, true);
      fakeEntity.isDsDouble = saved;
    });

    it('should expose Double identifier', () => {
      const something = {};
      Datastore.isDouble(something);
      assert.strictEqual(fakeEntity.calledWith_[0], something);
    });
  });

  describe('isGeoPoint', () => {
    it('should pass value to entity', () => {
      const value = {fakeLatitude: 1, fakeLongitude: 2};
      let called = false;
      const saved = fakeEntity.isDsGeoPoint;
      fakeEntity.isDsGeoPoint = (arg: {}) => {
        assert.strictEqual(arg, value);
        called = true;
        return false;
      };
      assert.strictEqual(datastore.isGeoPoint(value), false);
      assert.strictEqual(called, true);
      fakeEntity.isDsGeoPoint = saved;
    });

    it('should expose GeoPoint identifier', () => {
      const something = {};
      Datastore.isGeoPoint(something);
      assert.strictEqual(fakeEntity.calledWith_[0], something);
    });
  });

  describe('isInt', () => {
    it('should pass value to entity', () => {
      const value = 42;
      let called = false;
      const saved = fakeEntity.isDsInt;
      fakeEntity.isDsInt = (arg: {}) => {
        assert.strictEqual(arg, value);
        called = true;
        return false;
      };
      assert.strictEqual(datastore.isInt(value), false);
      assert.strictEqual(called, true);
      fakeEntity.isDsInt = saved;
    });

    it('should expose Int identifier', () => {
      const something = {};
      Datastore.isInt(something);
      assert.strictEqual(fakeEntity.calledWith_[0], something);
    });
  });

  describe('isKey', () => {
    it('should pass value to entity', () => {
      const value = {zz: true};
      let called = false;
      const saved = fakeEntity.isDsKey;
      fakeEntity.isDsKey = (arg: {}) => {
        assert.strictEqual(arg, value);
        called = true;
        return false;
      };
      assert.strictEqual(datastore.isKey(value), false);
      assert.strictEqual(called, true);
      fakeEntity.isDsKey = saved;
    });

    it('should expose Key identifier', () => {
      const something = {};
      datastore.isKey(something);
      assert.strictEqual(fakeEntity.calledWith_[0], something);
    });
  });

  describe('KEY', () => {
    it('should expose the KEY symbol', () => {
      assert.strictEqual(Datastore.KEY, fakeEntity.KEY_SYMBOL);
    });

    it('should also be on the prototype', () => {
      assert.strictEqual(datastore.KEY, Datastore.KEY);
    });
  });

  describe('MORE_RESULTS_AFTER_CURSOR', () => {
    it('should expose a MORE_RESULTS_AFTER_CURSOR helper', () => {
      assert.strictEqual(
        Datastore.MORE_RESULTS_AFTER_CURSOR,
        'MORE_RESULTS_AFTER_CURSOR'
      );
    });

    it('should also be on the prototype', () => {
      assert.strictEqual(
        datastore.MORE_RESULTS_AFTER_CURSOR,
        Datastore.MORE_RESULTS_AFTER_CURSOR
      );
    });
  });

  describe('MORE_RESULTS_AFTER_LIMIT', () => {
    it('should expose a MORE_RESULTS_AFTER_LIMIT helper', () => {
      assert.strictEqual(
        Datastore.MORE_RESULTS_AFTER_LIMIT,
        'MORE_RESULTS_AFTER_LIMIT'
      );
    });

    it('should also be on the prototype', () => {
      assert.strictEqual(
        datastore.MORE_RESULTS_AFTER_LIMIT,
        Datastore.MORE_RESULTS_AFTER_LIMIT
      );
    });
  });

  describe('NO_MORE_RESULTS', () => {
    it('should expose a NO_MORE_RESULTS helper', () => {
      assert.strictEqual(Datastore.NO_MORE_RESULTS, 'NO_MORE_RESULTS');
    });

    it('should also be on the prototype', () => {
      assert.strictEqual(datastore.NO_MORE_RESULTS, Datastore.NO_MORE_RESULTS);
    });
  });

  describe('createQuery', () => {
    it('should return a Query object', () => {
      const namespace = 'namespace';
      const kind = ['Kind'];

      // eslint-disable-next-line @typescript-eslint/no-explicit-any
      const query: any = datastore.createQuery(namespace, kind);
      assert(query instanceof FakeQuery);

      assert.strictEqual(query.calledWith_[0], datastore);
      assert.strictEqual(query.calledWith_[1], namespace);
      assert.deepStrictEqual(query.calledWith_[2], kind);
    });

    it('should include the default namespace', () => {
      const kind = ['Kind'];
      // eslint-disable-next-line @typescript-eslint/no-explicit-any
      const query: any = datastore.createQuery(kind);
      assert.strictEqual(query.calledWith_[0], datastore);
      assert.strictEqual(query.calledWith_[1], datastore.namespace);
      assert.deepStrictEqual(query.calledWith_[2], kind);
    });

    it('should include the default namespace in a kindless query', () => {
      // eslint-disable-next-line @typescript-eslint/no-explicit-any
      const query: any = datastore.createQuery();
      assert.strictEqual(query.calledWith_[0], datastore);
      assert.strictEqual(query.calledWith_[1], datastore.namespace);
      assert.deepStrictEqual(query.calledWith_[2], []);
    });
  });

  describe('insert', () => {
    afterEach(() => {
      sandbox.restore();
    });

    it('should prepare entity objects', done => {
      const entityObject = {};
      const preparedEntityObject = {prepared: true};
      const expectedEntityObject = Object.assign({}, preparedEntityObject, {
        method: 'insert',
      });

      sandbox
        .stub(ds.DatastoreRequest, 'prepareEntityObject_')
        .callsFake(obj => {
          assert.strictEqual(obj, entityObject);
          return preparedEntityObject as {};
        });

      datastore.save = (entities: Entity[]) => {
        assert.deepStrictEqual(entities[0], expectedEntityObject);
        done();
      };

      datastore.insert(entityObject, assert.ifError);
    });

    it('should pass the correct arguments to save', done => {
      datastore.save = (entities: Entity[], callback: Function) => {
        assert.deepStrictEqual(JSON.parse(JSON.stringify(entities)), [
          {
            key: {
              namespace: 'ns',
              kind: 'Company',
              path: ['Company', null],
            },
            data: {},
            method: 'insert',
          },
        ]);
        callback();
      };
      const key = new entity.Key({namespace: 'ns', path: ['Company']});
      datastore.insert({key, data: {}}, done);
    });
  });

  describe('key', () => {
    it('should return a Key object', () => {
      const options = {} as entity.KeyOptions;
      // eslint-disable-next-line @typescript-eslint/no-explicit-any
      const key: any = datastore.key(options);
      assert.strictEqual(key.calledWith_[0], options);
    });

    it('should use a non-object argument as the path', () => {
      const options = 'path';
      // eslint-disable-next-line @typescript-eslint/no-explicit-any
      const key: any = datastore.key(options);
      assert.strictEqual(key.calledWith_[0].namespace, datastore.namespace);
      assert.deepStrictEqual(key.calledWith_[0].path, [options]);
    });
  });

  describe('save', () => {
    // eslint-disable-next-line @typescript-eslint/no-explicit-any
    type Any = any;
    let key: entity.Key;

    beforeEach(() => {
      key = new entity.Key({
        namespace: 'namespace',
        path: ['Company', 123],
      });
    });

    afterEach(() => {
      sandbox.restore();
    });

    it('should save with keys', done => {
      const expectedReq = {
        mutations: [
          {
            upsert: {
              key: {
                partitionId: {
                  namespaceId: 'namespace',
                },
                path: [
                  {
                    kind: 'Company',
                    id: 123,
                  },
                ],
              },
              properties: {
                k: {
                  stringValue: 'v',
                },
              },
            },
          },
          {
            upsert: {
              key: {
                partitionId: {
                  namespaceId: 'namespace',
                },
                path: [
                  {
                    kind: 'Company',
                    id: 123,
                  },
                ],
              },
              properties: {
                k: {
                  stringValue: 'v',
                },
              },
            },
          },
        ],
      };

      datastore.request_ = (config: RequestConfig, callback: Function) => {
        assert.strictEqual(config.client, 'DatastoreClient');
        assert.strictEqual(config.method, 'commit');

        assert.deepStrictEqual(config.reqOpts, expectedReq);
        assert.deepStrictEqual(config.gaxOpts, {});

        callback();
      };
      datastore.save(
        [
          {key, data: {k: 'v'}},
          {key, data: {k: 'v'}},
        ],
        done
      );
    });

    it('should save null value when excludeLargeProperties enabled', done => {
      const expectedProperties = {
        stringField: {
          stringValue: 'string value',
        },
        nullField: {
          nullValue: 0,
        },
        arrayField: {
          arrayValue: {
            values: [
              {
                integerValue: '0',
              },
              {
                nullValue: 0,
              },
            ],
          },
        },
        objectField: {
          nullValue: 0,
        },
      };

      datastore.request_ = (config: RequestConfig, callback: Function) => {
        assert.deepStrictEqual(
          config.reqOpts!.mutations![0].upsert!.properties,
          expectedProperties
        );
        callback();
      };

      const entities = {
        key: key,
        data: {
          stringField: 'string value',
          nullField: null,
          arrayField: [0, null],
          objectField: null,
        },
        excludeLargeProperties: true,
      };
      datastore.save(entities, done);
    });

    it('should allow customization of GAX options', done => {
      const gaxOptions = {};

      datastore.request_ = (config: RequestConfig) => {
        assert.strictEqual(config.gaxOpts, gaxOptions);
        done();
      };

      datastore.save(
        {
          key,
          data: {},
        },
        gaxOptions,
        assert.ifError
      );
    });

    it('should prepare entity objects', done => {
      const entityObject = {};
      let prepared = false;

      sandbox
        .stub(ds.DatastoreRequest, 'prepareEntityObject_')
        .callsFake(obj => {
          assert.strictEqual(obj, entityObject);
          prepared = true;
          return {
            key,
            method: 'insert',
            data: {k: 'v'},
          } as {};
        });

      datastore.request_ = () => {
        assert.strictEqual(prepared, true);
        done();
      };

      datastore.save(entityObject, assert.ifError);
    });

    it('should save with specific method', done => {
      datastore.request_ = (config: RequestConfig, callback: Function) => {
        assert.strictEqual(config.reqOpts!.mutations!.length, 3);
        assert(is.object(config.reqOpts!.mutations![0].insert));
        assert(is.object(config.reqOpts!.mutations![1].update));
        assert(is.object(config.reqOpts!.mutations![2].upsert));

        const insert = config.reqOpts!.mutations![0].insert!;
        assert.deepStrictEqual(insert.properties!.k, {stringValue: 'v'});

        const update = config.reqOpts!.mutations![1].update!;
        assert.deepStrictEqual(update.properties!.k2, {stringValue: 'v2'});

        const upsert = config.reqOpts!.mutations![2].upsert!;
        assert.deepStrictEqual(upsert.properties!.k3, {stringValue: 'v3'});

        callback();
      };

      datastore.save(
        [
          {key, method: 'insert', data: {k: 'v'}},
          {key, method: 'update', data: {k2: 'v2'}},
          {key, method: 'upsert', data: {k3: 'v3'}},
        ],
        done
      );
    });

    it('should throw if a given method is not recognized', () => {
      assert.throws(() => {
        datastore.save(
          {
            key,
            method: 'auto_insert_id',
            data: {
              k: 'v',
            },
          },
          assert.ifError
        );
      }, /Method auto_insert_id not recognized/);
    });

    it('should not alter the provided data object', done => {
      const entities = [
        {
          key,
          method: 'insert',
          indexed: false,
          data: {
            value: {
              a: 'b',
              c: [1, 2, 3],
            },
          },
        },
      ];
      const expectedEntities = entities.map(x => extend(true, {}, x));

      datastore.request_ = () => {
        // By the time the request is made, the original object has already been
        // transformed into a raw request.
        assert.deepStrictEqual(entities, expectedEntities);
        done();
      };

      datastore.save(entities, assert.ifError);
    });

    it('should return apiResponse in callback', done => {
      const key = new entity.Key({namespace: 'ns', path: ['Company']});
      const mockCommitResponse = {};
      datastore.request_ = (config: RequestConfig, callback: Function) => {
        callback(null, mockCommitResponse);
      };
      datastore.save(
        {key, data: {}},
        (err: Error | null, apiResponse: Entity) => {
          assert.ifError(err);
          assert.strictEqual(mockCommitResponse, apiResponse);
          done();
        }
      );
    });

    it('should allow setting the indexed value of a property', done => {
      datastore.request_ = (config: RequestConfig) => {
        const property = config.reqOpts!.mutations![0].upsert!.properties!.name;
        assert.strictEqual(property.stringValue, 'value');
        assert.strictEqual(property.excludeFromIndexes, true);
        done();
      };

      datastore.save(
        {
          key,
          data: [
            {
              name: 'name',
              value: 'value',
              excludeFromIndexes: true,
            },
          ],
        },
        assert.ifError
      );
    });

    it('should allow setting the indexed value on arrays', done => {
      datastore.request_ = (config: RequestConfig) => {
        const property = config.reqOpts!.mutations![0].upsert!.properties!.name;

        property.arrayValue!.values!.forEach((value: Any) => {
          assert.strictEqual(value.excludeFromIndexes, true);
        });

        done();
      };

      datastore.save(
        {
          key,
          data: [
            {
              name: 'name',
              value: ['one', 'two', 'three'],
              excludeFromIndexes: true,
            },
          ],
        },
        assert.ifError
      );
    });

    it('should allow exclude property indexed with "*" wildcard from root', done => {
      const longString = Buffer.alloc(1501, '.').toString();
      const data = {
        longString,
        notMetadata: true,
        longStringArray: [longString],
        metadata: {
          longString,
          otherProperty: 'value',
          obj: {
            longStringArray: [
              {
                longString,
                nestedLongStringArray: [
                  {
                    longString,
                    nestedProperty: true,
                  },
                  {
                    longString,
                  },
                ],
              },
            ],
          },
          longStringArray: [
            {
              longString,
              nestedLongStringArray: [
                {
                  longString,
                  nestedProperty: true,
                },
                {
                  longString,
                },
              ],
            },
          ],
        },
      };

      const validateIndex = (data: Any) => {
        if (data.arrayValue) {
          data.arrayValue.values.forEach((value: Any) => {
            validateIndex(value);
          });
        } else if (data.entityValue) {
          Object.keys(data.entityValue.properties).forEach(path => {
            validateIndex(data.entityValue.properties[path]);
          });
        } else {
          assert.strictEqual(data.excludeFromIndexes, true);
        }
      };

      datastore.request_ = (config: RequestConfig) => {
        const properties = config.reqOpts!.mutations![0].upsert!.properties;
        Object.keys(properties!).forEach(path => {
          validateIndex(properties![path]);
        });
        done();
      };

      datastore.save(
        {
          key,
          data,
          excludeFromIndexes: ['.*'],
        },
        assert.ifError
      );
    });

    it('should allow exclude property indexed with "*" wildcard for object and array', done => {
      const longString = Buffer.alloc(1501, '.').toString();
      const data = {
        longString,
        notMetadata: true,
        longStringArray: [longString],
        metadata: {
          longString,
          otherProperty: 'value',
          obj: {
            longStringArray: [
              {
                longString,
                nestedLongStringArray: [
                  {
                    longString,
                    nestedProperty: true,
                  },
                  {
                    longString,
                  },
                ],
              },
            ],
          },
          longStringArray: [
            {
              longString,
              nestedLongStringArray: [
                {
                  longString,
                  nestedProperty: true,
                },
                {
                  longString,
                },
              ],
            },
          ],
        },
      };

      const validateIndex = (data: Any) => {
        if (data.arrayValue) {
          data.arrayValue.values.forEach((value: Any) => {
            validateIndex(value);
          });
        } else if (data.entityValue) {
          Object.keys(data.entityValue.properties).forEach(path => {
            validateIndex(data.entityValue.properties[path]);
          });
        } else {
          assert.strictEqual(data.excludeFromIndexes, true);
        }
      };

      datastore.request_ = (config: RequestConfig) => {
        const properties = config.reqOpts!.mutations![0].upsert!.properties;
        Object.keys(properties!).forEach(path => {
          validateIndex(properties![path]);
        });
        done();
      };

      datastore.save(
        {
          key,
          data,
          excludeFromIndexes: [
            'longString',
            'notMetadata',
            'longStringArray[]',
            'metadata.longString',
            'metadata.otherProperty',
            'metadata.obj.*',
            'metadata.longStringArray[].*',
          ],
        },
        assert.ifError
      );
    });

    it('should allow setting the indexed value on arrays', done => {
      datastore.request_ = (config: RequestConfig) => {
        const property = config.reqOpts!.mutations![0].upsert!.properties!.name;

        property.arrayValue!.values!.forEach((value: Any) => {
          assert.strictEqual(value.excludeFromIndexes, true);
        });

        done();
      };

      datastore.save(
        {
          key,
          data: [
            {
              name: 'name',
              value: ['one', 'two', 'three'],
              excludeFromIndexes: true,
            },
          ],
        },
        assert.ifError
      );
    });

    it('should prepare excludeFromIndexes array for large values', done => {
      const longString = Buffer.alloc(1501, '.').toString();
      const data = {
        longString,
        notMetadata: true,
        longStringArray: [longString],
        metadata: {
          longString,
          otherProperty: 'value',
          obj: {
            longStringArray: [
              {
                longString,
                nestedLongStringArray: [
                  {
                    longString,
                    nestedProperty: true,
                  },
                  {
                    longString,
                  },
                ],
              },
            ],
          },
          longStringArray: [
            {
              longString,
              nestedLongStringArray: [
                {
                  longString,
                  nestedProperty: true,
                },
                {
                  longString,
                },
              ],
            },
          ],
        },
      };

      const excludeFromIndexes = [
        'longString',
        'longStringArray[]',
        'metadata.longString',
        'metadata.obj.longStringArray[].longString',
        'metadata.obj.longStringArray[].nestedLongStringArray[].longString',
        'metadata.longStringArray[].longString',
        'metadata.longStringArray[].nestedLongStringArray[].longString',
      ];

      fakeEntity.entityToEntityProto = (entity: EntityObject) => {
        return (entity as unknown) as EntityProto;
      };
      datastore.request_ = (config: RequestConfig) => {
        assert.strictEqual(
          (config.reqOpts!.mutations![0].upsert! as Entity)
            .excludeLargeProperties,
          true
        );
        assert.deepStrictEqual(
          (config.reqOpts!.mutations![0].upsert! as Entity).excludeFromIndexes,
          excludeFromIndexes
        );
        done();
      };

      datastore.save(
        {
          key,
          data,
          excludeLargeProperties: true,
        },
        assert.ifError
      );
    });

    it('should allow auto setting the indexed value of a property with excludeLargeProperties', done => {
      const longString = Buffer.alloc(1501, '.').toString();
      const data = [
        {
          name: 'name',
          value: longString,
        },
        {
          name: 'description',
          value: 'value',
        },
      ];

      datastore.request_ = (config: RequestConfig) => {
        assert.deepStrictEqual(
          config.reqOpts!.mutations![0].upsert!.properties!.name
            .excludeFromIndexes,
          true
        );
        done();
      };

      datastore.save(
        {
          key,
          data,
          excludeLargeProperties: true,
        },
        assert.ifError
      );
    });

    it('should assign ID on keys without them', done => {
      const incompleteKey = new entity.Key({path: ['Incomplete']});
      const incompleteKey2 = new entity.Key({path: ['Incomplete']});
      const completeKey = new entity.Key({path: ['Complete', 'Key']});

      const keyProtos: Array<{}> = [];
      const ids = [1, 2];

      const response = {
        mutationResults: [
          {
            key: {},
          },
          {
            key: {},
          },
          {},
        ],
      };

      datastore.request_ = (config: RequestConfig, callback: Function) => {
        callback(null, response);
      };

      sandbox.stub(fakeEntity, 'keyFromKeyProto').callsFake(keyProto => {
        keyProtos.push(keyProto);
        return ({
          id: ids[keyProtos.length - 1],
        } as {}) as entity.Key;
      });

      datastore.save(
        [
          {key: incompleteKey, data: {}},
          {key: incompleteKey2, data: {}},
          {key: completeKey, data: {}},
        ],
        (err: Error) => {
          assert.ifError(err);

          assert.strictEqual(incompleteKey.id, ids[0]);
          assert.strictEqual(incompleteKey2.id, ids[1]);

          assert.strictEqual(keyProtos.length, 2);
          assert.strictEqual(keyProtos[0], response.mutationResults[0].key);
          assert.strictEqual(keyProtos[1], response.mutationResults[1].key);

          done();
        }
      );
    });

    describe('transactions', () => {
      beforeEach(() => {
        // Trigger transaction mode.
        datastore.id = 'transaction-id';
        datastore.requestCallbacks_ = [];
        datastore.requests_ = [];
      });

      it('should queue request & callback', () => {
        datastore.save({
          key,
          data: [{name: 'name', value: 'value'}],
        });

        assert.strictEqual(typeof datastore.requestCallbacks_[0], 'function');
        assert.strictEqual(typeof datastore.requests_[0], 'object');
      });
    });
  });

  describe('update', () => {
    afterEach(() => {
      sandbox.restore();
    });

    it('should prepare entity objects', done => {
      const entityObject = {};
      const preparedEntityObject = {prepared: true};
      const expectedEntityObject = Object.assign({}, preparedEntityObject, {
        method: 'update',
      });

      sandbox
        .stub(ds.DatastoreRequest, 'prepareEntityObject_')
        .callsFake(obj => {
          assert.strictEqual(obj, entityObject);
          return preparedEntityObject as {};
        });

      datastore.save = (entities: Entity[]) => {
        assert.deepStrictEqual(entities[0], expectedEntityObject);
        done();
      };

      datastore.update(entityObject, assert.ifError);
    });

    it('should pass the correct arguments to save', done => {
      datastore.save = (entities: Entity[], callback: Function) => {
        assert.deepStrictEqual(JSON.parse(JSON.stringify(entities)), [
          {
            key: {
              namespace: 'ns',
              kind: 'Company',
              path: ['Company', null],
            },
            data: {},
            method: 'update',
          },
        ]);
        callback();
      };

      const key = new entity.Key({namespace: 'ns', path: ['Company']});
      datastore.update({key, data: {}}, done);
    });
  });

  describe('upsert', () => {
    afterEach(() => {
      sandbox.restore();
    });

    it('should prepare entity objects', done => {
      const entityObject = {};
      const preparedEntityObject = {prepared: true};
      const expectedEntityObject = Object.assign({}, preparedEntityObject, {
        method: 'upsert',
      });

      sandbox
        .stub(ds.DatastoreRequest, 'prepareEntityObject_')
        .callsFake(obj => {
          assert.strictEqual(obj, entityObject);
          return preparedEntityObject as {};
        });

      datastore.save = (entities: Entity[]) => {
        assert.deepStrictEqual(entities[0], expectedEntityObject);
        done();
      };

      datastore.upsert(entityObject, assert.ifError);
    });

    it('should pass the correct arguments to save', done => {
      datastore.save = (entities: Entity[], callback: Function) => {
        assert.deepStrictEqual(JSON.parse(JSON.stringify(entities)), [
          {
            key: {
              namespace: 'ns',
              kind: 'Company',
              path: ['Company', null],
            },
            data: {},
            method: 'upsert',
          },
        ]);

        callback();
      };

      const key = new entity.Key({namespace: 'ns', path: ['Company']});
      datastore.upsert({key, data: {}}, done);
    });
  });

  describe('transaction', () => {
    it('should return a Transaction object', () => {
      const transaction = datastore.transaction();
      assert.strictEqual(transaction.calledWith_[0], datastore);
    });

    it('should pass options to the Transaction constructor', () => {
      const options = {};
      const transaction = datastore.transaction(options);
      assert.strictEqual(transaction.calledWith_[1], options);
    });
  });

  describe('determineBaseUrl_', () => {
    function setHost(host: string) {
      process.env.DATASTORE_EMULATOR_HOST = host;
    }

    beforeEach(() => {
      delete process.env.DATASTORE_EMULATOR_HOST;
    });

    it('should default to defaultBaseUrl_', () => {
      const defaultBaseUrl_ = 'defaulturl';
      datastore.defaultBaseUrl_ = defaultBaseUrl_;

      datastore.determineBaseUrl_();
      assert.strictEqual(datastore.baseUrl_, defaultBaseUrl_);
    });

    it('should remove slashes from the baseUrl', () => {
      const expectedBaseUrl = 'localhost';

      setHost('localhost/');
      datastore.determineBaseUrl_();
      assert.strictEqual(datastore.baseUrl_, expectedBaseUrl);

      setHost('localhost//');
      datastore.determineBaseUrl_();
      assert.strictEqual(datastore.baseUrl_, expectedBaseUrl);
    });

    it('should remove the protocol if specified', () => {
      setHost('http://localhost');
      datastore.determineBaseUrl_();
      assert.strictEqual(datastore.baseUrl_, 'localhost');

      setHost('https://localhost');
      datastore.determineBaseUrl_();
      assert.strictEqual(datastore.baseUrl_, 'localhost');
    });

    it('should set Numberified port if one was found', () => {
      setHost('http://localhost:9090');
      datastore.determineBaseUrl_();
      assert.strictEqual(datastore.port_, 9090);
    });

    it('should not set customEndpoint_ when using default baseurl', () => {
      const datastore = new Datastore({projectId: PROJECT_ID});
      datastore.determineBaseUrl_();
      assert.strictEqual(datastore.customEndpoint_, undefined);
    });

    it('should set customEndpoint_ when using custom API endpoint', () => {
      datastore.determineBaseUrl_('apiEndpoint');
      assert.strictEqual(datastore.customEndpoint_, true);
    });

    it('should set baseUrl when using custom API endpoint', () => {
      datastore.determineBaseUrl_('apiEndpoint');
      assert.strictEqual(datastore.baseUrl_, 'apiEndpoint');
    });

    describe('with DATASTORE_EMULATOR_HOST environment variable', () => {
      const DATASTORE_EMULATOR_HOST = 'localhost:9090';
      const EXPECTED_BASE_URL = 'localhost';
      const EXPECTED_PORT = 9090;

      beforeEach(() => {
        setHost(DATASTORE_EMULATOR_HOST);
      });

      after(() => {
        delete process.env.DATASTORE_EMULATOR_HOST;
      });

      it('should use the DATASTORE_EMULATOR_HOST env var', () => {
        datastore.determineBaseUrl_();
        assert.strictEqual(datastore.baseUrl_, EXPECTED_BASE_URL);
        assert.strictEqual(datastore.port_, EXPECTED_PORT);
      });

      it('should set customEndpoint_', () => {
        datastore.determineBaseUrl_();
        assert.strictEqual(datastore.customEndpoint_, true);
      });
    });
  });

  describe('keyToLegacyUrlSafe', () => {
    it('should convert key to URL-safe base64 string', () => {
      const key = new entity.Key({
        path: ['Task', 'Test'],
      });
      const base64EndocdedUrlSafeKey = 'agpwcm9qZWN0LWlkcg4LEgRUYXNrIgRUZXN0DA';
      // eslint-disable-next-line @typescript-eslint/no-explicit-any
      (datastore.auth as any).getProjectId = (callback: Function) => {
        callback(null, 'project-id');
      };
      datastore.keyToLegacyUrlSafe(
        key,
        (err: Error | null | undefined, urlSafeKey: string) => {
          assert.ifError(err);
          assert.strictEqual(urlSafeKey, base64EndocdedUrlSafeKey);
        }
      );
    });

    it('should convert key to URL-safe base64 string with location prefix', () => {
      const key = new entity.Key({
        path: ['Task', 'Test'],
      });
      const locationPrefix = 's~';
      const base64EndocdedUrlSafeKey =
        'agxzfnByb2plY3QtaWRyDgsSBFRhc2siBFRlc3QM';
      // eslint-disable-next-line @typescript-eslint/no-explicit-any
      (datastore.auth as any).getProjectId = (callback: Function) => {
        callback(null, 'project-id');
      };
      datastore.keyToLegacyUrlSafe(
        key,
        locationPrefix,
        (err: Error | null | undefined, urlSafeKey: string) => {
          assert.ifError(err);
          assert.strictEqual(urlSafeKey, base64EndocdedUrlSafeKey);
        }
      );
    });

    it('should not return URL-safe key to user if auth.getProjectId errors', () => {
      const error = new Error('Error.');
      // eslint-disable-next-line @typescript-eslint/no-explicit-any
      (datastore.auth as any).getProjectId = (callback: Function) => {
        callback(error);
      };
      datastore.keyToLegacyUrlSafe(
        {} as entity.Key,
        (err: Error | null | undefined, urlSafeKey: string) => {
          assert.strictEqual(err, error);
          assert.strictEqual(urlSafeKey, undefined);
        }
      );
    });
  });

  describe('keyFromLegacyUrlsafe', () => {
    it('should convert key to url safe base64 string', () => {
      const encodedKey = 'agpwcm9qZWN0LWlkcg4LEgRUYXNrIgRUZXN0DA';
      const key = datastore.keyFromLegacyUrlsafe(encodedKey);
      assert.strictEqual(key.kind, 'Task');
      assert.strictEqual(key.name, 'Test');
    });
  });

  describe('merge', () => {
    const entityObject = {};
    const key = new entity.Key({
      path: ['Task', 'Test'],
    });
    const key2 = new entity.Key({
      path: ['Task2', 'Test2'],
    });
    const updatedEntityObject = {
      key,
      data: {
        status: 'merged',
      },
    };
    const updatedEntityObject2 = {
      key2,
      data: {
        status: 'merged2',
      },
    };
    const error = new Error('error');
    let transaction: ds.Transaction;

    beforeEach(() => {
      transaction = datastore.transaction();
      datastore.transaction = () => transaction;
      transaction.request_ = () => {};
      transaction.commit = async () => {
        return [{}] as CommitResponse;
      };
      // eslint-disable-next-line @typescript-eslint/no-explicit-any
      (transaction as any).run = (callback: Function) => {
        callback(null);
      };
      transaction.get = async () => {
        return [entityObject] as GetResponse;
      };
    });

    afterEach(() => {
      sinon.restore();
    });

    it('should accept single object ', done => {
      transaction.merge = (current: Entity, toMerge: Entity) => {
        assert.deepStrictEqual(current, entityObject);
        assert.deepStrictEqual(toMerge, updatedEntityObject);
      };

      datastore.merge(updatedEntityObject, done);
    });

    it('should accept array of objects', done => {
      const entities = [updatedEntityObject, updatedEntityObject2];
      let count = 0;
      transaction.merge = (current: Entity, toMerge: Entity) => {
        assert.deepStrictEqual(current, entityObject);
        assert.deepStrictEqual(toMerge, entities[count++]);
      };
      datastore.merge(entities, done);
    });

    it('should rollback if error on transaction run', done => {
      // eslint-disable-next-line @typescript-eslint/no-explicit-any
      (transaction.run as any) = (callback: Function) => {
        callback(error);
      };
      sinon.spy(transaction, 'rollback');

      datastore.merge({key, data: null}, (err?: Error | null) => {
        assert.strictEqual(err, error);
        assert.ok((transaction.rollback as sinon.SinonStub).calledOnce);
        done();
      });
    });

    it('should rollback if error on transaction get', done => {
      sinon.stub(transaction, 'get').rejects(error);
      sinon.spy(transaction, 'rollback');

      datastore.merge({key, data: null}, (err?: Error | null) => {
        assert.strictEqual(err, error);
        assert.ok((transaction.rollback as sinon.SinonStub).calledOnce);
        done();
      });
    });

    it('should rollback if error on transaction commit', done => {
      sinon.stub(transaction, 'commit').rejects(error);
      sinon.spy(transaction, 'rollback');
      transaction.merge = () => {};

      datastore.merge({key, data: null}, (err?: Error | null) => {
        assert.strictEqual(err, error);
        assert.ok((transaction.rollback as sinon.SinonStub).calledOnce);
        done();
      });
    });
  });
});<|MERGE_RESOLUTION|>--- conflicted
+++ resolved
@@ -18,18 +18,12 @@
 import * as proxyquire from 'proxyquire';
 
 import * as ds from '../src';
-<<<<<<< HEAD
-import {entity, Entity} from '../src/entity';
+import {entity, Entity, EntityProto, EntityObject} from '../src/entity';
 import {CommitResponse, GetResponse} from '../src/request';
-import * as sinon from 'sinon';
-=======
-import {DatastoreOptions} from '../src';
-import {entity, Entity, EntityProto, EntityObject} from '../src/entity';
 import {RequestConfig} from '../src/request';
 import * as is from 'is';
 import * as sinon from 'sinon';
 import * as extend from 'extend';
->>>>>>> fa5faacb
 
 // eslint-disable-next-line @typescript-eslint/no-var-requires
 const v1 = require('../src/v1/index.js');
