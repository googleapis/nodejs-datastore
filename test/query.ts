--- conflicted
+++ resolved
@@ -164,7 +164,6 @@
       assert.strictEqual(filter.op, '=');
       assert.strictEqual(filter.val, 'Stephen');
     });
-<<<<<<< HEAD
 
     it('should issue a warning when a Filter instance is not provided', done => {
       const onWarning = (warning: {message: unknown}) => {
@@ -217,7 +216,7 @@
       assert.strictEqual(filters[1].name, 'name');
       assert.strictEqual(filters[1].op, '=');
       assert.strictEqual(filters[1].val, 'Stephen');
-=======
+    });
     it('should accept null as value', () => {
       assert.strictEqual(
         new Query(['kind1']).filter('status', null).filters.pop()?.val,
@@ -227,7 +226,6 @@
         new Query(['kind1']).filter('status', '=', null).filters.pop()?.val,
         null
       );
->>>>>>> 6ce2e5b1
     });
   });
 
