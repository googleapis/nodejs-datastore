// Copyright 2014 Google LLC
//
// Licensed under the Apache License, Version 2.0 (the "License");
// you may not use this file except in compliance with the License.
// You may obtain a copy of the License at
//
//      http://www.apache.org/licenses/LICENSE-2.0
//
// Unless required by applicable law or agreed to in writing, software
// distributed under the License is distributed on an "AS IS" BASIS,
// WITHOUT WARRANTIES OR CONDITIONS OF ANY KIND, either express or implied.
// See the License for the specific language governing permissions and
// limitations under the License.

import * as assert from 'assert';
import {beforeEach, describe, it} from 'mocha';
// eslint-disable-next-line @typescript-eslint/no-var-requires
const {Query} = require('../src/query');
// eslint-disable-next-line @typescript-eslint/no-var-requires
import {Datastore} from '../src';
import {AggregateField, AggregateQuery} from '../src/aggregate';
<<<<<<< HEAD
import {PropertyFilter, Filter, OR} from '../src/filter';
=======
import {PropertyFilter, EntityFilter, or} from '../src/filter';
>>>>>>> 8fc58c0f

describe('Query', () => {
  const SCOPE = {} as Datastore;
  const NAMESPACE = 'Namespace';
  const KINDS = ['Kind'];

  // eslint-disable-next-line @typescript-eslint/no-explicit-any
  let query: any;

  beforeEach(() => {
    query = new Query(SCOPE, NAMESPACE, KINDS);
  });

  describe('instantiation', () => {
    it('should localize the scope', () => {
      assert.strictEqual(query.scope, SCOPE);
    });

    it('should localize the namespace', () => {
      assert.strictEqual(query.namespace, NAMESPACE);
    });

    it('should localize the kind', () => {
      assert.strictEqual(query.kinds, KINDS);
    });

    it('should use null for all falsy namespace values', () => {
      [
        new Query(SCOPE, '', KINDS),
        new Query(SCOPE, null, KINDS),
        new Query(SCOPE, undefined, KINDS),
        new Query(SCOPE, 0 as {} as string, KINDS),
        new Query(SCOPE, KINDS),
      ].forEach(query => {
        assert.strictEqual(query.namespace, null);
      });
    });

    it('should create a query with a count aggregation', () => {
      const query = new Query(['kind1']);
      const firstAggregation = AggregateField.count().alias('total');
      const secondAggregation = AggregateField.count().alias('total2');
      const aggregate = new AggregateQuery(query).addAggregations([
        firstAggregation,
        secondAggregation,
      ]);
      const aggregate2 = new AggregateQuery(query)
        .count('total')
        .count('total2');
      assert.deepStrictEqual(aggregate.aggregations, aggregate2.aggregations);
      assert.deepStrictEqual(aggregate.aggregations, [
        firstAggregation,
        secondAggregation,
      ]);
    });
  });

  describe('filter', () => {
    it('should support filtering', () => {
      const now = new Date();
      const query = new Query(['kind1']).filter('date', '<=', now);
      const filter = query.filters[0];

      assert.strictEqual(filter.name, 'date');
      assert.strictEqual(filter.op, '<=');
      assert.strictEqual(filter.val, now);
    });

    it('should recognize all the different operators', () => {
      const now = new Date();
      const query = new Query(['kind1'])
        .filter('date', '<=', now)
        .filter('name', '=', 'Title')
        .filter('count', '>', 20)
        .filter('size', '<', 10)
        .filter('something', '>=', 11)
        .filter('neProperty', '!=', 12)
        .filter('inProperty', 'IN', 13)
        .filter('notInProperty', 'NOT_IN', 14);

      assert.strictEqual(query.filters[0].name, 'date');
      assert.strictEqual(query.filters[0].op, '<=');
      assert.strictEqual(query.filters[0].val, now);

      assert.strictEqual(query.filters[1].name, 'name');
      assert.strictEqual(query.filters[1].op, '=');
      assert.strictEqual(query.filters[1].val, 'Title');

      assert.strictEqual(query.filters[2].name, 'count');
      assert.strictEqual(query.filters[2].op, '>');
      assert.strictEqual(query.filters[2].val, 20);

      assert.strictEqual(query.filters[3].name, 'size');
      assert.strictEqual(query.filters[3].op, '<');
      assert.strictEqual(query.filters[3].val, 10);

      assert.strictEqual(query.filters[4].name, 'something');
      assert.strictEqual(query.filters[4].op, '>=');
      assert.strictEqual(query.filters[4].val, 11);

      assert.strictEqual(query.filters[5].name, 'neProperty');
      assert.strictEqual(query.filters[5].op, '!=');
      assert.strictEqual(query.filters[5].val, 12);

      assert.strictEqual(query.filters[6].name, 'inProperty');
      assert.strictEqual(query.filters[6].op, 'IN');
      assert.strictEqual(query.filters[6].val, 13);

      assert.strictEqual(query.filters[7].name, 'notInProperty');
      assert.strictEqual(query.filters[7].op, 'NOT_IN');
      assert.strictEqual(query.filters[7].val, 14);
    });

    it('should remove any whitespace surrounding the filter name', () => {
      const query = new Query(['kind1']).filter('   count    ', '>', 123);

      assert.strictEqual(query.filters[0].name, 'count');
    });

    it('should remove any whitespace surrounding the operator', () => {
      const query = new Query(['kind1']).filter(
        'count',
        '       <        ',
        123
      );

      assert.strictEqual(query.filters[0].op, '<');
    });

    it('should return the query instance', () => {
      const query = new Query(['kind1']);
      const nextQuery = query.filter('count', '<', 5);

      assert.strictEqual(query, nextQuery);
    });

    it('should default the operator to "="', () => {
      const query = new Query(['kind1']).filter('name', 'Stephen');
      const filter = query.filters[0];

      assert.strictEqual(filter.name, 'name');
      assert.strictEqual(filter.op, '=');
      assert.strictEqual(filter.val, 'Stephen');
    });
<<<<<<< HEAD

    it('should issue a warning when a Filter instance is not provided', done => {
      const onWarning = (warning: {message: unknown}) => {
        assert.strictEqual(
          warning.message,
          'Providing Filter objects is recommended when using .filter'
        );
        process.removeListener('warning', onWarning);
        done();
      };
      process.on('warning', onWarning);
      new Query(['kind1']).filter('name', 'Stephen');
    });
=======
>>>>>>> 8fc58c0f
  });

  describe('filter with Filter class', () => {
    it('should support filter with Filter', () => {
      const now = new Date();
      const query = new Query(['kind1']).filter(
        new PropertyFilter('date', '<=', now)
      );
<<<<<<< HEAD
      const filter = query.newFilters[0];
=======
      const filter = query.entityFilters[0];
>>>>>>> 8fc58c0f

      assert.strictEqual(filter.name, 'date');
      assert.strictEqual(filter.op, '<=');
      assert.strictEqual(filter.val, now);
    });
    it('should support filter with OR', () => {
      const now = new Date();
      const query = new Query(['kind1']).filter(
<<<<<<< HEAD
        OR([
=======
        or([
>>>>>>> 8fc58c0f
          new PropertyFilter('date', '<=', now),
          new PropertyFilter('name', '=', 'Stephen'),
        ])
      );
<<<<<<< HEAD
      const filter = query.newFilters[0];
=======
      const filter = query.entityFilters[0];
>>>>>>> 8fc58c0f
      assert.strictEqual(filter.op, 'OR');
      // Check filters
      const filters = filter.filters;
      assert.strictEqual(filters.length, 2);
      assert.strictEqual(filters[0].name, 'date');
      assert.strictEqual(filters[0].op, '<=');
      assert.strictEqual(filters[0].val, now);
      assert.strictEqual(filters[1].name, 'name');
      assert.strictEqual(filters[1].op, '=');
      assert.strictEqual(filters[1].val, 'Stephen');
    });
    it('should accept null as value', () => {
      assert.strictEqual(
        new Query(['kind1']).filter('status', null).filters.pop()?.val,
        null
      );
      assert.strictEqual(
        new Query(['kind1']).filter('status', '=', null).filters.pop()?.val,
        null
      );
    });
  });

  describe('hasAncestor', () => {
    it('should support ancestor filtering', () => {
      const query = new Query(['kind1']).hasAncestor(['kind2', 123]);

      assert.strictEqual(query.filters[0].name, '__key__');
      assert.strictEqual(query.filters[0].op, 'HAS_ANCESTOR');
      assert.deepStrictEqual(query.filters[0].val, ['kind2', 123]);
    });

    it('should return the query instance', () => {
      const query = new Query(['kind1']);
      const nextQuery = query.hasAncestor(['kind2', 123]);

      assert.strictEqual(query, nextQuery);
    });
  });

  describe('order', () => {
    it('should default ordering to ascending', () => {
      const query = new Query(['kind1']).order('name');

      assert.strictEqual(query.orders[0].name, 'name');
      assert.strictEqual(query.orders[0].sign, '+');
    });

    it('should support ascending order', () => {
      const query = new Query(['kind1']).order('name');

      assert.strictEqual(query.orders[0].name, 'name');
      assert.strictEqual(query.orders[0].sign, '+');
    });

    it('should support descending order', () => {
      const query = new Query(['kind1']).order('count', {descending: true});

      assert.strictEqual(query.orders[0].name, 'count');
      assert.strictEqual(query.orders[0].sign, '-');
    });

    it('should support both ascending and descending', () => {
      const query = new Query(['kind1'])
        .order('name')
        .order('count', {descending: true});

      assert.strictEqual(query.orders[0].name, 'name');
      assert.strictEqual(query.orders[0].sign, '+');
      assert.strictEqual(query.orders[1].name, 'count');
      assert.strictEqual(query.orders[1].sign, '-');
    });

    it('should return the query instance', () => {
      const query = new Query(['kind1']);
      const nextQuery = query.order('name');

      assert.strictEqual(query, nextQuery);
    });
  });

  describe('groupBy', () => {
    it('should store an array of properties to group by', () => {
      const query = new Query(['kind1']).groupBy(['name', 'size']);

      assert.deepStrictEqual(query.groupByVal, ['name', 'size']);
    });

    it('should convert a single property into an array', () => {
      const query = new Query(['kind1']).groupBy('name');

      assert.deepStrictEqual(query.groupByVal, ['name']);
    });

    it('should return the query instance', () => {
      const query = new Query(['kind1']);
      const nextQuery = query.groupBy(['name', 'size']);

      assert.strictEqual(query, nextQuery);
    });
  });

  describe('select', () => {
    it('should store an array of properties to select', () => {
      const query = new Query(['kind1']).select(['name', 'size']);

      assert.deepStrictEqual(query.selectVal, ['name', 'size']);
    });

    it('should convert a single property into an array', () => {
      const query = new Query(['kind1']).select('name');

      assert.deepStrictEqual(query.selectVal, ['name']);
    });

    it('should return the query instance', () => {
      const query = new Query(['kind1']);
      const nextQuery = query.select(['name', 'size']);

      assert.strictEqual(query, nextQuery);
    });
  });

  describe('start', () => {
    it('should capture the starting cursor value', () => {
      const query = new Query(['kind1']).start('X');

      assert.strictEqual(query.startVal, 'X');
    });

    it('should return the query instance', () => {
      const query = new Query(['kind1']);
      const nextQuery = query.start('X');

      assert.strictEqual(query, nextQuery);
    });
  });

  describe('end', () => {
    it('should capture the ending cursor value', () => {
      const query = new Query(['kind1']).end('Z');

      assert.strictEqual(query.endVal, 'Z');
    });

    it('should return the query instance', () => {
      const query = new Query(['kind1']);
      const nextQuery = query.end('Z');

      assert.strictEqual(query, nextQuery);
    });
  });

  describe('limit', () => {
    it('should capture the number of results to limit to', () => {
      const query = new Query(['kind1']).limit(20);

      assert.strictEqual(query.limitVal, 20);
    });

    it('should return the query instance', () => {
      const query = new Query(['kind1']);
      const nextQuery = query.limit(20);

      assert.strictEqual(query, nextQuery);
    });
  });

  describe('offset', () => {
    it('should capture the number of results to offset by', () => {
      const query = new Query(['kind1']).offset(100);

      assert.strictEqual(query.offsetVal, 100);
    });

    it('should return the query instance', () => {
      const query = new Query(['kind1']);
      const nextQuery = query.offset(100);

      assert.strictEqual(query, nextQuery);
    });
  });

  describe('run', () => {
    it('should call the parent instance runQuery correctly', done => {
      const args = [{}, () => {}];

      // eslint-disable-next-line @typescript-eslint/no-explicit-any
      query.scope.runQuery = function (...thisArgs: any[]) {
        assert.strictEqual(this, query.scope);
        assert.strictEqual(thisArgs[0], query);
        assert.strictEqual(thisArgs[1], args[0]);
        done();
      };

      query.run(...args);
    });
  });

  describe('runStream', () => {
    it('should not require options', () => {
      const runQueryReturnValue = {};

      // eslint-disable-next-line @typescript-eslint/no-explicit-any
      query.scope.runQueryStream = function (...args: any[]) {
        assert.strictEqual(this, query.scope);
        assert.strictEqual(args[0], query);
        return runQueryReturnValue;
      };

      const results = query.runStream();
      assert.strictEqual(results, runQueryReturnValue);
    });

    it('should call the parent instance runQueryStream correctly', () => {
      const options = {
        consistency: 'string',
        gaxOptions: {},
        wrapNumbers: true,
      };
      const runQueryReturnValue = {};

      // eslint-disable-next-line @typescript-eslint/no-explicit-any
      query.scope.runQueryStream = function (...args: any[]) {
        assert.strictEqual(this, query.scope);
        assert.strictEqual(args[0], query);
        assert.strictEqual(args[1], options);
        return runQueryReturnValue;
      };

      const results = query.runStream(options);
      assert.strictEqual(results, runQueryReturnValue);
    });
  });
});<|MERGE_RESOLUTION|>--- conflicted
+++ resolved
@@ -19,11 +19,7 @@
 // eslint-disable-next-line @typescript-eslint/no-var-requires
 import {Datastore} from '../src';
 import {AggregateField, AggregateQuery} from '../src/aggregate';
-<<<<<<< HEAD
-import {PropertyFilter, Filter, OR} from '../src/filter';
-=======
 import {PropertyFilter, EntityFilter, or} from '../src/filter';
->>>>>>> 8fc58c0f
 
 describe('Query', () => {
   const SCOPE = {} as Datastore;
@@ -168,35 +164,26 @@
       assert.strictEqual(filter.op, '=');
       assert.strictEqual(filter.val, 'Stephen');
     });
-<<<<<<< HEAD
-
-    it('should issue a warning when a Filter instance is not provided', done => {
-      const onWarning = (warning: {message: unknown}) => {
-        assert.strictEqual(
-          warning.message,
-          'Providing Filter objects is recommended when using .filter'
-        );
-        process.removeListener('warning', onWarning);
-        done();
-      };
-      process.on('warning', onWarning);
-      new Query(['kind1']).filter('name', 'Stephen');
-    });
-=======
->>>>>>> 8fc58c0f
-  });
-
+  });
+  it('should issue a warning when a Filter instance is not provided', done => {
+    const onWarning = (warning: {message: unknown}) => {
+      assert.strictEqual(
+        warning.message,
+        'Providing Filter objects is recommended when using .filter'
+      );
+      process.removeListener('warning', onWarning);
+      done();
+    };
+    process.on('warning', onWarning);
+    new Query(['kind1']).filter('name', 'Stephen');
+  });
   describe('filter with Filter class', () => {
     it('should support filter with Filter', () => {
       const now = new Date();
       const query = new Query(['kind1']).filter(
         new PropertyFilter('date', '<=', now)
       );
-<<<<<<< HEAD
-      const filter = query.newFilters[0];
-=======
       const filter = query.entityFilters[0];
->>>>>>> 8fc58c0f
 
       assert.strictEqual(filter.name, 'date');
       assert.strictEqual(filter.op, '<=');
@@ -205,20 +192,12 @@
     it('should support filter with OR', () => {
       const now = new Date();
       const query = new Query(['kind1']).filter(
-<<<<<<< HEAD
-        OR([
-=======
         or([
->>>>>>> 8fc58c0f
           new PropertyFilter('date', '<=', now),
           new PropertyFilter('name', '=', 'Stephen'),
         ])
       );
-<<<<<<< HEAD
-      const filter = query.newFilters[0];
-=======
       const filter = query.entityFilters[0];
->>>>>>> 8fc58c0f
       assert.strictEqual(filter.op, 'OR');
       // Check filters
       const filters = filter.filters;
