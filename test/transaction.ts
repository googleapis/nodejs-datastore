// Copyright 2014 Google LLC
//
// Licensed under the Apache License, Version 2.0 (the "License");
// you may not use this file except in compliance with the License.
// You may obtain a copy of the License at
//
//      http://www.apache.org/licenses/LICENSE-2.0
//
// Unless required by applicable law or agreed to in writing, software
// distributed under the License is distributed on an "AS IS" BASIS,
// WITHOUT WARRANTIES OR CONDITIONS OF ANY KIND, either express or implied.
// See the License for the specific language governing permissions and
// limitations under the License.

import * as pfy from '@google-cloud/promisify';
import arrify = require('arrify');
import * as assert from 'assert';
import {afterEach, beforeEach, before, describe, it} from 'mocha';
import * as proxyquire from 'proxyquire';

// import {google} from '../proto/datastore';
import {Datastore, DatastoreRequest, Query, TransactionOptions} from '../src';
import {Entity} from '../src/entity';
import * as tsTypes from '../src/transaction';
import * as sinon from 'sinon';

// eslint-disable-next-line @typescript-eslint/no-explicit-any
type Any = any;
type Path = string | [string] | [string, number];

// eslint-disable-next-line @typescript-eslint/no-var-requires
const {entity} = require('../src/entity');

let promisified = false;
const fakePfy = Object.assign({}, pfy, {
  promisifyAll(klass: Function, options: pfy.PromisifyAllOptions) {
    if (klass.name !== 'Transaction') {
      return;
    }
    promisified = true;
    assert.deepStrictEqual(options.exclude, [
      'createQuery',
      'delete',
<<<<<<< HEAD
      'save',
      'merge',
=======
      'insert',
      'save',
      'update',
      'upsert',
>>>>>>> fa5faacb
    ]);
  },
});

describe('Transaction', () => {
  let Transaction: typeof tsTypes.Transaction;
  let transaction: tsTypes.Transaction;
  const TRANSACTION_ID = 'transaction-id';
  const PROJECT_ID = 'project-id';
  const NAMESPACE = 'a-namespace';

  const DATASTORE = ({
    request_() {},
    projectId: PROJECT_ID,
    namespace: NAMESPACE,
  } as {}) as Datastore;

  function key(path: Path) {
    return new entity.Key({path: arrify(path)});
  }

  before(() => {
    Transaction = proxyquire('../src/transaction.js', {
      '@google-cloud/promisify': fakePfy,
    }).Transaction;
  });

  beforeEach(() => {
    transaction = new Transaction(DATASTORE);
  });

  describe('instantiation', () => {
    it('should promisify all the things', () => {
      assert(promisified);
    });

    it('should localize the datastore instance', () => {
      assert.strictEqual(transaction.datastore, DATASTORE);
    });

    it('should localize the namespace', () => {
      assert.strictEqual(transaction.namespace, NAMESPACE);
    });

    it('should localize the transaction ID', () => {
      const options = {
        id: 'transaction-id',
      };

      const transaction = new Transaction(DATASTORE, options);
      assert.strictEqual(transaction.id, options.id);
    });

    it('should localize readOnly', () => {
      const options = {
        readOnly: true,
      };

      const transaction = new Transaction(DATASTORE, options);
      assert.strictEqual(transaction.readOnly, true);
    });

    it('should localize request function', done => {
      const fakeDataset: Any = {
        request_: {
          bind(context: {}) {
            assert.strictEqual(context, fakeDataset);

            setImmediate(() => {
              assert.strictEqual(transaction.request, fakeDataset.request);
              done();
            });

            return fakeDataset.request;
          },
        },
      };

      const transaction = new Transaction(fakeDataset);
    });

    it('should localize default properties', () => {
      assert.deepStrictEqual(transaction.modifiedEntities_, []);
      assert.deepStrictEqual(transaction.requestCallbacks_, []);
      assert.deepStrictEqual(transaction.requests_, []);
    });
  });

  describe('commit', () => {
    beforeEach(() => {
      transaction.id = TRANSACTION_ID;
    });

    afterEach(() => {
      sinon.restore();
    });

    it('should commit', done => {
      transaction.request_ = config => {
        assert.strictEqual(config.client, 'DatastoreClient');
        assert.strictEqual(config.method, 'commit');
        assert.deepStrictEqual(config.gaxOpts, {});
        done();
      };
      transaction.commit();
    });

    it('should accept gaxOptions', done => {
      const gaxOptions = {};

      transaction.request_ = config => {
        assert.deepStrictEqual(config.gaxOpts, {});
        done();
      };

      transaction.commit(gaxOptions);
    });

    it('should skip the commit', done => {
      transaction.skipCommit = true;

      // If called, the test will blow up.
      transaction.request_ = done;

      transaction.commit(done);
    });

    describe('errors', () => {
      const error = new Error('Error.');
      const apiResponse = {};

      const rollbackError = new Error('Error.');
      const rollbackApiResponse = {};

      beforeEach(() => {
        transaction.rollback = ((callback: Function) => {
          callback(rollbackError, rollbackApiResponse);
        }) as Any;

        transaction.request_ = (config, callback) => {
          callback(error, apiResponse);
        };
      });

      it('should pass the commit error to the callback', done => {
        transaction.commit((err, resp) => {
          assert.strictEqual(err, error);
          assert.strictEqual(resp, apiResponse);
          done();
        });
      });
    });

    it('should pass apiResponse to callback', done => {
      const resp = {success: true};
      transaction.request_ = (config, callback) => {
        callback(null, resp);
      };
      transaction.commit((err, apiResponse) => {
        assert.ifError(err);
        assert.deepStrictEqual(resp, apiResponse);
        done();
      });
    });

    it('should group mutations & execute original methods', () => {
      const deleteArg1 = key(['Product', 123]);
      const deleteArg2 = key(['Product', 234]);

      const saveArg1 = {key: key(['Product', 345]), data: ''};
      const saveArg2 = {key: key(['Product', 456]), data: ''};

      // Queue saves & deletes in varying order.
      transaction.delete(deleteArg1);
      transaction.save(saveArg1);
      transaction.delete(deleteArg2);
      transaction.save(saveArg2);

      const args: Array<{}> = [];

      const deleteStub = sinon
        .stub(Datastore.prototype, 'delete')
        .callsFake(a => {
          args.push(a);
        });
      const saveStub = sinon.stub(Datastore.prototype, 'save').callsFake(a => {
        args.push(a);
      });

      transaction.request_ = () => {};

      transaction.commit();

      assert.strictEqual(deleteStub.calledOnce, true);
      assert.strictEqual(saveStub.calledOnce, true);

      assert.strictEqual(args.length, 2);

      // Save arguments must come first.
      assert.deepStrictEqual(args, [
        [saveArg1, saveArg2],
        [deleteArg1, deleteArg2],
      ]);
    });

    it('should honor ordering of mutations (last wins)', () => {
      // The delete should be ignored.
      transaction.delete(key(['Product', 123]));
      transaction.save({key: key(['Product', 123]), data: ''});

      const deleteSpy = sinon
        .stub(Datastore.prototype, 'delete')
        .callsFake(() => {});
      const saveStub = sinon
        .stub(Datastore.prototype, 'save')
        .callsFake(() => {});

      transaction.request_ = () => {};

      transaction.commit();
      assert.strictEqual(deleteSpy.notCalled, true);
      assert.strictEqual(saveStub.calledOnce, true);
    });

    it('should not squash key-incomplete mutations', done => {
      transaction.save({key: key(['Product']), data: ''});
      transaction.save({key: key(['Product']), data: ''});

      sinon
        .stub(Datastore.prototype, 'save')
        .callsFake((entities: Entity[]) => {
          assert.strictEqual(entities.length, 2);
          done();
        });

      transaction.request_ = () => {};

      transaction.commit();
    });

    it('should send the built request object', done => {
      transaction.requests_ = [
        {
          mutations: [{a: 'b'}, {c: 'd'}],
        },
        {
          mutations: [{e: 'f'}, {g: 'h'}],
        },
      ];

      transaction.request_ = config => {
        assert.deepStrictEqual(config.reqOpts, {
          mutations: [{a: 'b'}, {c: 'd'}, {e: 'f'}, {g: 'h'}],
        });
        done();
      };

      transaction.commit();
    });

    it('should execute the queued callbacks', () => {
      let cb1Called = false;
      let cb2Called = false;

      transaction.requestCallbacks_ = [
        () => {
          cb1Called = true;
        },
        () => {
          cb2Called = true;
        },
      ];

      transaction.request_ = (config, cb) => {
        cb();
      };

      transaction.commit();

      assert(cb1Called);
      assert(cb2Called);
    });
  });

  describe('createQuery', () => {
    it('should return query from datastore.createQuery', () => {
      const args = ['0', '1']; // Query only accepts to accept string||null values
      const createQueryReturnValue = {};

      transaction.datastore.createQuery = function (...ags: Any) {
        assert.strictEqual(this, transaction);
        assert.strictEqual(ags[0], args[0]);
        assert.strictEqual(ags[1], args[1]);
        return createQueryReturnValue as Query;
      };

      const query = transaction.createQuery(args[0], args[1]); // verbose de-structure
      assert.strictEqual(query, createQueryReturnValue);
    });
  });

  describe('delete', () => {
    it('should push entities into a queue', () => {
      const keys = [key('Product123'), key('Product234'), key('Product345')];

      transaction.delete(keys);

      assert.strictEqual(transaction.modifiedEntities_.length, keys.length);

      transaction.modifiedEntities_.forEach((queuedEntity: Entity) => {
        assert.strictEqual(queuedEntity.method, 'delete');
        assert(keys.indexOf(queuedEntity.entity.key) > -1);
        assert.deepStrictEqual(queuedEntity.args, [queuedEntity.entity.key]);
      });
    });
  });

  describe('insert', () => {
    afterEach(() => {
      sinon.restore();
    });

    it('should prepare entity objects', done => {
      const entityObject = {};
      const preparedEntityObject = {prepared: true};
      const expectedEntityObject = Object.assign({}, preparedEntityObject, {
        method: 'insert',
      });

      sinon.stub(DatastoreRequest, 'prepareEntityObject_').callsFake(obj => {
        assert.strictEqual(obj, entityObject);
        return preparedEntityObject as {};
      });

      transaction.save = (entities: Entity[]) => {
        assert.deepStrictEqual(entities[0], expectedEntityObject);
        done();
      };

      transaction.insert(entityObject);
    });

    it('should pass the correct arguments to save', done => {
      transaction.save = (entities: Entity[]) => {
        assert.deepStrictEqual(JSON.parse(JSON.stringify(entities)), [
          {
            key: {
              namespace: 'ns',
              kind: 'Company',
              path: ['Company', null],
            },
            data: {},
            method: 'insert',
          },
        ]);
        done();
      };
      const key = new entity.Key({namespace: 'ns', path: ['Company']});
      transaction.insert({key, data: {}});
    });
  });

  describe('rollback', () => {
    beforeEach(() => {
      transaction.id = TRANSACTION_ID;
    });

    it('should rollback', done => {
      transaction.request_ = config => {
        assert.strictEqual(config.client, 'DatastoreClient');
        assert.strictEqual(config.method, 'rollback');
        assert.deepStrictEqual(config.gaxOpts, {});
        done();
      };
      transaction.rollback();
    });

    it('should allow setting gaxOptions', done => {
      const gaxOptions = {};

      transaction.request_ = config => {
        assert.strictEqual(config.gaxOpts, gaxOptions);
        done();
      };

      transaction.rollback(gaxOptions);
    });

    it('should pass error to callback', done => {
      const error = new Error('Error.');
      transaction.request_ = (config, callback) => {
        callback(error);
      };
      transaction.rollback(err => {
        assert.deepStrictEqual(err, error);
        done();
      });
    });

    it('should pass apiResponse to callback', done => {
      const resp = {success: true};
      transaction.request_ = (config, callback) => {
        callback(null, resp);
      };
      transaction.rollback((err, apiResponse) => {
        assert.ifError(err);
        assert.deepStrictEqual(resp, apiResponse);
        done();
      });
    });

    it('should set skipCommit', done => {
      transaction.request_ = (config, callback) => {
        callback();
      };
      transaction.rollback(() => {
        assert.strictEqual(transaction.skipCommit, true);
        done();
      });
    });

    it('should set skipCommit when rollback errors', done => {
      transaction.request_ = (config, callback) => {
        callback(new Error('Error.'));
      };
      transaction.rollback(() => {
        assert.strictEqual(transaction.skipCommit, true);
        done();
      });
    });
  });

  describe('run', () => {
    it('should make the correct API request', done => {
      transaction.request_ = config => {
        assert.strictEqual(config.client, 'DatastoreClient');
        assert.strictEqual(config.method, 'beginTransaction');
        assert.deepStrictEqual(config.reqOpts, {transactionOptions: {}});
        assert.strictEqual(config.gaxOpts, undefined);
        done();
      };

      transaction.run(assert.ifError);
    });

    it('should allow setting gaxOptions', done => {
      const gaxOptions = {};

      transaction.request_ = config => {
        assert.strictEqual(config.gaxOpts, gaxOptions);
        done();
      };

      transaction.run({gaxOptions});
    });

    describe('options.readOnly', () => {
      it('should respect the readOnly option', done => {
        const options = {
          readOnly: true,
        };

        transaction.request_ = (config: Any) => {
          assert.deepStrictEqual(
            config.reqOpts.transactionOptions.readOnly,
            {}
          );
          done();
        };

        transaction.run(options, assert.ifError);
      });

      it('should respect the global readOnly option', done => {
        transaction.readOnly = true;

        transaction.request_ = config => {
          assert.deepStrictEqual(
            config.reqOpts!.transactionOptions!.readOnly,
            {}
          );
          done();
        };

        transaction.run(assert.ifError);
      });
    });

    describe('options.transactionId', () => {
      it('should respect the transactionId option', done => {
        const options = {
          transactionId: 'transaction-id',
        };

        transaction.request_ = config => {
          assert.deepStrictEqual(
            config.reqOpts!.transactionOptions!.readWrite,
            {
              previousTransaction: options.transactionId,
            }
          );
          done();
        };

        transaction.run(options, assert.ifError);
      });

      it('should respect the global transactionId option', done => {
        transaction.id = 'transaction-id';

        transaction.request_ = config => {
          assert.deepStrictEqual(
            config.reqOpts!.transactionOptions!.readWrite,
            {
              previousTransaction: transaction.id,
            }
          );
          done();
        };

        transaction.run(assert.ifError);
      });
    });

    describe('options.transactionOptions', () => {
      it('should allow full override of transactionOptions', done => {
        transaction.readOnly = true;

        const options = ({
          transactionOptions: {
            readWrite: {
              previousTransaction: 'transaction-id',
            },
          },
        } as {}) as TransactionOptions;

        transaction.request_ = config => {
          assert.deepStrictEqual(config.reqOpts, options);
          done();
        };

        transaction.run(options, assert.ifError);
      });
    });

    describe('error', () => {
      const error = new Error('Error.');
      const apiResponse = {};

      beforeEach(() => {
        transaction.request_ = (config, callback) => {
          callback(error, apiResponse);
        };
      });

      it('should pass error & API response to callback', done => {
        transaction.run((err, transaction, apiResponse_) => {
          assert.strictEqual(err, error);
          assert.strictEqual(transaction, null);
          assert.strictEqual(apiResponse_, apiResponse);
          done();
        });
      });
    });

    describe('success', () => {
      const apiResponse = {
        transaction: TRANSACTION_ID,
      };

      beforeEach(() => {
        transaction.request_ = (config, callback) => {
          callback(null, apiResponse);
        };
      });

      it('should set transaction id', done => {
        delete transaction.id;
        transaction.run((err: Error | null) => {
          assert.ifError(err);
          assert.strictEqual(transaction.id, TRANSACTION_ID);
          done();
        });
      });

      it('should exec callback with Transaction & apiResponse', done => {
        transaction.run((err, transaction_, apiResponse_) => {
          assert.ifError(err);
          assert.strictEqual(transaction_, transaction);
          assert.deepStrictEqual(apiResponse_, apiResponse);
          done();
        });
      });
    });
  });

  describe('save', () => {
    it('should push entities into a queue', () => {
      const entities = [
        {key: key('Product123'), data: 123},
        {key: key('Product234'), data: 234},
        {key: key('Product345'), data: 345},
      ];
      transaction.save(entities);
      assert.strictEqual(transaction.modifiedEntities_.length, entities.length);
      transaction.modifiedEntities_.forEach((queuedEntity: Entity) => {
        assert.strictEqual(queuedEntity.method, 'save');
        const match = entities.filter(ent => {
          return ent.key === queuedEntity.entity.key;
        })[0];
        assert.deepStrictEqual(queuedEntity.args, [match]);
      });
    });
  });

<<<<<<< HEAD
  describe('merge', () => {
    function getExpectedLength(one: {} | Array<{}>, two: {} | Array<{}>) {
      return Math.max(
        Array.isArray(one) ? one.length : 1,
        Array.isArray(two) ? two.length : 1
      );
    }
    it('should accept single objects into a queue', () => {
      const currentEntities = {
        key: key('Product123'),
        data: {meaningOf: 'life'},
      };
      const entitiesToMerge = {key: key('Product123'), data: {value: 42}};

      transaction.merge(currentEntities, entitiesToMerge);
      assert.strictEqual(
        transaction.modifiedEntities_.length,
        getExpectedLength(currentEntities, entitiesToMerge)
      );

      transaction.modifiedEntities_.forEach((queuedEntity: Entity) => {
        assert.strictEqual(queuedEntity.method, 'save');
      });

      const actual = transaction.modifiedEntities_[0].args[0];
      assert.strictEqual(actual.method, 'upsert');

      assert.deepStrictEqual(
        actual.data,
        Object.assign({}, currentEntities.data, entitiesToMerge.data)
      );
=======
  describe('update', () => {
    afterEach(() => {
      sinon.restore();
    });

    it('should prepare entity objects', done => {
      const entityObject = {};
      const preparedEntityObject = {prepared: true};
      const expectedEntityObject = Object.assign({}, preparedEntityObject, {
        method: 'update',
      });

      sinon.stub(DatastoreRequest, 'prepareEntityObject_').callsFake(obj => {
        assert.strictEqual(obj, entityObject);
        return preparedEntityObject as {};
      });

      transaction.save = (entities: Entity[]) => {
        assert.deepStrictEqual(entities[0], expectedEntityObject);
        done();
      };

      transaction.update(entityObject);
    });

    it('should pass the correct arguments to save', done => {
      transaction.save = (entities: Entity[]) => {
        assert.deepStrictEqual(JSON.parse(JSON.stringify(entities)), [
          {
            key: {
              namespace: 'ns',
              kind: 'Company',
              path: ['Company', null],
            },
            data: {},
            method: 'update',
          },
        ]);
        done();
      };
      const key = new entity.Key({namespace: 'ns', path: ['Company']});
      transaction.update({key, data: {}});
    });
  });

  describe('upsert', () => {
    afterEach(() => {
      sinon.restore();
    });

    it('should prepare entity objects', done => {
      const entityObject = {};
      const preparedEntityObject = {prepared: true};
      const expectedEntityObject = Object.assign({}, preparedEntityObject, {
        method: 'upsert',
      });

      sinon.stub(DatastoreRequest, 'prepareEntityObject_').callsFake(obj => {
        assert.strictEqual(obj, entityObject);
        return preparedEntityObject as {};
      });

      transaction.save = (entities: Entity[]) => {
        assert.deepStrictEqual(entities[0], expectedEntityObject);
        done();
      };

      transaction.upsert(entityObject);
    });

    it('should pass the correct arguments to save', done => {
      transaction.save = (entities: Entity[]) => {
        assert.deepStrictEqual(JSON.parse(JSON.stringify(entities)), [
          {
            key: {
              namespace: 'ns',
              kind: 'Company',
              path: ['Company', null],
            },
            data: {},
            method: 'upsert',
          },
        ]);
        done();
      };
      const key = new entity.Key({namespace: 'ns', path: ['Company']});
      transaction.upsert({key, data: {}});
>>>>>>> fa5faacb
    });
  });
});<|MERGE_RESOLUTION|>--- conflicted
+++ resolved
@@ -41,15 +41,11 @@
     assert.deepStrictEqual(options.exclude, [
       'createQuery',
       'delete',
-<<<<<<< HEAD
-      'save',
+      'insert',
       'merge',
-=======
-      'insert',
       'save',
       'update',
       'upsert',
->>>>>>> fa5faacb
     ]);
   },
 });
@@ -665,7 +661,6 @@
     });
   });
 
-<<<<<<< HEAD
   describe('merge', () => {
     function getExpectedLength(one: {} | Array<{}>, two: {} | Array<{}>) {
       return Math.max(
@@ -697,7 +692,9 @@
         actual.data,
         Object.assign({}, currentEntities.data, entitiesToMerge.data)
       );
-=======
+    });
+  });
+
   describe('update', () => {
     afterEach(() => {
       sinon.restore();
@@ -785,7 +782,6 @@
       };
       const key = new entity.Key({namespace: 'ns', path: ['Company']});
       transaction.upsert({key, data: {}});
->>>>>>> fa5faacb
     });
   });
 });