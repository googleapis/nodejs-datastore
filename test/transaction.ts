--- conflicted
+++ resolved
@@ -26,34 +26,24 @@
   Query,
   TransactionOptions,
   Transaction,
-<<<<<<< HEAD
   AggregateField,
-=======
->>>>>>> 7284d99c
 } from '../src';
 import {Entity, entity} from '../src/entity';
 import * as tsTypes from '../src/transaction';
 import * as sinon from 'sinon';
 import {Callback, CallOptions, ClientStub} from 'google-gax';
-<<<<<<< HEAD
 import {
   CommitCallback,
   GetCallback,
   RequestCallback,
   RequestConfig,
 } from '../src/request';
-=======
-import {RequestConfig} from '../src/request';
->>>>>>> 7284d99c
 import {SECOND_DATABASE_ID} from './index';
 import {google} from '../protos/protos';
 import {RunCallback} from '../src/transaction';
 import * as protos from '../protos/protos';
-<<<<<<< HEAD
 import {AggregateQuery} from '../src/aggregate';
 import {RunQueryCallback} from '../src/query';
-=======
->>>>>>> 7284d99c
 const async = require('async');
 
 // eslint-disable-next-line @typescript-eslint/no-explicit-any
@@ -168,7 +158,6 @@
           assert.deepStrictEqual(transaction.requests_, []);
         });
       });
-      
       describe('run without setting up transaction id', () => {
         // These tests were created so that when transaction.run is restructured we
         // can be confident that it works the same way as before.
@@ -670,7 +659,6 @@
             q = transactionWrapper.datastore.createQuery('Character');
           });
 
-<<<<<<< HEAD
           afterEach(() => {
             transactionWrapper.resetBeginTransaction();
             transactionWrapper.resetGapicFunctions();
@@ -868,7 +856,7 @@
           });
         });
       });
-=======
+
       describe('run without setting up transaction id', () => {
         // These tests were created so that when transaction.run is restructured we
         // can be confident that it works the same way as before.
@@ -1000,7 +988,6 @@
         });
       });
 
->>>>>>> 7284d99c
       describe('commit', () => {
         beforeEach(() => {
           transaction.id = TRANSACTION_ID;
