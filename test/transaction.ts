--- conflicted
+++ resolved
@@ -32,16 +32,12 @@
 import * as tsTypes from '../src/transaction';
 import * as sinon from 'sinon';
 import {Callback, CallOptions, ClientStub} from 'google-gax';
-<<<<<<< HEAD
-import {CommitCallback, RequestConfig} from '../src/request';
-=======
 import {
   CommitCallback,
   GetCallback,
   RequestCallback,
   RequestConfig,
 } from '../src/request';
->>>>>>> 0d05f4ce
 import {SECOND_DATABASE_ID} from './index';
 import {google} from '../protos/protos';
 import {RunCallback} from '../src/transaction';
@@ -294,10 +290,6 @@
             };
             transactionWithoutMock.run({}, runCallback);
           });
-<<<<<<< HEAD
-          // TODO: Add a test here for calling commit
-=======
->>>>>>> 0d05f4ce
           describe('commit without setting up transaction id when run returns a response', () => {
             // These tests were created so that when transaction.commit is restructured we
             // can be confident that it works the same way as before.
@@ -322,21 +314,14 @@
               namespace,
             };
             const datastore = new Datastore(options);
-<<<<<<< HEAD
-            const transactionWithoutMock = datastore.transaction();
-=======
             let transactionWithoutMock: Transaction;
->>>>>>> 0d05f4ce
             const dataClientName = 'DatastoreClient';
             let dataClient: ClientStub | undefined;
             let originalCommitMethod: Function;
 
             beforeEach(async () => {
-<<<<<<< HEAD
-=======
               // Create a fresh transaction for each test because transaction state changes after a commit.
               transactionWithoutMock = datastore.transaction();
->>>>>>> 0d05f4ce
               // In this before hook, save the original beginTransaction method in a variable.
               // After tests are finished, reassign beginTransaction to the variable.
               // This way, mocking beginTransaction in this block doesn't affect other tests.
@@ -352,8 +337,6 @@
               if (dataClient && dataClient.commit) {
                 originalCommitMethod = dataClient.commit;
               }
-<<<<<<< HEAD
-=======
               if (dataClient && dataClient.beginTransaction) {
                 dataClient.beginTransaction = (
                   request: protos.google.datastore.v1.IBeginTransactionRequest,
@@ -369,7 +352,6 @@
                   callback(null, testRunResp);
                 };
               }
->>>>>>> 0d05f4ce
             });
 
             afterEach(() => {
@@ -398,22 +380,6 @@
                   ) => {
                     callback(new Error(testErrorMessage), testCommitResp);
                   };
-<<<<<<< HEAD
-                  dataClient.beginTransaction = (
-                    request: protos.google.datastore.v1.IBeginTransactionRequest,
-                    options: CallOptions,
-                    callback: Callback<
-                      protos.google.datastore.v1.IBeginTransactionResponse,
-                      | protos.google.datastore.v1.IBeginTransactionRequest
-                      | null
-                      | undefined,
-                      {} | null | undefined
-                    >
-                  ) => {
-                    callback(null, testResp);
-                  };
-=======
->>>>>>> 0d05f4ce
                 }
               });
 
@@ -434,10 +400,6 @@
                 ) => {
                   assert(error);
                   assert.strictEqual(error.message, testErrorMessage);
-<<<<<<< HEAD
-                  assert.strictEqual(transaction, null);
-=======
->>>>>>> 0d05f4ce
                   assert.strictEqual(response, testCommitResp);
                   done();
                 };
@@ -470,15 +432,6 @@
                   ) => {
                     callback(null, testCommitResp);
                   };
-<<<<<<< HEAD
-                  // TODO: See if eliminating this mock will fix the problem
-                  dataClient.beginTransaction = (
-                    request: protos.google.datastore.v1.IBeginTransactionRequest,
-                    options: CallOptions,
-                    callback: Callback<
-                      protos.google.datastore.v1.IBeginTransactionResponse,
-                      | protos.google.datastore.v1.IBeginTransactionRequest
-=======
                 }
               });
               it('should send back the response when awaiting a promise', async () => {
@@ -666,35 +619,17 @@
                     callback: Callback<
                       protos.google.datastore.v1.IRunAggregationQueryResponse,
                       | protos.google.datastore.v1.IRunAggregationQueryRequest
->>>>>>> 0d05f4ce
                       | null
                       | undefined,
                       {} | null | undefined
                     >
                   ) => {
-<<<<<<< HEAD
-                    callback(null, testResp);
-=======
                     callback(null, runAggregationQueryResp);
->>>>>>> 0d05f4ce
                   };
                 }
               });
               it('should send back the response when awaiting a promise', async () => {
                 await transactionWithoutMock.run();
-<<<<<<< HEAD
-                const commitResults = await transactionWithoutMock.commit();
-                assert.strictEqual(commitResults, testCommitResp);
-              });
-              it('should send back the response when using a callback', done => {
-                const commitCallback: CommitCallback = (
-                  error: Error | null | undefined,
-                  response?: google.datastore.v1.ICommitResponse
-                ) => {
-                  assert(error);
-                  assert.strictEqual(error, null);
-                  assert.strictEqual(response, testCommitResp);
-=======
                 const allResults =
                   await transactionWithoutMock.runAggregationQuery(aggregate);
                 const [runAggregateQueryResults] = allResults;
@@ -710,7 +645,6 @@
                 ) => {
                   assert.strictEqual(error, null);
                   assert.deepStrictEqual(response, runAggregationQueryUserResp);
->>>>>>> 0d05f4ce
                   done();
                 };
                 transactionWithoutMock.run(
@@ -719,14 +653,10 @@
                     transaction: Transaction | null,
                     response?: google.datastore.v1.IBeginTransactionResponse
                   ) => {
-<<<<<<< HEAD
-                    transactionWithoutMock.commit(commitCallback);
-=======
                     transactionWithoutMock.runAggregationQuery(
                       aggregate,
                       runAggregateQueryCallback
                     );
->>>>>>> 0d05f4ce
                   }
                 );
               });
