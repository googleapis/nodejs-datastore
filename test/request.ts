--- conflicted
+++ resolved
@@ -1364,37 +1364,7 @@
       );
     });
 
-    it('should allow setting the indexed value on arrays', done => {
-      request.request_ = (config: RequestConfig) => {
-        const property = config.reqOpts.mutations[0].upsert.properties.name;
-
-        property.arrayValue.values.forEach((value: Any) => {
-          assert.strictEqual(value.excludeFromIndexes, true);
-        });
-
-        done();
-      };
-
-      request.save(
-        {
-          key,
-          data: [
-            {
-              name: 'name',
-              value: ['one', 'two', 'three'],
-              excludeFromIndexes: true,
-            },
-          ],
-        },
-        assert.ifError
-      );
-    });
-
-<<<<<<< HEAD
-    it('should prepare excludeFromIndexes array for large values', done => {
-=======
     it('should allow exclude property indexed with "*" wildcard from root', done => {
->>>>>>> 215cbeef
       const longString = Buffer.alloc(1501, '.').toString();
       const data = {
         longString,
@@ -1436,30 +1406,6 @@
         },
       };
 
-<<<<<<< HEAD
-      const excludeFromIndexes = [
-        'longString',
-        'longStringArray[]',
-        'metadata.longString',
-        'metadata.obj.longStringArray[].longString',
-        'metadata.obj.longStringArray[].nestedLongStringArray[].longString',
-        'metadata.longStringArray[].longString',
-        'metadata.longStringArray[].nestedLongStringArray[].longString',
-      ];
-
-      entity.entityToEntityProto = entity => {
-        return entity;
-      };
-      request.request_ = (config: RequestConfig) => {
-        assert.strictEqual(
-          config.reqOpts.mutations[0].upsert.excludeLargeProperties,
-          true
-        );
-        assert.deepStrictEqual(
-          config.reqOpts.mutations[0].upsert.excludeFromIndexes,
-          excludeFromIndexes
-        );
-=======
       const validateIndex = (data: Any) => {
         if (data.arrayValue) {
           data.arrayValue.values.forEach((value: Any) => {
@@ -1479,7 +1425,6 @@
         Object.keys(properties).forEach(path => {
           validateIndex(properties[path]);
         });
->>>>>>> 215cbeef
         done();
       };
 
@@ -1487,36 +1432,12 @@
         {
           key,
           data,
-<<<<<<< HEAD
-          excludeLargeProperties: true,
-=======
           excludeFromIndexes: ['.*'],
->>>>>>> 215cbeef
         },
         assert.ifError
       );
     });
 
-<<<<<<< HEAD
-    it('should allow auto setting the indexed value of a property with excludeLargeProperties', done => {
-      const longString = Buffer.alloc(1501, '.').toString();
-      const data = [
-        {
-          name: 'name',
-          value: longString,
-        },
-        {
-          name: 'description',
-          value: 'value',
-        },
-      ];
-
-      request.request_ = (config: RequestConfig) => {
-        assert.deepStrictEqual(
-          config.reqOpts.mutations[0].upsert.properties.name.excludeFromIndexes,
-          true
-        );
-=======
     it('should allow exclude property indexed with "*" wildcard for object and array', done => {
       const longString = Buffer.alloc(1501, '.').toString();
       const data = {
@@ -1578,7 +1499,6 @@
         Object.keys(properties).forEach(path => {
           validateIndex(properties[path]);
         });
->>>>>>> 215cbeef
         done();
       };
 
@@ -1586,9 +1506,6 @@
         {
           key,
           data,
-<<<<<<< HEAD
-          excludeLargeProperties: true,
-=======
           excludeFromIndexes: [
             'longString',
             'notMetadata',
@@ -1598,7 +1515,140 @@
             'metadata.obj.*',
             'metadata.longStringArray[].*',
           ],
->>>>>>> 215cbeef
+        },
+        assert.ifError
+      );
+    });
+
+    it('should allow setting the indexed value on arrays', done => {
+      request.request_ = (config: RequestConfig) => {
+        const property = config.reqOpts.mutations[0].upsert.properties.name;
+
+        property.arrayValue.values.forEach((value: Any) => {
+          assert.strictEqual(value.excludeFromIndexes, true);
+        });
+
+        done();
+      };
+
+      request.save(
+        {
+          key,
+          data: [
+            {
+              name: 'name',
+              value: ['one', 'two', 'three'],
+              excludeFromIndexes: true,
+            },
+          ],
+        },
+        assert.ifError
+      );
+    });
+
+    it('should prepare excludeFromIndexes array for large values', done => {
+      const longString = Buffer.alloc(1501, '.').toString();
+      const data = {
+        longString,
+        notMetadata: true,
+        longStringArray: [longString],
+        metadata: {
+          longString,
+          otherProperty: 'value',
+          obj: {
+            longStringArray: [
+              {
+                longString,
+                nestedLongStringArray: [
+                  {
+                    longString,
+                    nestedProperty: true,
+                  },
+                  {
+                    longString,
+                  },
+                ],
+              },
+            ],
+          },
+          longStringArray: [
+            {
+              longString,
+              nestedLongStringArray: [
+                {
+                  longString,
+                  nestedProperty: true,
+                },
+                {
+                  longString,
+                },
+              ],
+            },
+          ],
+        },
+      };
+
+      const excludeFromIndexes = [
+        'longString',
+        'longStringArray[]',
+        'metadata.longString',
+        'metadata.obj.longStringArray[].longString',
+        'metadata.obj.longStringArray[].nestedLongStringArray[].longString',
+        'metadata.longStringArray[].longString',
+        'metadata.longStringArray[].nestedLongStringArray[].longString',
+      ];
+
+      entity.entityToEntityProto = entity => {
+        return entity;
+      };
+      request.request_ = (config: RequestConfig) => {
+        assert.strictEqual(
+          config.reqOpts.mutations[0].upsert.excludeLargeProperties,
+          true
+        );
+        assert.deepStrictEqual(
+          config.reqOpts.mutations[0].upsert.excludeFromIndexes,
+          excludeFromIndexes
+        );
+        done();
+      };
+
+      request.save(
+        {
+          key,
+          data,
+          excludeLargeProperties: true,
+        },
+        assert.ifError
+      );
+    });
+
+    it('should allow auto setting the indexed value of a property with excludeLargeProperties', done => {
+      const longString = Buffer.alloc(1501, '.').toString();
+      const data = [
+        {
+          name: 'name',
+          value: longString,
+        },
+        {
+          name: 'description',
+          value: 'value',
+        },
+      ];
+
+      request.request_ = (config: RequestConfig) => {
+        assert.deepStrictEqual(
+          config.reqOpts.mutations[0].upsert.properties.name.excludeFromIndexes,
+          true
+        );
+        done();
+      };
+
+      request.save(
+        {
+          key,
+          data,
+          excludeLargeProperties: true,
         },
         assert.ifError
       );
