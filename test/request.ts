--- conflicted
+++ resolved
@@ -1360,8 +1360,6 @@
       );
     });
 
-<<<<<<< HEAD
-=======
     it('should allow setting the indexed value on arrays', done => {
       request.request_ = (config: RequestConfig) => {
         const property = config.reqOpts!.mutations![0].upsert!.properties!.name;
@@ -1388,7 +1386,6 @@
       );
     });
 
->>>>>>> 45bb8893
     it('should allow exclude property indexed with "*" wildcard from root', done => {
       const longString = Buffer.alloc(1501, '.').toString();
       const data = {
@@ -1547,9 +1544,9 @@
 
     it('should allow setting the indexed value on arrays', done => {
       request.request_ = (config: RequestConfig) => {
-        const property = config.reqOpts.mutations[0].upsert.properties.name;
-
-        property.arrayValue.values.forEach((value: Any) => {
+        const property = config.reqOpts!.mutations![0].upsert!.properties!.name;
+
+        property.arrayValue!.values!.forEach((value: Any) => {
           assert.strictEqual(value.excludeFromIndexes, true);
         });
 
@@ -1624,15 +1621,16 @@
       ];
 
       entity.entityToEntityProto = entity => {
-        return entity;
+        return (entity as unknown) as EntityProto;
       };
       request.request_ = (config: RequestConfig) => {
         assert.strictEqual(
-          config.reqOpts.mutations[0].upsert.excludeLargeProperties,
+          (config.reqOpts!.mutations![0].upsert! as Entity)
+            .excludeLargeProperties,
           true
         );
         assert.deepStrictEqual(
-          config.reqOpts.mutations[0].upsert.excludeFromIndexes,
+          (config.reqOpts!.mutations![0].upsert! as Entity).excludeFromIndexes,
           excludeFromIndexes
         );
         done();
@@ -1663,7 +1661,8 @@
 
       request.request_ = (config: RequestConfig) => {
         assert.deepStrictEqual(
-          config.reqOpts.mutations[0].upsert.properties.name.excludeFromIndexes,
+          config.reqOpts!.mutations![0].upsert!.properties!.name
+            .excludeFromIndexes,
           true
         );
         done();
