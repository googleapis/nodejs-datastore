--- conflicted
+++ resolved
@@ -1390,174 +1390,7 @@
     });
   });
 
-<<<<<<< HEAD
-  describe('request_', () => {
-=======
-  describe('merge', () => {
-    let Transaction: typeof ds.Transaction;
-    let transaction: ds.Transaction;
-    const PROJECT_ID = 'project-id';
-    const NAMESPACE = 'a-namespace';
-
-    const DATASTORE = ({
-      request_() {},
-      projectId: PROJECT_ID,
-      namespace: NAMESPACE,
-    } as {}) as ds.Datastore;
-
-    const key = {
-      namespace: 'ns',
-      kind: 'Company',
-      path: ['Company', null],
-    };
-    const entityObject = {};
-
-    before(() => {
-      Transaction = proxyquire('../src/transaction.js', {
-        '@google-cloud/promisify': fakePfy,
-      }).Transaction;
-    });
-
-    beforeEach(() => {
-      transaction = new Transaction(DATASTORE);
-
-      transaction.request_ = () => {};
-
-      transaction.commit = async () => {
-        return [{}] as CommitResponse;
-      };
-      request.datastore = {
-        transaction: () => transaction,
-      };
-      // eslint-disable-next-line @typescript-eslint/no-explicit-any
-      (transaction as any).run = (callback?: Function) => {
-        callback!(null);
-      };
-
-      transaction.get = async () => {
-        return [entityObject] as GetResponse;
-      };
-
-      transaction.commit = async () => {
-        return [{}] as CommitResponse;
-      };
-    });
-
-    afterEach(() => sandbox.restore());
-
-    it('should return merge object for entity', done => {
-      const updatedEntityObject = {
-        status: 'merged',
-      };
-
-      transaction.save = (modifiedData: PrepareEntityObjectResponse) => {
-        assert.deepStrictEqual(
-          modifiedData.data,
-          Object.assign({}, entityObject, updatedEntityObject)
-        );
-      };
-
-      request.merge({key, data: updatedEntityObject}, done);
-    });
-
-    it('should return merge objects for entities', done => {
-      const updatedEntityObject = [
-        {
-          id: 1,
-          status: 'merged',
-        },
-        {
-          id: 2,
-          status: 'merged',
-        },
-      ];
-
-      transaction.commit = async () => {
-        transaction.modifiedEntities_.forEach((entity, index) => {
-          assert.deepStrictEqual(
-            entity.args[0].data,
-            Object.assign({}, entityObject, updatedEntityObject[index])
-          );
-        });
-        return [{}] as CommitResponse;
-      };
-
-      request.merge(
-        [
-          {key, data: updatedEntityObject[0]},
-          {key, data: updatedEntityObject[1]},
-        ],
-        done
-      );
-    });
-
-    it('transaction should rollback if error on transaction run!', done => {
-      sandbox
-        .stub(transaction, 'run')
-        .callsFake((gaxOption, callback?: Function) => {
-          callback = typeof gaxOption === 'function' ? gaxOption : callback!;
-          callback(new Error('Error'));
-        });
-
-      request.merge({key, data: null}, (err: Error) => {
-        assert.strictEqual(err.message, 'Error');
-        done();
-      });
-    });
-
-    it('transaction should rollback if error for for transaction get!', done => {
-      sandbox.stub(transaction, 'get').rejects(new Error('Error'));
-
-      request.merge({key, data: null}, (err: Error) => {
-        assert.strictEqual(err.message, 'Error');
-        done();
-      });
-    });
-
-    it('transaction should rollback if error for for transaction commit!', done => {
-      sandbox.stub(transaction, 'commit').rejects(new Error('Error'));
-
-      request.merge({key, data: null}, (err: Error) => {
-        assert.strictEqual(err.message, 'Error');
-        done();
-      });
-    });
-
-    it('should avoid the rollback exception in transaction.run', done => {
-      sandbox
-        .stub(transaction, 'run')
-        .callsFake((gaxOption, callback?: Function) => {
-          callback = typeof gaxOption === 'function' ? gaxOption : callback!;
-          callback(new Error('Error.'));
-        });
-
-      sandbox
-        .stub(transaction, 'rollback')
-        .rejects(new Error('Rollback Error.'));
-
-      request.merge({key, data: null}, (err: Error) => {
-        assert.strictEqual(err.message, 'Error.');
-        done();
-      });
-    });
-
-    it('should avoid the rollback exception in transaction.get/commit', done => {
-      sandbox.restore();
-      sandbox.stub(transaction, 'get').rejects(new Error('Error.'));
-
-      sandbox
-        .stub(transaction, 'rollback')
-        .rejects(new Error('Rollback Error.'));
-
-      request.merge({key, data: null}, (err: Error) => {
-        assert.strictEqual(err.message, 'Error.');
-        done();
-      });
-    });
-  });
-
   describe('prepareGaxRequest_', () => {
->>>>>>> cf31ede0
     const CONFIG = {
       client: 'FakeClient', // name set at top of file
       method: 'method',
