// Copyright 2014 Google LLC
//
// Licensed under the Apache License, Version 2.0 (the "License");
// you may not use this file except in compliance with the License.
// You may obtain a copy of the License at
//
//      http://www.apache.org/licenses/LICENSE-2.0
//
// Unless required by applicable law or agreed to in writing, software
// distributed under the License is distributed on an "AS IS" BASIS,
// WITHOUT WARRANTIES OR CONDITIONS OF ANY KIND, either express or implied.
// See the License for the specific language governing permissions and
// limitations under the License.

import * as pfy from '@google-cloud/promisify';
import * as assert from 'assert';
import {after, afterEach, before, beforeEach, describe, it} from 'mocha';
import * as extend from 'extend';
import * as is from 'is';
import * as proxyquire from 'proxyquire';
import * as sinon from 'sinon';
import {Transform} from 'stream';

import {google} from '../protos/protos';
import * as ds from '../src';
import {entity, Entity, KeyProto} from '../src/entity.js';
import {IntegerTypeCastOptions, Query, QueryProto} from '../src/query.js';
import {outOfBoundsError} from './entity';
import {
  AllocateIdsResponse,
  RequestConfig,
  RequestOptions,
} from '../src/request';

// eslint-disable-next-line @typescript-eslint/no-explicit-any
type Any = any;

let promisified = false;
const fakePfy = Object.assign({}, pfy, {
  promisifyAll(klass: Function) {
    if (klass.name === 'DatastoreRequest') {
      promisified = true;
    }
  },
});

let v1FakeClientOverride: Function | null;
const fakeV1 = {
  FakeClient: class {
    // eslint-disable-next-line @typescript-eslint/no-explicit-any
    constructor(...args: any[]) {
      return (v1FakeClientOverride || (() => {}))(...args);
    }
  },
};

class FakeQuery extends Query {}

describe('Request', () => {
  let Request: typeof ds.DatastoreRequest;
  let request: Any;
  let key: entity.Key;
  const sandbox = sinon.createSandbox();

  before(() => {
    Request = proxyquire('../src/request', {
      '@google-cloud/promisify': fakePfy,
      './entity': {entity},
      './query': {Query: FakeQuery},
      './v1': fakeV1,
    }).DatastoreRequest;
  });

  after(() => {
    v1FakeClientOverride = null;
  });

  beforeEach(() => {
    key = new entity.Key({
      namespace: 'namespace',
      path: ['Company', 123],
    });
    v1FakeClientOverride = null;
    request = new Request();
  });

  afterEach(() => sandbox.restore());

  describe('instantiation', () => {
    it('should promisify all the things', () => {
      assert(promisified);
    });
  });

  describe('prepareEntityObject_', () => {
    it('should clone an object', () => {
      const obj = {
        data: {
          nested: {
            obj: true,
          },
        },
        method: 'insert',
      };
      const expectedPreparedEntityObject = extend(true, {}, obj);
      const preparedEntityObject = Request.prepareEntityObject_(obj) as Any;
      assert.notStrictEqual(preparedEntityObject, obj);
      assert.notStrictEqual(preparedEntityObject.data.nested, obj.data.nested);
      assert.deepStrictEqual(
        preparedEntityObject,
        expectedPreparedEntityObject
      );
    });

    it('should format an entity', () => {
      const key = {};
      // eslint-disable-next-line @typescript-eslint/no-explicit-any
      const entityObject: any = {data: true};
      entityObject[entity.KEY_SYMBOL] = key;
      const preparedEntityObject = Request.prepareEntityObject_(
        entityObject
      ) as Any;
      assert.strictEqual(preparedEntityObject.key, key);
      assert.strictEqual(preparedEntityObject.data.data, entityObject.data);
    });
  });

  describe('allocateIds', () => {
    const INCOMPLETE_KEY = {} as entity.Key;
    const ALLOCATIONS = 2;
    const OPTIONS = {
      allocations: ALLOCATIONS,
    };

    it('should throw if the key is complete', () => {
      sandbox.stub(entity, 'keyToKeyProto');
      sandbox.stub(entity, 'isKeyComplete').callsFake(key => {
        assert.strictEqual(key, INCOMPLETE_KEY);
        return true;
      });

      assert.throws(() => {
        request.allocateIds(INCOMPLETE_KEY, OPTIONS, assert.ifError);
      }, new RegExp('An incomplete key should be provided.'));
    });

    it('should make the correct request', done => {
      const keyProto = {} as KeyProto;
      sandbox.stub(entity, 'isKeyComplete');
      sandbox.stub(entity, 'keyToKeyProto').callsFake(key => {
        assert.strictEqual(key, INCOMPLETE_KEY);
        return keyProto;
      });

      request.request_ = (config: RequestConfig) => {
        assert.strictEqual(config.client, 'DatastoreClient');
        assert.strictEqual(config.method, 'allocateIds');

        const expectedKeys: Array<{}> = [];
        expectedKeys.length = ALLOCATIONS;
        expectedKeys.fill(keyProto);
        assert.deepStrictEqual(config.reqOpts!.keys, expectedKeys);
        assert.strictEqual(config.gaxOpts, undefined);
        done();
      };

      request.allocateIds(INCOMPLETE_KEY, OPTIONS, assert.ifError);
    });

    it('should allow a numeric shorthand for allocations', done => {
      sandbox.stub(entity, 'isKeyComplete');
      sandbox.stub(entity, 'keyToKeyProto');
      request.request_ = (config: RequestConfig) => {
        assert.strictEqual(config.reqOpts!.keys.length, ALLOCATIONS);
        done();
      };
      request.allocateIds(INCOMPLETE_KEY, ALLOCATIONS, assert.ifError);
    });

    it('should allow customization of GAX options', done => {
      sandbox.stub(entity, 'isKeyComplete');
      sandbox.stub(entity, 'keyToKeyProto');
      const options = Object.assign({}, OPTIONS, {
        gaxOptions: {},
      });

      request.request_ = (config: RequestConfig) => {
        assert.strictEqual(config.gaxOpts, options.gaxOptions);
        done();
      };

      request.allocateIds(INCOMPLETE_KEY, options, assert.ifError);
    });

    describe('error', () => {
      const ERROR = new Error('Error.');
      const API_RESPONSE = {};

      beforeEach(() => {
        request.request_ = (_: object, callback: Function) => {
          callback(ERROR, API_RESPONSE);
        };
      });

      it('should exec callback with error & API response', done => {
        sandbox.stub(entity, 'isKeyComplete');
        sandbox.stub(entity, 'keyToKeyProto');
        request.allocateIds(
          INCOMPLETE_KEY,
          OPTIONS,
          (err: Error, keys: null, resp: {}) => {
            assert.strictEqual(err, ERROR);
            assert.strictEqual(keys, null);
            assert.strictEqual(resp, API_RESPONSE);
            done();
          }
        );
      });
    });

    describe('success', () => {
      const KEY = {};
      const API_RESPONSE = {
        keys: [KEY],
      };

      beforeEach(() => {
        request.request_ = (_: object, callback: Function) => {
          callback(null!, API_RESPONSE);
        };
      });

      it('should create and return Keys & API response', done => {
        const key = {} as entity.Key;
        sandbox.stub(entity, 'isKeyComplete');
        sandbox.stub(entity, 'keyToKeyProto');
        sandbox.stub(entity, 'keyFromKeyProto').callsFake(keyProto => {
          assert.strictEqual(keyProto, API_RESPONSE.keys[0]);
          return key;
        });
        request.allocateIds(
          INCOMPLETE_KEY,
          OPTIONS,
          (err: Error, keys: entity.Key[], resp: AllocateIdsResponse) => {
            assert.ifError(err);
            assert.deepStrictEqual(keys, [key]);
            assert.strictEqual(resp, API_RESPONSE);
            done();
          }
        );
      });
    });
  });

  describe('createReadStream', () => {
    beforeEach(() => {
      request.request_ = () => {};
    });

    it('should throw if no keys are provided', () => {
      assert.throws(() => {
        request.createReadStream(null!);
      }, /At least one Key object is required/);
    });

    it('should convert key to key proto', done => {
      sandbox.stub(entity, 'keyToKeyProto').callsFake(key_ => {
        assert.strictEqual(key_, key);
        done();
        return {} as KeyProto;
      });

      request.createReadStream(key).on('error', done);
    });

    it('should make correct request when stream is ready', done => {
      request.request_ = (config: RequestConfig) => {
        assert.strictEqual(config.client, 'DatastoreClient');
        assert.strictEqual(config.method, 'lookup');
        assert.deepStrictEqual(
          config.reqOpts!.keys[0],
          entity.keyToKeyProto(key)
        );
        done();
      };
      const stream = request.createReadStream(key);
      stream.emit('reading');
    });

    it('should allow customization of GAX options', done => {
      const options = {
        gaxOptions: {},
      };

      request.request_ = (config: RequestConfig) => {
        assert.strictEqual(config.gaxOpts, options.gaxOptions);
        done();
      };

      request.createReadStream(key, options).on('error', done).emit('reading');
    });

    it('should allow setting strong read consistency', done => {
      request.request_ = (config: RequestConfig) => {
        assert.strictEqual(config.reqOpts!.readOptions!.readConsistency, 1);
        done();
      };

      request
        .createReadStream(key, {consistency: 'strong'})
        .on('error', done)
        .emit('reading');
    });

    it('should allow setting strong eventual consistency', done => {
      request.request_ = (config: RequestConfig) => {
        assert.strictEqual(config.reqOpts!.readOptions!.readConsistency, 2);
        done();
      };

      request
        .createReadStream(key, {consistency: 'eventual'})
        .on('error', done)
        .emit('reading');
    });

    describe('error', () => {
      const error = new Error('Error.');
      const apiResponse = {a: 'b', c: 'd'};

      beforeEach(() => {
        request.request_ = (_: object, callback: Function) => {
          setImmediate(() => {
            callback(error, apiResponse);
          });
        };
      });

      it('should emit error', done => {
        request
          .createReadStream(key)
          .on('data', () => {})
          .on('error', (err: Error) => {
            assert.strictEqual(err, error);
            done();
          });
      });

      it('should end stream', done => {
        const stream = request.createReadStream(key);
        stream
          .on('data', () => {})
          .on('error', () => {
            setImmediate(() => {
              assert.strictEqual(stream.destroyed, true);
              done();
            });
          });
      });

      it('should emit an error from results decoding', done => {
        const largeInt = '922337203685477850';
        const propertyName = 'points';
        request.request_ = (config: RequestConfig, callback: Function) => {
          callback(null, {
            found: [
              {
                entity: {
                  properties: {
                    [propertyName]: {
                      integerValue: largeInt,
                      valueType: 'integerValue',
                    },
                  },
                },
              },
            ],
          });
        };

        const stream = request.createReadStream(key);

        stream
          .on('data', () => {})
          .on('error', (err: Error) => {
            assert.deepStrictEqual(
              err,
              outOfBoundsError({integerValue: largeInt, propertyName})
            );
            setImmediate(() => {
              assert.strictEqual(stream.destroyed, true);
              done();
            });
          });
      });
    });

    describe('success', () => {
      const apiResponse = {
        found: [
          {
            entity: {
              key: {
                partitionId: {
                  projectId: 'grape-spaceship-123',
                },
                path: [
                  {
                    kind: 'Post',
                    name: 'post1',
                  },
                ],
              },
              properties: {
                title: {
                  stringValue: 'How to make the perfect pizza in your grill',
                },
                tags: {
                  arrayValue: {
                    values: [
                      {
                        stringValue: 'pizza',
                      },
                      {
                        stringValue: 'grill',
                      },
                    ],
                  },
                },
                rating: {
                  integerValue: '5',
                },
                author: {
                  stringValue: 'Silvano',
                },
                wordCount: {
                  integerValue: '400',
                },
                isDraft: {
                  booleanValue: false,
                },
              },
            },
          },
        ],
      };

      const expectedResult = entity.formatArray(apiResponse.found as Any)[0];

      const apiResponseWithMultiEntities = extend(true, {}, apiResponse);
      const entities = apiResponseWithMultiEntities.found;
      entities.push(entities[0]);

      const apiResponseWithDeferred = extend(true, {}, apiResponse) as Any;
      apiResponseWithDeferred.deferred = [
        apiResponseWithDeferred.found[0].entity.key,
      ];

      beforeEach(() => {
        request.request_ = (_: object, callback: Function) => {
          callback(null!, apiResponse);
        };
      });

      it('should format the results', done => {
        sandbox.stub(entity, 'formatArray').callsFake(arr => {
          assert.strictEqual(arr, apiResponse.found);
          setImmediate(done);
          return arr;
        });

        request.createReadStream(key).on('error', done).emit('reading');
      });

      describe('should pass `wrapNumbers` to formatArray', () => {
        let wrapNumbersOpts: boolean | IntegerTypeCastOptions | undefined;
        let formtArrayStub: Any;

        beforeEach(() => {
          formtArrayStub = sandbox
            .stub(entity, 'formatArray')
            .callsFake(arr => {
              assert.strictEqual(arr, apiResponse.found);
              return arr;
            });
        });

        afterEach(() => {
          formtArrayStub.restore();
        });

        it('should pass `wrapNumbers` to formatArray as undefined by default', done => {
          request.createReadStream(key).on('error', done).resume();

          setImmediate(() => {
            wrapNumbersOpts = formtArrayStub.getCall(0).args[1];
            assert.strictEqual(wrapNumbersOpts, undefined);
            done();
          });
        });

        it('should pass `wrapNumbers` to formatArray as bolean', done => {
          request
            .createReadStream(key, {wrapNumbers: true})
            .on('error', done)
            .resume();

          setImmediate(() => {
            wrapNumbersOpts = formtArrayStub.getCall(0).args[1];
            assert.strictEqual(typeof wrapNumbersOpts, 'boolean');
            done();
          });
        });

        it('should pass `wrapNumbers` to formatArray as IntegerTypeCastOptions', done => {
          const integerTypeCastOptions = {
            integerTypeCastFunction: () => {},
            properties: 'that',
          };

          request
            .createReadStream(key, {wrapNumbers: integerTypeCastOptions})
            .on('error', done)
            .resume();

          setImmediate(() => {
            wrapNumbersOpts = formtArrayStub.getCall(0).args[1];
            assert.strictEqual(wrapNumbersOpts, integerTypeCastOptions);
            assert.deepStrictEqual(wrapNumbersOpts, integerTypeCastOptions);
            done();
          });
        });
      });

      it('should continue looking for deferred results', done => {
        let numTimesCalled = 0;

        request.request_ = (config: RequestConfig, callback: Function) => {
          numTimesCalled++;

          if (numTimesCalled === 1) {
            callback(null!, apiResponseWithDeferred);
            return;
          }

          const expectedKeys = apiResponseWithDeferred.deferred
            .map(entity.keyFromKeyProto)
            .map(entity.keyToKeyProto);

          assert.deepStrictEqual(config.reqOpts!.keys, expectedKeys);
          done();
        };

        request.createReadStream(key).on('error', done).emit('reading');
      });

      it('should push results to the stream', done => {
        request
          .createReadStream(key)
          .on('error', done)
          .on('data', (entity: Entity) => {
            assert.deepStrictEqual(entity, expectedResult);
          })
          .on('end', done)
          .emit('reading');
      });

      it('should not push more results if stream was ended', done => {
        let entitiesEmitted = 0;

        request.request_ = (config: RequestConfig, callback: Function) => {
          setImmediate(() => {
            callback(null!, apiResponseWithMultiEntities);
          });
        };

        const stream = request.createReadStream([key, key]);
        stream
          .on('data', () => {
            entitiesEmitted++;
            stream.end();
          })
          .on('end', () => {
            assert.strictEqual(entitiesEmitted, 1);
            done();
          })
          .emit('reading');
      });

      it('should not get more results if stream was ended', done => {
        let lookupCount = 0;

        request.request_ = (config: RequestConfig, callback: Function) => {
          lookupCount++;
          setImmediate(() => {
            callback(null!, apiResponseWithDeferred);
          });
        };

        const stream = request.createReadStream(key);
        stream
          .on('error', done)
          .on('data', () => stream.end())
          .on('end', () => {
            assert.strictEqual(lookupCount, 1);
            done();
          })
          .emit('reading');
      });
    });
  });

  describe('delete', () => {
    it('should delete by key', done => {
      request.request_ = (config: RequestConfig, callback: Function) => {
        assert.strictEqual(config.client, 'DatastoreClient');
        assert.strictEqual(config.method, 'commit');
        assert(is.object((config.reqOpts as Any).mutations[0].delete));
        callback(null!);
      };
      request.delete(key, done);
    });

    it('should return apiResponse in callback', done => {
      const resp = {success: true};
      request.request_ = (config: RequestConfig, callback: Function) => {
        callback(null!, resp);
      };
      request.delete(
        key,
        (err: Error, apiResponse: [google.datastore.v1.CommitResponse]) => {
          assert.ifError(err);
          assert.deepStrictEqual(resp, apiResponse);
          done();
        }
      );
    });

    it('should multi delete by keys', done => {
      request.request_ = (config: RequestConfig, callback: Function) => {
        assert.strictEqual(config.reqOpts!.mutations!.length, 2);
        callback(null!);
      };
      request.delete([key, key], done);
    });

    it('should allow customization of GAX options', done => {
      const gaxOptions = {};
      request.request_ = (config: RequestConfig) => {
        assert.strictEqual(config.gaxOpts, gaxOptions);
        done();
      };
      request.delete(key, gaxOptions, assert.ifError);
    });

    describe('transactions', () => {
      beforeEach(() => {
        // Trigger transaction mode.
        request.id = 'transaction-id';
        request.requests_ = [];
      });

      it('should queue request', () => {
        request.delete(key);
        assert(is.object(request.requests_[0].mutations[0].delete));
      });
    });
  });

  describe('get', () => {
    describe('success', () => {
      const keys = [key];
      const fakeEntities = [{a: 'a'}, {b: 'b'}];

      beforeEach(() => {
        request.createReadStream = sandbox.spy(() => {
          const stream = new Transform({objectMode: true});
          setImmediate(() => {
            fakeEntities.forEach(entity => stream.push(entity));
            stream.push(null);
          });
          return stream;
        });
      });

      it('should return an array of entities', done => {
        const options = {};

        request.get(keys, options, (err: Error, entities: Entity[]) => {
          assert.ifError(err);
          assert.deepStrictEqual(entities, fakeEntities);
          const spy = (request.createReadStream as Any).getCall(0);
          assert.strictEqual(spy.args[0], keys);
          assert.strictEqual(spy.args[1], options);
          done();
        });
      });

      it('should return a single entity', done => {
        request.get(key, (err: Error, entity: Entity) => {
          assert.ifError(err);
          assert.strictEqual(entity, fakeEntities[0]);
          done();
        });
      });

      it('should allow options to be omitted', done => {
        request.get(keys, (err: Error) => {
          assert.ifError(err);
          done();
        });
      });

      it('should default options to an object', done => {
        request.get(keys, null!, (err: Error) => {
          assert.ifError(err);
          const spy = (request.createReadStream as Any).getCall(0);
          assert.deepStrictEqual(spy.args[1], {});
          done();
        });
      });

      describe('should pass `wrapNumbers` to createReadStream', () => {
        it('should pass `wrapNumbers` to createReadStream as undefined by default', done => {
          request.get(keys, (err: Error) => {
            assert.ifError(err);

            const createReadStreamOptions = request.createReadStream.getCall(0)
              .args[1];
            assert.strictEqual(createReadStreamOptions.wrapNumbers, undefined);
            done();
          });
        });

        it('should pass `wrapNumbers` to createReadStream as boolean', done => {
          request.get(keys, {wrapNumbers: true}, (err: Error) => {
            assert.ifError(err);

            const createReadStreamOptions = request.createReadStream.getCall(0)
              .args[1];
            assert.strictEqual(
              typeof createReadStreamOptions.wrapNumbers,
              'boolean'
            );
            done();
          });
        });

        it('should pass `wrapNumbers` to createReadStream as IntegerTypeCastOptions', done => {
          const integerTypeCastOptions = {
            integerTypeCastFunction: () => {},
            properties: 'that',
          };

          request.get(
            keys,
            {wrapNumbers: integerTypeCastOptions},
            (err: Error) => {
              assert.ifError(err);

              const createReadStreamOptions = request.createReadStream.getCall(
                0
              ).args[1];
              assert.strictEqual(
                createReadStreamOptions.wrapNumbers,
                integerTypeCastOptions
              );
              assert.deepStrictEqual(
                createReadStreamOptions.wrapNumbers,
                integerTypeCastOptions
              );
              done();
            }
          );
        });
      });
    });

    describe('error', () => {
      const error = new Error('err');

      beforeEach(() => {
        request.createReadStream = sandbox.spy(() => {
          const stream = new Transform({objectMode: true});
          setImmediate(() => {
            stream.emit('error', error);
          });
          return stream;
        });
      });

      it('send an error to the callback', done => {
        request.get(key, (err: Error) => {
          assert.strictEqual(err, error);
          done();
        });
      });
    });
  });

  describe('runQueryStream', () => {
    beforeEach(() => {
      request.request_ = () => {};
    });

    it('should clone the query', done => {
      let query = new FakeQuery();
      query.namespace = 'namespace';
      query = extend(true, new FakeQuery(), query);

      sandbox.stub(entity, 'queryToQueryProto').callsFake(query_ => {
        assert.notStrictEqual(query_, query);
        assert.deepStrictEqual(query_, query);
        done();
        return {} as QueryProto;
      });

      request.runQueryStream(query).on('error', done).emit('reading');
    });

    it('should make correct request when the stream is ready', done => {
      const query = {namespace: 'namespace'};
      const queryProto = {} as QueryProto;

      sandbox.stub(entity, 'queryToQueryProto').returns(queryProto);

      request.request_ = (config: RequestConfig) => {
        assert.strictEqual(config.client, 'DatastoreClient');
        assert.strictEqual(config.method, 'runQuery');
        assert(is.empty(config.reqOpts!.readOptions));
        assert.strictEqual(config.reqOpts!.query, queryProto);
        assert.strictEqual(
          config.reqOpts!.partitionId!.namespaceId,
          query.namespace
        );
        assert.strictEqual(config.gaxOpts, undefined);

        done();
      };

      request.runQueryStream(query).on('error', done).emit('reading');
    });

    it('should allow customization of GAX options', done => {
      sandbox.stub(entity, 'queryToQueryProto');
      const options = {
        gaxOptions: {},
      };

      request.request_ = (config: RequestConfig) => {
        assert.strictEqual(config.gaxOpts, options.gaxOptions);
        done();
      };

      request.runQueryStream({}, options).on('error', done).emit('reading');
    });

    it('should allow setting strong read consistency', done => {
      sandbox.stub(entity, 'queryToQueryProto');
      request.request_ = (config: RequestConfig) => {
        assert.strictEqual(config.reqOpts!.readOptions!.readConsistency, 1);
        done();
      };

      request
        .runQueryStream({}, {consistency: 'strong'})
        .on('error', done)
        .emit('reading');
    });

    it('should allow setting strong eventual consistency', done => {
      sandbox.stub(entity, 'queryToQueryProto');
      request.request_ = (config: RequestConfig) => {
        assert.strictEqual(config.reqOpts!.readOptions!.readConsistency, 2);
        done();
      };

      request
        .runQueryStream({}, {consistency: 'eventual'})
        .on('error', done)
        .emit('reading');
    });

    describe('error', () => {
      const error = new Error('Error.');

      beforeEach(() => {
        request.request_ = (config: RequestConfig, callback: Function) => {
          callback(error);
        };
      });

      it('should emit error on a stream', done => {
        sandbox.stub(entity, 'queryToQueryProto');
        request
          .runQueryStream({})
          .on('error', (err: Error) => {
            assert.strictEqual(err, error);
            done();
          })
          .emit('reading');
      });

      it('should emit an error when encoding fails', done => {
        const error = new Error('Encoding error.');
        sandbox.stub(entity, 'queryToQueryProto').throws(error);
        request
          .runQueryStream({})
          .on('error', (err: Error) => {
            assert.strictEqual(err, error);
            done();
          })
          .emit('reading');
      });

      it('should emit an error from results decoding', done => {
        const largeInt = '922337203685477850';
        const propertyName = 'points';
        sandbox.stub(entity, 'queryToQueryProto');

        request.request_ = (config: RequestConfig, callback: Function) => {
          callback(null, {
            batch: {
              entityResults: [
                {
                  entity: {
                    properties: {
                      [propertyName]: {
                        integerValue: largeInt,
                        valueType: 'integerValue',
                      },
                    },
                  },
                },
              ],
            },
          });
        };

        const stream = request.runQueryStream({});

        stream
          .on('error', (err: Error) => {
            assert.deepStrictEqual(
              err,
              outOfBoundsError({integerValue: largeInt, propertyName})
            );
            setImmediate(() => {
              assert.strictEqual(stream.destroyed, true);
              done();
            });
          })
          .emit('reading');
      });
    });

    describe('success', () => {
      const entityResultsPerApiCall: Any = {
        1: [{a: true}],
        2: [{b: true}, {c: true}],
      };

      const apiResponse = {
        batch: {
          entityResults: [{a: true}, {b: true}, {c: true}],
          endCursor: Buffer.from('abc'),
          moreResults: 'MORE_RESULTS_AFTER_LIMIT',
          skippedResults: 0,
        },
      };

      let formatArrayStub: Any;
      beforeEach(() => {
        request.request_ = (config: RequestConfig, callback: Function) => {
          callback(null, apiResponse);
        };

        formatArrayStub = sandbox
          .stub(entity, 'formatArray')
          .callsFake(array => {
            return array;
          });
      });

      it('should format results', done => {
        sandbox.stub(entity, 'queryToQueryProto');
        formatArrayStub.restore();
        sandbox.stub(entity, 'formatArray').callsFake(array => {
          assert.strictEqual(array, apiResponse.batch.entityResults);
          return array;
        });

        const entities: Array<{}> = [];

        request
          .runQueryStream({})
          .on('error', done)
          .on('data', (entity: Entity) => entities.push(entity))
          .on('end', () => {
            assert.deepStrictEqual(entities, apiResponse.batch.entityResults);
            done();
          });
      });

      describe('should pass `wrapNumbers` to formatArray', () => {
        let wrapNumbersOpts: boolean | IntegerTypeCastOptions | undefined;

        beforeEach(() => {
          sandbox.stub(entity, 'queryToQueryProto');
          formatArrayStub.restore();
          formatArrayStub = sandbox
            .stub(entity, 'formatArray')
            .callsFake(array => {
              return array;
            });
        });

        it('should pass `wrapNumbers` to formatArray as undefined by default', done => {
          request.runQueryStream({}).on('error', assert.ifError).resume();

          setImmediate(() => {
            wrapNumbersOpts = formatArrayStub.getCall(0).args[1];
            assert.strictEqual(wrapNumbersOpts, undefined);
            done();
          });
        });

        it('should pass `wrapNumbers` to formatArray as boolean', done => {
          request
            .runQueryStream({}, {wrapNumbers: true})
            .on('error', assert.ifError)
            .resume();

          setImmediate(() => {
            wrapNumbersOpts = formatArrayStub.getCall(0).args[1];
            assert.strictEqual(typeof wrapNumbersOpts, 'boolean');
            done();
          });
        });

        it('should pass `wrapNumbers` to formatArray as IntegerTypeCastOptions', done => {
          const integerTypeCastOptions = {
            integerTypeCastFunction: () => {},
            properties: 'that',
          };

          request
            .runQueryStream({}, {wrapNumbers: integerTypeCastOptions})
            .on('error', assert.ifError)
            .resume();

          setImmediate(() => {
            wrapNumbersOpts = formatArrayStub.getCall(0).args[1];
            assert.strictEqual(wrapNumbersOpts, integerTypeCastOptions);
            assert.deepStrictEqual(wrapNumbersOpts, integerTypeCastOptions);
            done();
          });
        });
      });

      it('should re-run query if not finished', done => {
        const query = {
          limitVal: 1,
          offsetVal: 8,
        };
        const queryProto = ({
          limit: {
            value: query.limitVal,
          },
        } as {}) as QueryProto;

        let timesRequestCalled = 0;
        let startCalled = false;
        let offsetCalled = false;

        formatArrayStub.restore();
        sandbox.stub(entity, 'formatArray').callsFake(array => {
          assert.strictEqual(
            array,
            entityResultsPerApiCall[timesRequestCalled]
          );
          return entityResultsPerApiCall[timesRequestCalled];
        });

        request.request_ = (config: RequestConfig, callback: Function) => {
          timesRequestCalled++;

          const resp = extend(true, {}, apiResponse);
          resp.batch.entityResults =
            entityResultsPerApiCall[timesRequestCalled];

          if (timesRequestCalled === 1) {
            assert.strictEqual(config.client, 'DatastoreClient');
            assert.strictEqual(config.method, 'runQuery');
            resp.batch.moreResults = 'NOT_FINISHED';
            callback(null, resp);
          } else {
            assert.strictEqual(startCalled, true);
            assert.strictEqual(offsetCalled, true);
            assert.strictEqual(config.reqOpts!.query, queryProto);
            resp.batch.moreResults = 'MORE_RESULTS_AFTER_LIMIT';
            callback(null, resp);
          }
        };

        FakeQuery.prototype.start = function (endCursor) {
          assert.strictEqual(
            endCursor,
            apiResponse.batch.endCursor.toString('base64')
          );
          startCalled = true;
          return this;
        };

        sandbox.stub(FakeQuery.prototype, 'offset').callsFake(offset_ => {
          const offset = query.offsetVal - apiResponse.batch.skippedResults;
          assert.strictEqual(offset_, offset);
          offsetCalled = true;
          return {} as FakeQuery;
        });

        sandbox.stub(FakeQuery.prototype, 'limit').callsFake(limit_ => {
          if (timesRequestCalled === 1) {
            assert.strictEqual(
              limit_,
              entityResultsPerApiCall[1].length - query.limitVal
            );
          } else {
            // Should restore the original limit.
            assert.strictEqual(limit_, query.limitVal);
          }
          return {} as FakeQuery;
        });

        sandbox.stub(entity, 'queryToQueryProto').callsFake(query_ => {
          if (timesRequestCalled > 1) {
            assert.strictEqual(query_, query);
          }
          return queryProto;
        });

        const entities: Array<{}> = [];
        let info: Any;

        request
          .runQueryStream(query)
          .on('error', done)
          .on('info', (_info: object) => {
            info = _info;
          })
          .on('data', (entity: Entity) => {
            entities.push(entity);
          })
          .on('end', () => {
            const allResults = ([] as Array<{}>).slice
              .call(entityResultsPerApiCall[1])
              .concat(entityResultsPerApiCall[2]);

            assert.deepStrictEqual(entities, allResults);

            assert.deepStrictEqual(info, {
              endCursor: apiResponse.batch.endCursor.toString('base64'),
              moreResults: apiResponse.batch.moreResults,
            });

            done();
          });
      });

      it('should handle large limitless queries', done => {
        let timesRequestCalled = 0;

        const query = {
          limitVal: -1,
        };

        request.request_ = (_: object, callback: Function) => {
          let batch;
          if (++timesRequestCalled === 2) {
            batch = {};
          } else {
            batch = {
              moreResults: 'NOT_FINISHED',
              endCursor: Buffer.from('abc'),
            };
          }
          callback(null, {batch});
        };

        sandbox.stub(entity, 'queryToQueryProto').returns({} as QueryProto);
        const limitStub = sandbox.stub(FakeQuery.prototype, 'limit');

        request
          .runQueryStream(query)
          .on('error', done)
          .on('data', () => {})
          .on('end', () => {
            assert.strictEqual(timesRequestCalled, 2);
            assert.strictEqual(limitStub.called, false);
            done();
          });
      });

      it('should not push more results if stream was ended', done => {
        let timesRequestCalled = 0;
        let entitiesEmitted = 0;

        sandbox.stub(entity, 'queryToQueryProto');

        request.request_ = (config: RequestConfig, callback: Function) => {
          timesRequestCalled++;

          const resp = extend(true, {}, apiResponse);
          resp.batch.entityResults =
            entityResultsPerApiCall[timesRequestCalled];

          if (timesRequestCalled === 1) {
            resp.batch.moreResults = 'NOT_FINISHED';
            callback(null, resp);
          } else {
            resp.batch.moreResults = 'MORE_RESULTS_AFTER_LIMIT';
            callback(null, resp);
          }
        };

        const stream = request
          .runQueryStream({})
          .on('data', () => {
            entitiesEmitted++;
            stream.end();
          })
          .on('end', () => {
            assert.strictEqual(entitiesEmitted, 1);
            done();
          });
      });

      it('should not get more results if stream was ended', done => {
        let timesRequestCalled = 0;
        sandbox.stub(entity, 'queryToQueryProto');
        request.request_ = (config: RequestConfig, callback: Function) => {
          timesRequestCalled++;
          callback(null!, apiResponse);
        };

        const stream = request.runQueryStream({});
        stream
          .on('error', done)
          .on('data', () => stream.end())
          .on('end', () => {
            assert.strictEqual(timesRequestCalled, 1);
            done();
          });
      });
    });
  });

  describe('runQuery', () => {
    const query = {};

    describe('success', () => {
      const fakeInfo = {};
      const fakeEntities = [{a: 'a'}, {b: 'b'}];

      beforeEach(() => {
        request.runQueryStream = sandbox.spy(() => {
          const stream = new Transform({objectMode: true});

          setImmediate(() => {
            stream.emit('info', fakeInfo);

            fakeEntities.forEach(entity => {
              stream.push(entity);
            });

            stream.push(null);
          });

          return stream;
        });
      });

      it('should return an array of entities', done => {
        const options = {};

        request.runQuery(
          query,
          options,
          (err: Error | null, entities: Entity[], info: {}) => {
            assert.ifError(err);
            assert.deepStrictEqual(entities, fakeEntities);
            assert.strictEqual(info, fakeInfo);

            const spy = request.runQueryStream.getCall(0);
            assert.strictEqual(spy.args[0], query);
            assert.strictEqual(spy.args[1], options);
            done();
          }
        );
      });

      describe('should pass `wrapNumbers` to runQueryStream', () => {
        it('should pass `wrapNumbers` to runQueryStream as undefined by default', done => {
          request.runQuery(query, (err: Error) => {
            assert.ifError(err);

            const runQueryOptions = request.runQueryStream.getCall(0).args[1];
            assert.strictEqual(runQueryOptions.wrapNumbers, undefined);
            done();
          });
        });

        it('should pass `wrapNumbers` to runQueryStream boolean', done => {
          request.runQuery(query, {wrapNumbers: true}, (err: Error) => {
            assert.ifError(err);

            const runQueryOptions = request.runQueryStream.getCall(0).args[1];
            assert.strictEqual(typeof runQueryOptions.wrapNumbers, 'boolean');
            done();
          });
        });

        it('should pass `wrapNumbers` to runQueryStream as IntegerTypeCastOptions', done => {
          const integerTypeCastOptions = {
            integerTypeCastFunction: () => {},
            properties: 'that',
          };

          request.runQuery(
            query,
            {wrapNumbers: integerTypeCastOptions},
            (err: Error) => {
              assert.ifError(err);

              const runQueryOptions = request.runQueryStream.getCall(0).args[1];
              assert.strictEqual(
                runQueryOptions.wrapNumbers,
                integerTypeCastOptions
              );
              assert.deepStrictEqual(
                runQueryOptions.wrapNumbers,
                integerTypeCastOptions
              );
              done();
            }
          );
        });
      });

      it('should allow options to be omitted', done => {
        request.runQuery(query, (err: Error) => {
          assert.ifError(err);
          done();
        });
      });

      it('should default options to an object', done => {
        request.runQuery(query, null, (err: Error) => {
          assert.ifError(err);

          const spy = request.runQueryStream.getCall(0);
          assert.deepStrictEqual(spy.args[0], {});
          done();
        });
      });
    });

    describe('error', () => {
      const error = new Error('err');

      beforeEach(() => {
        request.runQueryStream = sandbox.spy(() => {
          const stream = new Transform({objectMode: true});

          setImmediate(() => {
            stream.emit('error', error);
          });

          return stream;
        });
      });

      it('send an error to the callback', done => {
        request.runQuery(query, (err: Error) => {
          assert.strictEqual(err, error);
          done();
        });
      });
    });
  });

<<<<<<< HEAD
  describe('save', () => {
    it('should save with keys', done => {
      const expectedReq = {
        mutations: [
          {
            upsert: {
              key: {
                partitionId: {
                  namespaceId: 'namespace',
                },
                path: [
                  {
                    kind: 'Company',
                    id: 123,
                  },
                ],
              },
              properties: {
                k: {
                  stringValue: 'v',
                },
              },
            },
          },
          {
            upsert: {
              key: {
                partitionId: {
                  namespaceId: 'namespace',
                },
                path: [
                  {
                    kind: 'Company',
                    id: 123,
                  },
                ],
              },
              properties: {
                k: {
                  stringValue: 'v',
                },
              },
            },
          },
        ],
      };

      request.request_ = (config: RequestConfig, callback: Function) => {
        assert.strictEqual(config.client, 'DatastoreClient');
        assert.strictEqual(config.method, 'commit');

        assert.deepStrictEqual(config.reqOpts, expectedReq);
        assert.deepStrictEqual(config.gaxOpts, {});

        callback();
      };
      request.save(
        [
          {key, data: {k: 'v'}},
          {key, data: {k: 'v'}},
        ],
        done
      );
    });

    it('should save null value when excludeLargeProperties enabled', done => {
      const expectedProperties = {
        stringField: {
          stringValue: 'string value',
        },
        nullField: {
          nullValue: 0,
        },
        arrayField: {
          arrayValue: {
            values: [
              {
                integerValue: '0',
              },
              {
                nullValue: 0,
              },
            ],
          },
        },
        objectField: {
          nullValue: 0,
        },
      };

      request.request_ = (config: RequestConfig, callback: Function) => {
        assert.deepStrictEqual(
          config.reqOpts!.mutations![0].upsert!.properties,
          expectedProperties
        );
        callback();
      };

      const entities = {
        key: key,
        data: {
          stringField: 'string value',
          nullField: null,
          arrayField: [0, null],
          objectField: null,
        },
        excludeLargeProperties: true,
      };
      request.save(entities, done);
    });

    it('should allow customization of GAX options', done => {
      const gaxOptions = {};

      request.request_ = (config: RequestConfig) => {
        assert.strictEqual(config.gaxOpts, gaxOptions);
        done();
      };

      request.save(
        {
          key,
          data: {},
        },
        gaxOptions,
        assert.ifError
      );
    });

    it('should prepare entity objects', done => {
      const entityObject = {};
      let prepared = false;

      sandbox.stub(Request, 'prepareEntityObject_').callsFake(obj => {
        assert.strictEqual(obj, entityObject);
        prepared = true;
        return {
          key,
          method: 'insert',
          data: {k: 'v'},
        } as {};
      });

      request.request_ = () => {
        assert.strictEqual(prepared, true);
        done();
      };

      request.save(entityObject, assert.ifError);
    });

    it('should save with specific method', done => {
      request.request_ = (config: RequestConfig, callback: Function) => {
        assert.strictEqual(config.reqOpts!.mutations!.length, 3);
        assert(is.object(config.reqOpts!.mutations![0].insert));
        assert(is.object(config.reqOpts!.mutations![1].update));
        assert(is.object(config.reqOpts!.mutations![2].upsert));

        const insert = config.reqOpts!.mutations![0].insert!;
        assert.deepStrictEqual(insert.properties!.k, {stringValue: 'v'});

        const update = config.reqOpts!.mutations![1].update!;
        assert.deepStrictEqual(update.properties!.k2, {stringValue: 'v2'});

        const upsert = config.reqOpts!.mutations![2].upsert!;
        assert.deepStrictEqual(upsert.properties!.k3, {stringValue: 'v3'});

        callback();
      };

      request.save(
        [
          {key, method: 'insert', data: {k: 'v'}},
          {key, method: 'update', data: {k2: 'v2'}},
          {key, method: 'upsert', data: {k3: 'v3'}},
        ],
        done
      );
    });

    it('should throw if a given method is not recognized', () => {
      assert.throws(() => {
        request.save(
          {
            key,
            method: 'auto_insert_id',
            data: {
              k: 'v',
            },
          },
          assert.ifError
        );
      }, /Method auto_insert_id not recognized/);
    });

    it('should not alter the provided data object', done => {
      const entities = [
        {
          key,
          method: 'insert',
          indexed: false,
          data: {
            value: {
              a: 'b',
              c: [1, 2, 3],
            },
          },
        },
      ];
      const expectedEntities = entities.map(x => extend(true, {}, x));

      request.request_ = () => {
        // By the time the request is made, the original object has already been
        // transformed into a raw request.
        assert.deepStrictEqual(entities, expectedEntities);
        done();
      };

      request.save(entities, assert.ifError);
    });

    it('should return apiResponse in callback', done => {
      const key = new entity.Key({namespace: 'ns', path: ['Company']});
      const mockCommitResponse = {};
      request.request_ = (config: RequestConfig, callback: Function) => {
        callback(null, mockCommitResponse);
      };
      request.save(
        {key, data: {}},
        (err: Error | null, apiResponse: Entity) => {
          assert.ifError(err);
          assert.strictEqual(mockCommitResponse, apiResponse);
          done();
        }
      );
    });

    it('should allow setting the indexed value of a property', done => {
      request.request_ = (config: RequestConfig) => {
        const property = config.reqOpts!.mutations![0].upsert!.properties!.name;
        assert.strictEqual(property.stringValue, 'value');
        assert.strictEqual(property.excludeFromIndexes, true);
        done();
      };

      request.save(
        {
          key,
          data: [
            {
              name: 'name',
              value: 'value',
              excludeFromIndexes: true,
            },
          ],
        },
        assert.ifError
      );
    });

    it('should allow setting the indexed value on arrays', done => {
      request.request_ = (config: RequestConfig) => {
        const property = config.reqOpts!.mutations![0].upsert!.properties!.name;

        property.arrayValue!.values!.forEach((value: Any) => {
          assert.strictEqual(value.excludeFromIndexes, true);
        });

        done();
      };

      request.save(
        {
          key,
          data: [
            {
              name: 'name',
              value: ['one', 'two', 'three'],
              excludeFromIndexes: true,
            },
          ],
        },
        assert.ifError
      );
    });

    it('should allow exclude property indexed with "*" wildcard from root', done => {
      const longString = Buffer.alloc(1501, '.').toString();
      const data = {
        longString,
        notMetadata: true,
        longStringArray: [longString],
        metadata: {
          longString,
          otherProperty: 'value',
          obj: {
            longStringArray: [
              {
                longString,
                nestedLongStringArray: [
                  {
                    longString,
                    nestedProperty: true,
                  },
                  {
                    longString,
                  },
                ],
              },
            ],
          },
          longStringArray: [
            {
              longString,
              nestedLongStringArray: [
                {
                  longString,
                  nestedProperty: true,
                },
                {
                  longString,
                },
              ],
            },
          ],
        },
      };

      const validateIndex = (data: Any) => {
        if (data.arrayValue) {
          data.arrayValue.values.forEach((value: Any) => {
            validateIndex(value);
          });
        } else if (data.entityValue) {
          Object.keys(data.entityValue.properties).forEach(path => {
            validateIndex(data.entityValue.properties[path]);
          });
        } else {
          assert.strictEqual(data.excludeFromIndexes, true);
        }
      };

      request.request_ = (config: RequestConfig) => {
        const properties = config.reqOpts!.mutations![0].upsert!.properties;
        Object.keys(properties!).forEach(path => {
          validateIndex(properties![path]);
        });
        done();
      };

      request.save(
        {
          key,
          data,
          excludeFromIndexes: ['.*'],
        },
        assert.ifError
      );
    });

    it('should allow exclude property indexed with "*" wildcard for object and array', done => {
      const longString = Buffer.alloc(1501, '.').toString();
      const data = {
        longString,
        notMetadata: true,
        longStringArray: [longString],
        metadata: {
          longString,
          otherProperty: 'value',
          obj: {
            longStringArray: [
              {
                longString,
                nestedLongStringArray: [
                  {
                    longString,
                    nestedProperty: true,
                  },
                  {
                    longString,
                  },
                ],
              },
            ],
          },
          longStringArray: [
            {
              longString,
              nestedLongStringArray: [
                {
                  longString,
                  nestedProperty: true,
                },
                {
                  longString,
                },
              ],
            },
          ],
        },
      };

      const validateIndex = (data: Any) => {
        if (data.arrayValue) {
          data.arrayValue.values.forEach((value: Any) => {
            validateIndex(value);
          });
        } else if (data.entityValue) {
          Object.keys(data.entityValue.properties).forEach(path => {
            validateIndex(data.entityValue.properties[path]);
          });
        } else {
          assert.strictEqual(data.excludeFromIndexes, true);
        }
      };

      request.request_ = (config: RequestConfig) => {
        const properties = config.reqOpts!.mutations![0].upsert!.properties;
        Object.keys(properties!).forEach(path => {
          validateIndex(properties![path]);
        });
        done();
      };

      request.save(
        {
          key,
          data,
          excludeFromIndexes: [
            'longString',
            'notMetadata',
            'longStringArray[]',
            'metadata.longString',
            'metadata.otherProperty',
            'metadata.obj.*',
            'metadata.longStringArray[].*',
          ],
        },
        assert.ifError
      );
    });

    it('should allow setting the indexed value on arrays', done => {
      request.request_ = (config: RequestConfig) => {
        const property = config.reqOpts!.mutations![0].upsert!.properties!.name;

        property.arrayValue!.values!.forEach((value: Any) => {
          assert.strictEqual(value.excludeFromIndexes, true);
        });

        done();
      };

      request.save(
        {
          key,
          data: [
            {
              name: 'name',
              value: ['one', 'two', 'three'],
              excludeFromIndexes: true,
            },
          ],
        },
        assert.ifError
      );
    });

    it('should prepare excludeFromIndexes array for large values', done => {
      const longString = Buffer.alloc(1501, '.').toString();
      const data = {
        longString,
        notMetadata: true,
        longStringArray: [longString],
        metadata: {
          longString,
          otherProperty: 'value',
          obj: {
            longStringArray: [
              {
                longString,
                nestedLongStringArray: [
                  {
                    longString,
                    nestedProperty: true,
                  },
                  {
                    longString,
                  },
                ],
              },
            ],
          },
          longStringArray: [
            {
              longString,
              nestedLongStringArray: [
                {
                  longString,
                  nestedProperty: true,
                },
                {
                  longString,
                },
              ],
            },
          ],
        },
      };

      const excludeFromIndexes = [
        'longString',
        'longStringArray[]',
        'metadata.longString',
        'metadata.obj.longStringArray[].longString',
        'metadata.obj.longStringArray[].nestedLongStringArray[].longString',
        'metadata.longStringArray[].longString',
        'metadata.longStringArray[].nestedLongStringArray[].longString',
      ];

      entity.entityToEntityProto = entity => {
        return (entity as unknown) as EntityProto;
      };
      request.request_ = (config: RequestConfig) => {
        assert.strictEqual(
          (config.reqOpts!.mutations![0].upsert! as Entity)
            .excludeLargeProperties,
          true
        );
        assert.deepStrictEqual(
          (config.reqOpts!.mutations![0].upsert! as Entity).excludeFromIndexes,
          excludeFromIndexes
        );
        done();
      };

      request.save(
        {
          key,
          data,
          excludeLargeProperties: true,
        },
        assert.ifError
      );
    });

    it('should allow auto setting the indexed value of a property with excludeLargeProperties', done => {
      const longString = Buffer.alloc(1501, '.').toString();
      const data = [
        {
          name: 'name',
          value: longString,
        },
        {
          name: 'description',
          value: 'value',
        },
      ];

      request.request_ = (config: RequestConfig) => {
        assert.deepStrictEqual(
          config.reqOpts!.mutations![0].upsert!.properties!.name
            .excludeFromIndexes,
          true
        );
        done();
      };

      request.save(
        {
          key,
          data,
          excludeLargeProperties: true,
        },
        assert.ifError
      );
    });

    it('should assign ID on keys without them', done => {
      const incompleteKey = new entity.Key({path: ['Incomplete']});
      const incompleteKey2 = new entity.Key({path: ['Incomplete']});
      const completeKey = new entity.Key({path: ['Complete', 'Key']});

      const keyProtos: Array<{}> = [];
      const ids = [1, 2];

      const response = {
        mutationResults: [
          {
            key: {},
          },
          {
            key: {},
          },
          {},
        ],
      };

      request.request_ = (config: RequestConfig, callback: Function) => {
        callback(null, response);
      };

      sandbox.stub(entity, 'keyFromKeyProto').callsFake(keyProto => {
        keyProtos.push(keyProto);
        return ({
          id: ids[keyProtos.length - 1],
        } as {}) as entity.Key;
      });

      request.save(
        [
          {key: incompleteKey, data: {}},
          {key: incompleteKey2, data: {}},
          {key: completeKey, data: {}},
        ],
        (err: Error) => {
          assert.ifError(err);

          assert.strictEqual(incompleteKey.id, ids[0]);
          assert.strictEqual(incompleteKey2.id, ids[1]);

          assert.strictEqual(keyProtos.length, 2);
          assert.strictEqual(keyProtos[0], response.mutationResults[0].key);
          assert.strictEqual(keyProtos[1], response.mutationResults[1].key);

          done();
        }
      );
    });

    describe('transactions', () => {
      beforeEach(() => {
        // Trigger transaction mode.
        request.id = 'transaction-id';
        request.requestCallbacks_ = [];
        request.requests_ = [];
      });

      it('should queue request & callback', () => {
        request.save({
          key,
          data: [{name: 'name', value: 'value'}],
        });

        assert.strictEqual(typeof request.requestCallbacks_[0], 'function');
        assert.strictEqual(typeof request.requests_[0], 'object');
      });
    });
  });

  describe('update', () => {
    it('should prepare entity objects', done => {
      const entityObject = {};
      const preparedEntityObject = {prepared: true};
      const expectedEntityObject = Object.assign({}, preparedEntityObject, {
        method: 'update',
      });

      sandbox.stub(Request, 'prepareEntityObject_').callsFake(obj => {
        assert.strictEqual(obj, entityObject);
        return preparedEntityObject as {};
      });

      request.save = (entities: Entity[]) => {
        assert.deepStrictEqual(entities[0], expectedEntityObject);
        done();
      };

      request.update(entityObject, assert.ifError);
    });

    it('should pass the correct arguments to save', done => {
      request.save = (entities: Entity[], callback: Function) => {
        assert.deepStrictEqual(JSON.parse(JSON.stringify(entities)), [
          {
            key: {
              namespace: 'ns',
              kind: 'Company',
              path: ['Company', null],
            },
            data: {},
            method: 'update',
          },
        ]);
        callback();
      };

      const key = new entity.Key({namespace: 'ns', path: ['Company']});
      request.update({key, data: {}}, done);
    });
  });

  describe('upsert', () => {
    it('should prepare entity objects', done => {
      const entityObject = {};
      const preparedEntityObject = {prepared: true};
      const expectedEntityObject = Object.assign({}, preparedEntityObject, {
        method: 'upsert',
      });

      sandbox.stub(Request, 'prepareEntityObject_').callsFake(obj => {
        assert.strictEqual(obj, entityObject);
        return preparedEntityObject as {};
      });

      request.save = (entities: Entity[]) => {
        assert.deepStrictEqual(entities[0], expectedEntityObject);
        done();
      };

      request.upsert(entityObject, assert.ifError);
    });

    it('should pass the correct arguments to save', done => {
      request.save = (entities: Entity[], callback: Function) => {
        assert.deepStrictEqual(JSON.parse(JSON.stringify(entities)), [
          {
            key: {
              namespace: 'ns',
              kind: 'Company',
              path: ['Company', null],
            },
            data: {},
            method: 'upsert',
          },
        ]);

        callback();
      };

      const key = new entity.Key({namespace: 'ns', path: ['Company']});
      request.upsert({key, data: {}}, done);
=======
  describe('merge', () => {
    let Transaction: typeof ds.Transaction;
    let transaction: ds.Transaction;
    const PROJECT_ID = 'project-id';
    const NAMESPACE = 'a-namespace';

    const DATASTORE = ({
      request_() {},
      projectId: PROJECT_ID,
      namespace: NAMESPACE,
    } as {}) as ds.Datastore;

    const key = {
      namespace: 'ns',
      kind: 'Company',
      path: ['Company', null],
    };
    const entityObject = {};

    before(() => {
      Transaction = proxyquire('../src/transaction.js', {
        '@google-cloud/promisify': fakePfy,
      }).Transaction;
    });

    beforeEach(() => {
      transaction = new Transaction(DATASTORE);

      transaction.request_ = () => {};

      transaction.commit = async () => {
        return [{}] as CommitResponse;
      };
      request.datastore = {
        transaction: () => transaction,
      };
      // eslint-disable-next-line @typescript-eslint/no-explicit-any
      (transaction as any).run = (callback?: Function) => {
        callback!(null);
      };

      transaction.get = async () => {
        return [entityObject] as GetResponse;
      };

      transaction.commit = async () => {
        return [{}] as CommitResponse;
      };
    });

    afterEach(() => sandbox.restore());

    it('should return merge object for entity', done => {
      const updatedEntityObject = {
        status: 'merged',
      };

      transaction.save = (modifiedData: PrepareEntityObjectResponse) => {
        assert.deepStrictEqual(
          modifiedData.data,
          Object.assign({}, entityObject, updatedEntityObject)
        );
      };

      request.merge({key, data: updatedEntityObject}, done);
    });

    it('should return merge objects for entities', done => {
      const updatedEntityObject = [
        {
          id: 1,
          status: 'merged',
        },
        {
          id: 2,
          status: 'merged',
        },
      ];

      transaction.commit = async () => {
        transaction.modifiedEntities_.forEach((entity, index) => {
          assert.deepStrictEqual(
            entity.args[0].data,
            Object.assign({}, entityObject, updatedEntityObject[index])
          );
        });
        return [{}] as CommitResponse;
      };

      request.merge(
        [
          {key, data: updatedEntityObject[0]},
          {key, data: updatedEntityObject[1]},
        ],
        done
      );
    });

    it('transaction should rollback if error on transaction run!', done => {
      sandbox
        .stub(transaction, 'run')
        .callsFake((gaxOption, callback?: Function) => {
          callback = typeof gaxOption === 'function' ? gaxOption : callback!;
          callback(new Error('Error'));
        });

      request.merge({key, data: null}, (err: Error) => {
        assert.strictEqual(err.message, 'Error');
        done();
      });
    });

    it('transaction should rollback if error for for transaction get!', done => {
      sandbox.stub(transaction, 'get').rejects(new Error('Error'));

      request.merge({key, data: null}, (err: Error) => {
        assert.strictEqual(err.message, 'Error');
        done();
      });
    });

    it('transaction should rollback if error for for transaction commit!', done => {
      sandbox.stub(transaction, 'commit').rejects(new Error('Error'));

      request.merge({key, data: null}, (err: Error) => {
        assert.strictEqual(err.message, 'Error');
        done();
      });
    });

    it('should avoid the rollback exception in transaction.run', done => {
      sandbox
        .stub(transaction, 'run')
        .callsFake((gaxOption, callback?: Function) => {
          callback = typeof gaxOption === 'function' ? gaxOption : callback!;
          callback(new Error('Error.'));
        });

      sandbox
        .stub(transaction, 'rollback')
        .rejects(new Error('Rollback Error.'));

      request.merge({key, data: null}, (err: Error) => {
        assert.strictEqual(err.message, 'Error.');
        done();
      });
    });

    it('should avoid the rollback exception in transaction.get/commit', done => {
      sandbox.restore();
      sandbox.stub(transaction, 'get').rejects(new Error('Error.'));

      sandbox
        .stub(transaction, 'rollback')
        .rejects(new Error('Rollback Error.'));

      request.merge({key, data: null}, (err: Error) => {
        assert.strictEqual(err.message, 'Error.');
        done();
      });
>>>>>>> fa5faacb
    });
  });

  describe('request_', () => {
    const CONFIG = {
      client: 'FakeClient', // name set at top of file
      method: 'method',
      reqOpts: {
        a: 'b',
        c: 'd',
      },
      gaxOpts: {
        a: 'b',
        c: 'd',
      },
    };

    const PROJECT_ID = 'project-id';

    beforeEach(() => {
      const clients_ = new Map();
      clients_.set(CONFIG.client, {
        [CONFIG.method]() {},
      });
      request.datastore = {
        clients_,
        auth: {
          getProjectId(callback: Function) {
            callback(null, PROJECT_ID);
          },
        },
      };
    });

    it('should get the project ID', done => {
      request.datastore.auth.getProjectId = () => {
        done();
      };
      request.request_(CONFIG, assert.ifError);
    });

    it('should return error if getting project ID failed', done => {
      const error = new Error('Error.');

      request.datastore.auth.getProjectId = (callback: Function) => {
        callback(error);
      };
      request.request_(CONFIG, (err: Error) => {
        assert.strictEqual(err, error);
        done();
      });
    });

    it('should initiate and cache the client', () => {
      const fakeClient = {
        [CONFIG.method]() {},
      };
      v1FakeClientOverride = (options: object) => {
        assert.deepStrictEqual(options, request.datastore.options);
        return fakeClient;
      };
      request.datastore.clients_ = new Map();
      request.request_(CONFIG, assert.ifError);
      const client = request.datastore.clients_.get(CONFIG.client);
      assert.strictEqual(client, fakeClient);
    });

    it('should use the cached client', done => {
      v1FakeClientOverride = () => {
        done(new Error('Should not re-instantiate a GAX client.'));
      };

      request.request_(CONFIG);
      done();
    });

    it('should send gaxOpts', done => {
      request.datastore.clients_ = new Map();
      request.datastore.clients_.set(CONFIG.client, {
        // eslint-disable-next-line @typescript-eslint/no-explicit-any
        [CONFIG.method](_: object, gaxO: any) {
          delete gaxO.headers;
          assert.deepStrictEqual(gaxO, CONFIG.gaxOpts);
          done();
        },
      });

      request.request_(CONFIG, assert.ifError);
    });

    it('should send google-cloud-resource-prefix', done => {
      request.datastore.clients_ = new Map();
      request.datastore.clients_.set(CONFIG.client, {
        // eslint-disable-next-line @typescript-eslint/no-explicit-any
        [CONFIG.method](_: object, gaxO: any) {
          assert.deepStrictEqual(gaxO.headers, {
            'google-cloud-resource-prefix': 'projects/' + PROJECT_ID,
          });
          done();
        },
      });

      request.request_(CONFIG, assert.ifError);
    });

    describe('commit', () => {
      it('should set the mode', done => {
        request.datastore.clients_ = new Map();
        request.datastore.clients_.set(CONFIG.client, {
          commit(reqOpts: RequestOptions) {
            assert.strictEqual(reqOpts.mode, 'NON_TRANSACTIONAL');
            done();
          },
        });
        const config = Object.assign({}, CONFIG, {
          method: 'commit',
        });
        request.request_(config, assert.ifError);
      });
    });

    describe('transaction', () => {
      const TRANSACTION_ID = 'transaction';

      beforeEach(() => {
        request.id = TRANSACTION_ID;
      });

      it('should set the commit transaction info', done => {
        request.datastore.clients_ = new Map();
        request.datastore.clients_.set(CONFIG.client, {
          commit(reqOpts: RequestOptions) {
            assert.strictEqual(reqOpts.mode, 'TRANSACTIONAL');
            assert.strictEqual(reqOpts.transaction, TRANSACTION_ID);
            done();
          },
        });

        const config = Object.assign({}, CONFIG, {
          method: 'commit',
        });
        request.request_(config, assert.ifError);
      });

      it('should set the rollback transaction info', done => {
        request.datastore.clients_ = new Map();
        request.datastore.clients_.set(CONFIG.client, {
          rollback(reqOpts: RequestOptions) {
            assert.strictEqual(reqOpts.transaction, TRANSACTION_ID);
            done();
          },
        });

        const config = Object.assign({}, CONFIG, {
          method: 'rollback',
        });
        request.request_(config, assert.ifError);
      });

      it('should set the lookup transaction info', done => {
        const config = extend(true, {}, CONFIG, {
          method: 'lookup',
        });

        request.datastore.clients_ = new Map();
        request.datastore.clients_.set(CONFIG.client, {
          lookup(reqOpts: RequestOptions) {
            assert.strictEqual(
              reqOpts.readOptions!.transaction,
              TRANSACTION_ID
            );
            done();
          },
        });

        request.request_(config, assert.ifError);
      });

      it('should set the runQuery transaction info', done => {
        const config = extend(true, {}, CONFIG, {
          method: 'runQuery',
        });

        request.datastore.clients_ = new Map();
        request.datastore.clients_.set(CONFIG.client, {
          runQuery(reqOpts: RequestOptions) {
            assert.strictEqual(
              reqOpts.readOptions!.transaction,
              TRANSACTION_ID
            );
            done();
          },
        });

        request.request_(config, assert.ifError);
      });

      it('should throw if read consistency is specified', () => {
        const config = extend(true, {}, CONFIG, {
          method: 'runQuery',
          reqOpts: {
            readOptions: {
              readConsistency: 1,
            },
          },
        });

        assert.throws(() => {
          request.request_(config, assert.ifError);
        }, /Read consistency cannot be specified in a transaction\./);
      });
    });
  });
});<|MERGE_RESOLUTION|>--- conflicted
+++ resolved
@@ -1389,904 +1389,6 @@
     });
   });
 
-<<<<<<< HEAD
-  describe('save', () => {
-    it('should save with keys', done => {
-      const expectedReq = {
-        mutations: [
-          {
-            upsert: {
-              key: {
-                partitionId: {
-                  namespaceId: 'namespace',
-                },
-                path: [
-                  {
-                    kind: 'Company',
-                    id: 123,
-                  },
-                ],
-              },
-              properties: {
-                k: {
-                  stringValue: 'v',
-                },
-              },
-            },
-          },
-          {
-            upsert: {
-              key: {
-                partitionId: {
-                  namespaceId: 'namespace',
-                },
-                path: [
-                  {
-                    kind: 'Company',
-                    id: 123,
-                  },
-                ],
-              },
-              properties: {
-                k: {
-                  stringValue: 'v',
-                },
-              },
-            },
-          },
-        ],
-      };
-
-      request.request_ = (config: RequestConfig, callback: Function) => {
-        assert.strictEqual(config.client, 'DatastoreClient');
-        assert.strictEqual(config.method, 'commit');
-
-        assert.deepStrictEqual(config.reqOpts, expectedReq);
-        assert.deepStrictEqual(config.gaxOpts, {});
-
-        callback();
-      };
-      request.save(
-        [
-          {key, data: {k: 'v'}},
-          {key, data: {k: 'v'}},
-        ],
-        done
-      );
-    });
-
-    it('should save null value when excludeLargeProperties enabled', done => {
-      const expectedProperties = {
-        stringField: {
-          stringValue: 'string value',
-        },
-        nullField: {
-          nullValue: 0,
-        },
-        arrayField: {
-          arrayValue: {
-            values: [
-              {
-                integerValue: '0',
-              },
-              {
-                nullValue: 0,
-              },
-            ],
-          },
-        },
-        objectField: {
-          nullValue: 0,
-        },
-      };
-
-      request.request_ = (config: RequestConfig, callback: Function) => {
-        assert.deepStrictEqual(
-          config.reqOpts!.mutations![0].upsert!.properties,
-          expectedProperties
-        );
-        callback();
-      };
-
-      const entities = {
-        key: key,
-        data: {
-          stringField: 'string value',
-          nullField: null,
-          arrayField: [0, null],
-          objectField: null,
-        },
-        excludeLargeProperties: true,
-      };
-      request.save(entities, done);
-    });
-
-    it('should allow customization of GAX options', done => {
-      const gaxOptions = {};
-
-      request.request_ = (config: RequestConfig) => {
-        assert.strictEqual(config.gaxOpts, gaxOptions);
-        done();
-      };
-
-      request.save(
-        {
-          key,
-          data: {},
-        },
-        gaxOptions,
-        assert.ifError
-      );
-    });
-
-    it('should prepare entity objects', done => {
-      const entityObject = {};
-      let prepared = false;
-
-      sandbox.stub(Request, 'prepareEntityObject_').callsFake(obj => {
-        assert.strictEqual(obj, entityObject);
-        prepared = true;
-        return {
-          key,
-          method: 'insert',
-          data: {k: 'v'},
-        } as {};
-      });
-
-      request.request_ = () => {
-        assert.strictEqual(prepared, true);
-        done();
-      };
-
-      request.save(entityObject, assert.ifError);
-    });
-
-    it('should save with specific method', done => {
-      request.request_ = (config: RequestConfig, callback: Function) => {
-        assert.strictEqual(config.reqOpts!.mutations!.length, 3);
-        assert(is.object(config.reqOpts!.mutations![0].insert));
-        assert(is.object(config.reqOpts!.mutations![1].update));
-        assert(is.object(config.reqOpts!.mutations![2].upsert));
-
-        const insert = config.reqOpts!.mutations![0].insert!;
-        assert.deepStrictEqual(insert.properties!.k, {stringValue: 'v'});
-
-        const update = config.reqOpts!.mutations![1].update!;
-        assert.deepStrictEqual(update.properties!.k2, {stringValue: 'v2'});
-
-        const upsert = config.reqOpts!.mutations![2].upsert!;
-        assert.deepStrictEqual(upsert.properties!.k3, {stringValue: 'v3'});
-
-        callback();
-      };
-
-      request.save(
-        [
-          {key, method: 'insert', data: {k: 'v'}},
-          {key, method: 'update', data: {k2: 'v2'}},
-          {key, method: 'upsert', data: {k3: 'v3'}},
-        ],
-        done
-      );
-    });
-
-    it('should throw if a given method is not recognized', () => {
-      assert.throws(() => {
-        request.save(
-          {
-            key,
-            method: 'auto_insert_id',
-            data: {
-              k: 'v',
-            },
-          },
-          assert.ifError
-        );
-      }, /Method auto_insert_id not recognized/);
-    });
-
-    it('should not alter the provided data object', done => {
-      const entities = [
-        {
-          key,
-          method: 'insert',
-          indexed: false,
-          data: {
-            value: {
-              a: 'b',
-              c: [1, 2, 3],
-            },
-          },
-        },
-      ];
-      const expectedEntities = entities.map(x => extend(true, {}, x));
-
-      request.request_ = () => {
-        // By the time the request is made, the original object has already been
-        // transformed into a raw request.
-        assert.deepStrictEqual(entities, expectedEntities);
-        done();
-      };
-
-      request.save(entities, assert.ifError);
-    });
-
-    it('should return apiResponse in callback', done => {
-      const key = new entity.Key({namespace: 'ns', path: ['Company']});
-      const mockCommitResponse = {};
-      request.request_ = (config: RequestConfig, callback: Function) => {
-        callback(null, mockCommitResponse);
-      };
-      request.save(
-        {key, data: {}},
-        (err: Error | null, apiResponse: Entity) => {
-          assert.ifError(err);
-          assert.strictEqual(mockCommitResponse, apiResponse);
-          done();
-        }
-      );
-    });
-
-    it('should allow setting the indexed value of a property', done => {
-      request.request_ = (config: RequestConfig) => {
-        const property = config.reqOpts!.mutations![0].upsert!.properties!.name;
-        assert.strictEqual(property.stringValue, 'value');
-        assert.strictEqual(property.excludeFromIndexes, true);
-        done();
-      };
-
-      request.save(
-        {
-          key,
-          data: [
-            {
-              name: 'name',
-              value: 'value',
-              excludeFromIndexes: true,
-            },
-          ],
-        },
-        assert.ifError
-      );
-    });
-
-    it('should allow setting the indexed value on arrays', done => {
-      request.request_ = (config: RequestConfig) => {
-        const property = config.reqOpts!.mutations![0].upsert!.properties!.name;
-
-        property.arrayValue!.values!.forEach((value: Any) => {
-          assert.strictEqual(value.excludeFromIndexes, true);
-        });
-
-        done();
-      };
-
-      request.save(
-        {
-          key,
-          data: [
-            {
-              name: 'name',
-              value: ['one', 'two', 'three'],
-              excludeFromIndexes: true,
-            },
-          ],
-        },
-        assert.ifError
-      );
-    });
-
-    it('should allow exclude property indexed with "*" wildcard from root', done => {
-      const longString = Buffer.alloc(1501, '.').toString();
-      const data = {
-        longString,
-        notMetadata: true,
-        longStringArray: [longString],
-        metadata: {
-          longString,
-          otherProperty: 'value',
-          obj: {
-            longStringArray: [
-              {
-                longString,
-                nestedLongStringArray: [
-                  {
-                    longString,
-                    nestedProperty: true,
-                  },
-                  {
-                    longString,
-                  },
-                ],
-              },
-            ],
-          },
-          longStringArray: [
-            {
-              longString,
-              nestedLongStringArray: [
-                {
-                  longString,
-                  nestedProperty: true,
-                },
-                {
-                  longString,
-                },
-              ],
-            },
-          ],
-        },
-      };
-
-      const validateIndex = (data: Any) => {
-        if (data.arrayValue) {
-          data.arrayValue.values.forEach((value: Any) => {
-            validateIndex(value);
-          });
-        } else if (data.entityValue) {
-          Object.keys(data.entityValue.properties).forEach(path => {
-            validateIndex(data.entityValue.properties[path]);
-          });
-        } else {
-          assert.strictEqual(data.excludeFromIndexes, true);
-        }
-      };
-
-      request.request_ = (config: RequestConfig) => {
-        const properties = config.reqOpts!.mutations![0].upsert!.properties;
-        Object.keys(properties!).forEach(path => {
-          validateIndex(properties![path]);
-        });
-        done();
-      };
-
-      request.save(
-        {
-          key,
-          data,
-          excludeFromIndexes: ['.*'],
-        },
-        assert.ifError
-      );
-    });
-
-    it('should allow exclude property indexed with "*" wildcard for object and array', done => {
-      const longString = Buffer.alloc(1501, '.').toString();
-      const data = {
-        longString,
-        notMetadata: true,
-        longStringArray: [longString],
-        metadata: {
-          longString,
-          otherProperty: 'value',
-          obj: {
-            longStringArray: [
-              {
-                longString,
-                nestedLongStringArray: [
-                  {
-                    longString,
-                    nestedProperty: true,
-                  },
-                  {
-                    longString,
-                  },
-                ],
-              },
-            ],
-          },
-          longStringArray: [
-            {
-              longString,
-              nestedLongStringArray: [
-                {
-                  longString,
-                  nestedProperty: true,
-                },
-                {
-                  longString,
-                },
-              ],
-            },
-          ],
-        },
-      };
-
-      const validateIndex = (data: Any) => {
-        if (data.arrayValue) {
-          data.arrayValue.values.forEach((value: Any) => {
-            validateIndex(value);
-          });
-        } else if (data.entityValue) {
-          Object.keys(data.entityValue.properties).forEach(path => {
-            validateIndex(data.entityValue.properties[path]);
-          });
-        } else {
-          assert.strictEqual(data.excludeFromIndexes, true);
-        }
-      };
-
-      request.request_ = (config: RequestConfig) => {
-        const properties = config.reqOpts!.mutations![0].upsert!.properties;
-        Object.keys(properties!).forEach(path => {
-          validateIndex(properties![path]);
-        });
-        done();
-      };
-
-      request.save(
-        {
-          key,
-          data,
-          excludeFromIndexes: [
-            'longString',
-            'notMetadata',
-            'longStringArray[]',
-            'metadata.longString',
-            'metadata.otherProperty',
-            'metadata.obj.*',
-            'metadata.longStringArray[].*',
-          ],
-        },
-        assert.ifError
-      );
-    });
-
-    it('should allow setting the indexed value on arrays', done => {
-      request.request_ = (config: RequestConfig) => {
-        const property = config.reqOpts!.mutations![0].upsert!.properties!.name;
-
-        property.arrayValue!.values!.forEach((value: Any) => {
-          assert.strictEqual(value.excludeFromIndexes, true);
-        });
-
-        done();
-      };
-
-      request.save(
-        {
-          key,
-          data: [
-            {
-              name: 'name',
-              value: ['one', 'two', 'three'],
-              excludeFromIndexes: true,
-            },
-          ],
-        },
-        assert.ifError
-      );
-    });
-
-    it('should prepare excludeFromIndexes array for large values', done => {
-      const longString = Buffer.alloc(1501, '.').toString();
-      const data = {
-        longString,
-        notMetadata: true,
-        longStringArray: [longString],
-        metadata: {
-          longString,
-          otherProperty: 'value',
-          obj: {
-            longStringArray: [
-              {
-                longString,
-                nestedLongStringArray: [
-                  {
-                    longString,
-                    nestedProperty: true,
-                  },
-                  {
-                    longString,
-                  },
-                ],
-              },
-            ],
-          },
-          longStringArray: [
-            {
-              longString,
-              nestedLongStringArray: [
-                {
-                  longString,
-                  nestedProperty: true,
-                },
-                {
-                  longString,
-                },
-              ],
-            },
-          ],
-        },
-      };
-
-      const excludeFromIndexes = [
-        'longString',
-        'longStringArray[]',
-        'metadata.longString',
-        'metadata.obj.longStringArray[].longString',
-        'metadata.obj.longStringArray[].nestedLongStringArray[].longString',
-        'metadata.longStringArray[].longString',
-        'metadata.longStringArray[].nestedLongStringArray[].longString',
-      ];
-
-      entity.entityToEntityProto = entity => {
-        return (entity as unknown) as EntityProto;
-      };
-      request.request_ = (config: RequestConfig) => {
-        assert.strictEqual(
-          (config.reqOpts!.mutations![0].upsert! as Entity)
-            .excludeLargeProperties,
-          true
-        );
-        assert.deepStrictEqual(
-          (config.reqOpts!.mutations![0].upsert! as Entity).excludeFromIndexes,
-          excludeFromIndexes
-        );
-        done();
-      };
-
-      request.save(
-        {
-          key,
-          data,
-          excludeLargeProperties: true,
-        },
-        assert.ifError
-      );
-    });
-
-    it('should allow auto setting the indexed value of a property with excludeLargeProperties', done => {
-      const longString = Buffer.alloc(1501, '.').toString();
-      const data = [
-        {
-          name: 'name',
-          value: longString,
-        },
-        {
-          name: 'description',
-          value: 'value',
-        },
-      ];
-
-      request.request_ = (config: RequestConfig) => {
-        assert.deepStrictEqual(
-          config.reqOpts!.mutations![0].upsert!.properties!.name
-            .excludeFromIndexes,
-          true
-        );
-        done();
-      };
-
-      request.save(
-        {
-          key,
-          data,
-          excludeLargeProperties: true,
-        },
-        assert.ifError
-      );
-    });
-
-    it('should assign ID on keys without them', done => {
-      const incompleteKey = new entity.Key({path: ['Incomplete']});
-      const incompleteKey2 = new entity.Key({path: ['Incomplete']});
-      const completeKey = new entity.Key({path: ['Complete', 'Key']});
-
-      const keyProtos: Array<{}> = [];
-      const ids = [1, 2];
-
-      const response = {
-        mutationResults: [
-          {
-            key: {},
-          },
-          {
-            key: {},
-          },
-          {},
-        ],
-      };
-
-      request.request_ = (config: RequestConfig, callback: Function) => {
-        callback(null, response);
-      };
-
-      sandbox.stub(entity, 'keyFromKeyProto').callsFake(keyProto => {
-        keyProtos.push(keyProto);
-        return ({
-          id: ids[keyProtos.length - 1],
-        } as {}) as entity.Key;
-      });
-
-      request.save(
-        [
-          {key: incompleteKey, data: {}},
-          {key: incompleteKey2, data: {}},
-          {key: completeKey, data: {}},
-        ],
-        (err: Error) => {
-          assert.ifError(err);
-
-          assert.strictEqual(incompleteKey.id, ids[0]);
-          assert.strictEqual(incompleteKey2.id, ids[1]);
-
-          assert.strictEqual(keyProtos.length, 2);
-          assert.strictEqual(keyProtos[0], response.mutationResults[0].key);
-          assert.strictEqual(keyProtos[1], response.mutationResults[1].key);
-
-          done();
-        }
-      );
-    });
-
-    describe('transactions', () => {
-      beforeEach(() => {
-        // Trigger transaction mode.
-        request.id = 'transaction-id';
-        request.requestCallbacks_ = [];
-        request.requests_ = [];
-      });
-
-      it('should queue request & callback', () => {
-        request.save({
-          key,
-          data: [{name: 'name', value: 'value'}],
-        });
-
-        assert.strictEqual(typeof request.requestCallbacks_[0], 'function');
-        assert.strictEqual(typeof request.requests_[0], 'object');
-      });
-    });
-  });
-
-  describe('update', () => {
-    it('should prepare entity objects', done => {
-      const entityObject = {};
-      const preparedEntityObject = {prepared: true};
-      const expectedEntityObject = Object.assign({}, preparedEntityObject, {
-        method: 'update',
-      });
-
-      sandbox.stub(Request, 'prepareEntityObject_').callsFake(obj => {
-        assert.strictEqual(obj, entityObject);
-        return preparedEntityObject as {};
-      });
-
-      request.save = (entities: Entity[]) => {
-        assert.deepStrictEqual(entities[0], expectedEntityObject);
-        done();
-      };
-
-      request.update(entityObject, assert.ifError);
-    });
-
-    it('should pass the correct arguments to save', done => {
-      request.save = (entities: Entity[], callback: Function) => {
-        assert.deepStrictEqual(JSON.parse(JSON.stringify(entities)), [
-          {
-            key: {
-              namespace: 'ns',
-              kind: 'Company',
-              path: ['Company', null],
-            },
-            data: {},
-            method: 'update',
-          },
-        ]);
-        callback();
-      };
-
-      const key = new entity.Key({namespace: 'ns', path: ['Company']});
-      request.update({key, data: {}}, done);
-    });
-  });
-
-  describe('upsert', () => {
-    it('should prepare entity objects', done => {
-      const entityObject = {};
-      const preparedEntityObject = {prepared: true};
-      const expectedEntityObject = Object.assign({}, preparedEntityObject, {
-        method: 'upsert',
-      });
-
-      sandbox.stub(Request, 'prepareEntityObject_').callsFake(obj => {
-        assert.strictEqual(obj, entityObject);
-        return preparedEntityObject as {};
-      });
-
-      request.save = (entities: Entity[]) => {
-        assert.deepStrictEqual(entities[0], expectedEntityObject);
-        done();
-      };
-
-      request.upsert(entityObject, assert.ifError);
-    });
-
-    it('should pass the correct arguments to save', done => {
-      request.save = (entities: Entity[], callback: Function) => {
-        assert.deepStrictEqual(JSON.parse(JSON.stringify(entities)), [
-          {
-            key: {
-              namespace: 'ns',
-              kind: 'Company',
-              path: ['Company', null],
-            },
-            data: {},
-            method: 'upsert',
-          },
-        ]);
-
-        callback();
-      };
-
-      const key = new entity.Key({namespace: 'ns', path: ['Company']});
-      request.upsert({key, data: {}}, done);
-=======
-  describe('merge', () => {
-    let Transaction: typeof ds.Transaction;
-    let transaction: ds.Transaction;
-    const PROJECT_ID = 'project-id';
-    const NAMESPACE = 'a-namespace';
-
-    const DATASTORE = ({
-      request_() {},
-      projectId: PROJECT_ID,
-      namespace: NAMESPACE,
-    } as {}) as ds.Datastore;
-
-    const key = {
-      namespace: 'ns',
-      kind: 'Company',
-      path: ['Company', null],
-    };
-    const entityObject = {};
-
-    before(() => {
-      Transaction = proxyquire('../src/transaction.js', {
-        '@google-cloud/promisify': fakePfy,
-      }).Transaction;
-    });
-
-    beforeEach(() => {
-      transaction = new Transaction(DATASTORE);
-
-      transaction.request_ = () => {};
-
-      transaction.commit = async () => {
-        return [{}] as CommitResponse;
-      };
-      request.datastore = {
-        transaction: () => transaction,
-      };
-      // eslint-disable-next-line @typescript-eslint/no-explicit-any
-      (transaction as any).run = (callback?: Function) => {
-        callback!(null);
-      };
-
-      transaction.get = async () => {
-        return [entityObject] as GetResponse;
-      };
-
-      transaction.commit = async () => {
-        return [{}] as CommitResponse;
-      };
-    });
-
-    afterEach(() => sandbox.restore());
-
-    it('should return merge object for entity', done => {
-      const updatedEntityObject = {
-        status: 'merged',
-      };
-
-      transaction.save = (modifiedData: PrepareEntityObjectResponse) => {
-        assert.deepStrictEqual(
-          modifiedData.data,
-          Object.assign({}, entityObject, updatedEntityObject)
-        );
-      };
-
-      request.merge({key, data: updatedEntityObject}, done);
-    });
-
-    it('should return merge objects for entities', done => {
-      const updatedEntityObject = [
-        {
-          id: 1,
-          status: 'merged',
-        },
-        {
-          id: 2,
-          status: 'merged',
-        },
-      ];
-
-      transaction.commit = async () => {
-        transaction.modifiedEntities_.forEach((entity, index) => {
-          assert.deepStrictEqual(
-            entity.args[0].data,
-            Object.assign({}, entityObject, updatedEntityObject[index])
-          );
-        });
-        return [{}] as CommitResponse;
-      };
-
-      request.merge(
-        [
-          {key, data: updatedEntityObject[0]},
-          {key, data: updatedEntityObject[1]},
-        ],
-        done
-      );
-    });
-
-    it('transaction should rollback if error on transaction run!', done => {
-      sandbox
-        .stub(transaction, 'run')
-        .callsFake((gaxOption, callback?: Function) => {
-          callback = typeof gaxOption === 'function' ? gaxOption : callback!;
-          callback(new Error('Error'));
-        });
-
-      request.merge({key, data: null}, (err: Error) => {
-        assert.strictEqual(err.message, 'Error');
-        done();
-      });
-    });
-
-    it('transaction should rollback if error for for transaction get!', done => {
-      sandbox.stub(transaction, 'get').rejects(new Error('Error'));
-
-      request.merge({key, data: null}, (err: Error) => {
-        assert.strictEqual(err.message, 'Error');
-        done();
-      });
-    });
-
-    it('transaction should rollback if error for for transaction commit!', done => {
-      sandbox.stub(transaction, 'commit').rejects(new Error('Error'));
-
-      request.merge({key, data: null}, (err: Error) => {
-        assert.strictEqual(err.message, 'Error');
-        done();
-      });
-    });
-
-    it('should avoid the rollback exception in transaction.run', done => {
-      sandbox
-        .stub(transaction, 'run')
-        .callsFake((gaxOption, callback?: Function) => {
-          callback = typeof gaxOption === 'function' ? gaxOption : callback!;
-          callback(new Error('Error.'));
-        });
-
-      sandbox
-        .stub(transaction, 'rollback')
-        .rejects(new Error('Rollback Error.'));
-
-      request.merge({key, data: null}, (err: Error) => {
-        assert.strictEqual(err.message, 'Error.');
-        done();
-      });
-    });
-
-    it('should avoid the rollback exception in transaction.get/commit', done => {
-      sandbox.restore();
-      sandbox.stub(transaction, 'get').rejects(new Error('Error.'));
-
-      sandbox
-        .stub(transaction, 'rollback')
-        .rejects(new Error('Rollback Error.'));
-
-      request.merge({key, data: null}, (err: Error) => {
-        assert.strictEqual(err.message, 'Error.');
-        done();
-      });
->>>>>>> fa5faacb
-    });
-  });
-
   describe('request_', () => {
     const CONFIG = {
       client: 'FakeClient', // name set at top of file
